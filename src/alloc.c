--- conflicted
+++ resolved
@@ -376,11 +376,7 @@
 /* Addresses of staticpro'd variables.  Initialize it to a nonzero
    value; otherwise some compilers put it into BSS.  */
 
-<<<<<<< HEAD
-#define NSTATICS 0x660
-=======
 #define NSTATICS 0x1000
->>>>>>> 14145a1e
 static Lisp_Object *staticvec[NSTATICS] = {&Vpurify_flag};
 
 /* Index of next unused slot in staticvec.  */
