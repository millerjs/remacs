<<<<<<< HEAD
2011-09-29  Paul Eggert  <eggert@cs.ucla.edu>

	* alloc.c: Do not assume sizeof (size_t) is a multiple of 8
	when debugging.
	(alignof, XMALLOC_BASE_ALIGNMENT, XMALLOC_HEADER_ALIGNMENT)
	(XMALLOC_OVERRUN_SIZE_SIZE): New macros.
	(XMALLOC_OVERRUN_CHECK_OVERHEAD, xmalloc_put_size, xmalloc_get_size)
	(overrun_check_malloc, overrun_check_realloc, overrun_check_free):
	Replace uses of sizeof (size_t) with XMALLOC_OVERRUN_SIZE_SIZE.

2011-09-28  Paul Eggert  <eggert@cs.ucla.edu>

	* alloc.c (pure_bytes_used_lisp, pure_bytes_used_non_lisp):
	(allocate_vectorlike, buffer_memory_full, struct sdata, SDATA_SIZE)
	(string_bytes, check_sblock, allocate_string_data):
	(compact_small_strings, Fmake_bool_vector, make_string)
	(make_unibyte_string, make_multibyte_string)
	(make_string_from_bytes, make_specified_string)
	(allocate_vectorlike, Fmake_vector, find_string_data_in_pure)
	(make_pure_string, make_pure_c_string, make_pure_vector, Fpurecopy)
	(mark_vectorlike):
	Use ptrdiff_t, not EMACS_INT, where ptrdiff_t is wide enough.
	(allocate_pseudovector):
	Use int, not EMACS_INT, where int is wide enough.
	(inhibit_garbage_collection, Fgarbage_collect):
	Use ptrdiff_t, not int, to avoid needless 32-bit limit on 64-bit hosts.
	* bidi.c (bidi_mirror_char): Use EMACS_INT, not int, where
	int might not be wide enough.
	(bidi_cache_search, bidi_cache_find, bidi_init_it)
	(bidi_count_bytes, bidi_char_at_pos, bidi_fetch_char)
	(bidi_at_paragraph_end, bidi_find_paragraph_start)
	(bidi_paragraph_init, bidi_resolve_explicit, bidi_resolve_weak)
	(bidi_level_of_next_char, bidi_move_to_visually_next):
	Use ptrdiff_t, not EMACS_INT, where ptrdiff_t is wide enough.
	* buffer.c (copy_overlays, Fgenerate_new_buffer_name)
	(Fkill_buffer, Fset_buffer_major_mode)
	(advance_to_char_boundary, Fbuffer_swap_text)
	(Fset_buffer_multibyte, overlays_at, overlays_in)
	(overlay_touches_p, struct sortvec, record_overlay_string)
	(overlay_strings, recenter_overlay_lists)
	(adjust_overlays_for_insert, adjust_overlays_for_delete)
	(fix_start_end_in_overlays, fix_overlays_before, modify_overlay)
	(Fmove_overlay, Fnext_overlay_change, Fprevious_overlay_change)
	(Foverlay_recenter, last_overlay_modification_hooks_used)
	(report_overlay_modification, evaporate_overlays, enlarge_buffer_text):
	Use ptrdiff_t, not EMACS_INT, where ptrdiff_t is wide enough.
	(validate_region): Omit unnecessary test for b <= e, since
	that's guaranteed by the previous test.
	(adjust_overlays_for_delete): Avoid pos + length overflow.
	(Fmove_overlay, Fdelete_overlay, add_overlay_mod_hooklist)
	(report_overlay_modification):
	Use ptrdiff_t, not int, to avoid needless 32-bit limit on 64-bit hosts.
	(Foverlays_at, Fnext_overlay_change, Fprevious_overlay_change):
	Omit pointer cast, which isn't needed anyway, and doesn't work
	after the EMACS_INT -> ptrdiff_t change.
	* buffer.h: Adjust decls to match defn changes elsewhere.
	(struct buffer_text, struct buffer):
	Use ptrdiff_t, not EMACS_INT, where ptrdiff_t is wide enough.
	Use EMACS_INT, not int, where int might not be wide enough.
	* bytecode.c (exec_byte_code): Use ptrdiff_t, not int, to avoid
	needless 32-bit limit on 64-bit hosts.  Remove unnecessary
	memory-full test.  Use EMACS_INT, not ptrdiff_t or int, where
	ptrdiff_t or int might not be wide enough.
	* callint.c (Fcall_interactively):
	Use ptrdiff_t, not int, to avoid needless 32-bit limit on 64-bit hosts.
	* callproc.c (call_process_kill, Fcall_process):
	Don't assume pid_t fits into an Emacs fixnum.
	(call_process_cleanup, Fcall_process, child_setup):
	Don't assume pid_t fits into int.
	(call_process_cleanup, Fcall_process, delete_temp_file)
	(Fcall_process_region):
	Use ptrdiff_t, not int, to avoid needless 32-bit limit on 64-bit hosts.
	(Fcall_process): Simplify handling of volatile integers.
	Use int, not EMACS_INT, where int will do.
	* casefiddle.c (casify_object, casify_region, operate_on_word)
	(Fupcase_word, Fdowncase_word, Fcapitalize_word):
	Use ptrdiff_t, not EMACS_INT, where ptrdiff_t is wide enough.
	(casify_object): Avoid integer overflow when overallocating buffer.
	* casetab.c (set_identity, shuffle): Prefer int to unsigned when
	either works.  Use lint_assume to convince GCC 4.6.1 that it's OK.
	* category.c (Fchar_category_set): Don't assume fixnum fits in int.
	* category.h (CATEGORYP): Don't assume arg is nonnegative.
	* ccl.c (GET_CCL_INT): Remove; no longer needed, since the
	integers are now checked earlier.  All uses replaced with XINT.
	(ccl_driver):
	Use ptrdiff_t, not EMACS_INT, where ptrdiff_t is wide enough.
	For CCL_MapSingle, check that content and value are in int range.
	(ccl_driver, Fregister_code_conversion_map):
	Check that Vcode_version_map_vector is a vector.
	(resolve_symbol_ccl_program): Check that vector header is in range.
	Always copy the vector, so that we can check its contents reliably
	now rather than having to recheck each instruction as it's being
	executed.  Check that vector words fit in 'int'.
	(ccl_get_compiled_code, Fregister_ccl_program)
	(Fregister_code_conversion_map): Use ptrdiff_t, not int, for
	program indexes, to avoid needless 32-bit limit on 64-bit hosts.
	(Fccl_execute, Fccl_execute_on_string): Check that initial reg
	contents are in range.
	(Fccl_execute_on_string): Check that status is in range.
	* ccl.h (struct ccl_program.idx): Now ptrdiff_t, not int.
	* character.c (char_resolve_modifier_mask, Fchar_resolve_modifiers):
	Accept and return EMACS_INT, not int, because callers can pass values
	out of 'int' range.
	(c_string_width, strwidth, lisp_string_width, chars_in_text)
	(multibyte_chars_in_text, parse_str_as_multibyte)
	(str_as_multibyte, count_size_as_multibyte, str_to_multibyte)
	(str_as_unibyte, str_to_unibyte, string_count_byte8)
	(string_escape_byte8, Fget_byte):
	Use ptrdiff_t, not EMACS_INT, where ptrdiff_t is wide enough.
	(Funibyte_string): Use CHECK_CHARACTER, not CHECK_NATNUM, to
	avoid mishandling large integers.
	* character.h: Adjust decls to match defn changes elsewhere.
	* charset.c (load_charset_map_from_file, find_charsets_in_text)
	(Ffind_charset_region):
	Use ptrdiff_t, not int, to avoid needless 32-bit limit on 64-bit hosts.
	(load_charset_map_from_file): Redo idx calculation to avoid overflow.
	(load_charset_map_from_vector, Fdefine_charset_internal):
	Don't assume fixnum fits in int.
	(load_charset_map_from_vector, Fmap_charset_chars):
	Remove now-unnecessary CHECK_NATNUMs.
	(Fdefine_charset_internal): Check ranges here, more carefully.
	Don't rely on undefined behavior with signed left shift overflow.
	Don't assume unsigned int fits into fixnum, or that fixnum fits
	into unsigned int.  Don't require max_code to be a valid fixnum;
	that's not true for gb10830 4-byte on a 32-bit host.  Allow
	invalid_code to be a cons, for the same reason.  Require code_offset
	to be a character.  Avoid int overflow if max_char is close
	to INT_MAX.
	(CODE_POINT_TO_INDEX): On 32-bit hosts, return int, not unsigned;
	this is intended anyway and avoids some undefined behavior.
	(load_charset_map): Pass unsigned, not int, as 2nd arg of
	INDEX_TO_CODE_POINT, as that's what it expects.
	(Funify_charset, encode_char): Don't stuff unsigned vals into int vars.
	* charset.h (DECODE_CHAR): Return int, not unsigned;
	this is what was intended anyway, and it avoids undefined behavior.
	(CHARSET_OFFSET): Remove unused macro, instead of fixing its
	integer-overflow issues.
	(ENCODE_CHAR): Return unsigned on all hosts, not just on 32-bit hosts.
	Formerly, it returned EMACS_INT on 64-bit hosts in the common case
	where the argument is EMACS_INT, and this behavior is not intended.
	* chartab.c (Fmake_char_table, Fset_char_table_range)
	(uniprop_get_decoder, uniprop_get_encoder):
	Don't assume fixnum fits in int.
	* cmds.c (move_point): New function, that does the gist of
	Fforward_char and Fbackward_char, but does so while checking
	for integer overflow more accurately.
	(Fforward_char, Fbackward_char): Use it.
	(Fforward_line, Fend_of_line, internal_self_insert)
	(internal_self_insert):
	Use ptrdiff_t, not EMACS_INT, where ptrdiff_t is wide enough.
	Fix a FIXME, by checking for integer overflow when calculating
	target_clm and actual_clm.
	* coding.c (detect_coding_XXX, encode_coding_XXX, CODING_DECODE_CHAR)
	(ASSURE_DESTINATION, coding_alloc_by_realloc)
	(coding_alloc_by_making_gap, alloc_destination)
	(detect_coding_utf_8, encode_coding_utf_8, decode_coding_utf_16)
	(encode_coding_utf_16, detect_coding_emacs_mule)
	(decode_coding_emacs_mule, encode_coding_emacs_mule)
	(detect_coding_iso_2022, decode_coding_iso_2022)
	(encode_invocation_designation, encode_designation_at_bol)
	(encode_coding_iso_2022, detect_coding_sjis, detect_coding_big5)
	(decode_coding_sjis, decode_coding_big5, encode_coding_sjis)
	(encode_coding_big5, detect_coding_ccl, decode_coding_ccl)
	(encode_coding_ccl, encode_coding_raw_text)
	(detect_coding_charset, decode_coding_charset)
	(encode_coding_charset, detect_eol, decode_eol, produce_chars)
	(produce_composition, produce_charset, produce_annotation)
	(decode_coding, handle_composition_annotation)
	(handle_charset_annotation, consume_chars, decode_coding_gap)
	(decode_coding_object, encode_coding_object, detect_coding_system)
	(Ffind_coding_systems_region_internal, Fcheck_coding_systems_region)
	(code_convert_region, code_convert_string)
	(Fdefine_coding_system_internal):
	Use ptrdiff_t, not EMACS_INT, where ptrdiff_t is wide enough.
	(setup_iso_safe_charsets, consume_chars, Funencodable_char_position)
	(Fdefine_coding_system_internal):
	Don't assume fixnums fit in int.
	(decode_coding_gap, decode_coding_object, encode_coding_object)
	(Fread_coding_system, Fdetect_coding_region)
	(Funencodable_char_position, Fcheck_coding_systems_region)
	(get_translation, handle_composition_annotation, consume_chars):
	Use ptrdiff_t, not int, to avoid needless 32-bit limit on 64-bit hosts.
	(consume_chars): Rewrite to avoid calculating an address outside buffer.
	(Ffind_operation_coding_system): NATNUMP can eval its arg twice.
	Don't access memory outside of the args array.
	(Fdefine_coding_system_internal): Check for charset-id overflow.
	(ENCODE_ISO_CHARACTER): Use unsigned, not int, to store the unsigned
	result of ENCODE_CHAR.
	* coding.h: Adjust decls to match defn changes elsewhere.
	(struct coding_system):
	Use ptrdiff_t, not EMACS_INT, where ptrdiff_t is wide enough.
	* composite.c (get_composition_id, find_composition)
	(run_composition_function, update_compositions)
	(compose_text, composition_gstring_put_cache)
	(composition_gstring_p, composition_gstring_width)
	(fill_gstring_header, fill_gstring_body, autocmp_chars)
	(composition_compute_stop_pos, composition_reseat_it)
	(composition_update_it, struct position_record)
	(find_automatic_composition, composition_adjust_point)
	(Fcomposition_get_gstring, Ffind_composition_internal):
	Use ptrdiff_t, not EMACS_INT, where ptrdiff_t is wide enough.
	(update_compositions):
	Use ptrdiff_t, not int, to avoid needless 32-bit limit on 64-bit hosts.
	* composite.h: Adjust decls to match defn changes elsewhere.
	(struct composition):
	Use ptrdiff_t, not EMACS_INT, where ptrdiff_t is wide enough.
	* data.c (let_shadows_buffer_binding_p, let_shadows_global_binding_p):
	Do not attempt to compute the address of the object just before a
	buffer; this is not portable.
	(Faref, Faset):
	Use ptrdiff_t, not EMACS_INT, where ptrdiff_t is wide enough.
	(Faset): Use int, not EMACS_INT, where int is wide enough.
	(Fstring_to_number): Don't assume fixnums fit in int.
	(Frem): Don't assume arg is nonnegative.
	* dbusbind.c (xd_append_arg): Check for integers out of range.
	(Fdbus_call_method): Don't overflow the timeout int.
	* dired.c (directory_files_internal, file_name_completion, scmp)
	(file_name_completion_stat):
	Use ptrdiff_t, not int, to avoid needless 32-bit limit on 64-bit hosts.
	(file_name_completion): Don't overflow matchcount.
	(file_name_completion_stat): Use SAFE_ALLOCA, not alloca.
	* dispextern.h: Adjust decls to match defn changes elsewhere.
	(struct text_pos, struct glyph, struct bidi_saved_info)
	(struct bidi_string_data, struct bidi_it, struct composition_it)
	(struct it):
	Use ptrdiff_t, not EMACS_INT, where ptrdiff_t is wide enough.
	(struct display_pos, struct composition_it, struct it):
	Use ptrdiff_t, not int, to avoid needless 32-bit limit on 64-bit hosts.
	* dispnew.c (increment_matrix_positions)
	(increment_row_positions, mode_line_string)
	(marginal_area_string):
	Use ptrdiff_t, not EMACS_INT, where ptrdiff_t is wide enough.
	(change_frame_size_1, Fredisplay, Fframe_or_buffer_changed_p):
	Use ptrdiff_t, not int, to avoid needless 32-bit limit on 64-bit hosts.
	(duration_to_sec_usec): New function, to check for overflow better.
	(Fsleep_for, sit_for): Use it.
	* doc.c (get_doc_string, store_function_docstring):
	Use ptrdiff_t, not EMACS_INT, where ptrdiff_t is wide enough.
	(get_doc_string, Fsnarf_documentation):
	Use int, not EMACS_INT, where int is wide enough.
	(get_doc_string):
	Use SAFE_ALLOCA, not alloca.
	Check for overflow when converting EMACS_INT to off_t.
	* doprnt.c (doprnt):
	Use ptrdiff_t, not EMACS_INT, where ptrdiff_t is wide enough.
	* editfns.c (init_editfns, Fuser_uid, Fuser_real_uid):
	Don't assume uid_t fits into fixnum.
	(buildmark, Fgoto_char, overlays_around, find_field, Fdelete_field)
	(Ffield_string, Ffield_string_no_properties, Ffield_beginning)
	(Ffield_end, Fconstrain_to_field, Fline_beginning_position)
	(Fline_end_position, Fprevious_char, Fchar_after, Fchar_before)
	(general_insert_function)
	(Finsert_char, make_buffer_string, make_buffer_string_both)
	(update_buffer_properties, Fbuffer_substring)
	(Fbuffer_substring_no_properties, Fcompare_buffer_substrings)
	(Fsubst_char_in_region, check_translation)
	(Ftranslate_region_internal, save_restriction_restore, Fformat)
	(transpose_markers, Ftranspose_regions):
	Use ptrdiff_t, not EMACS_INT, where ptrdiff_t is wide enough.
	(clip_to_bounds): Move to lisp.h as an inline function).
	(Fconstrain_to_field): Don't assume integers are nonnegative.
	(Fline_beginning_position, Fsave_excursion, Fsave_current_buffer):
	(Fsubst_char_in_region, Fsave_restriction):
	Use ptrdiff_t, not int, to avoid needless 32-bit limit on 64-bit hosts.
	(Femacs_pid): Don't assume pid_t fits into fixnum.
	(lo_time): Use int, not EMACS_INT, when int suffices.
	(lisp_time_argument): Check for usec out of range.
	(Fencode_time): Don't assume fixnum fits in int.
	* emacs.c (gdb_valbits, gdb_gctypebits): Now int, not EMACS_INT.
	(gdb_data_seg_bits): Now uintptr_t, not EMACS_INT.
	(PVEC_FLAG, gdb_array_mark_flag): Now ptrdiff_t, not EMACS_INT.
	(init_cmdargs, Fdump_emacs):
	Use ptrdiff_t, not int, to avoid needless 32-bit limit on 64-bit hosts.
	(Fkill_emacs): Don't assume fixnum fits in int; instead, take just
	the bottom (typically) 32 bits of the fixnum.
	* eval.c (specpdl_size, call_debugger):
	Use ptrdiff_t, not EMACS_INT, where ptrdiff_t is wide enough.
	(when_entered_debugger, Fbacktrace_debug):
	Don't assume fixnum can fit in int.
	(Fdefvaralias, Fdefvar): Do not attempt to compute the address of
	the object just before a buffer; this is not portable.
	(FletX, Flet, Funwind_protect, do_autoload, Feval, funcall_lambda)
	(grow_specpdl, unbind_to):
	Use ptrdiff_t, not int, to avoid needless 32-bit limit on 64-bit hosts.
	(Fapply, apply_lambda): Don't assume ptrdiff_t can hold fixnum.
	(grow_specpdl): Simplify allocation by using xpalloc.
	(Fprog1, Fprog2): Don't assume list length fits in int.  Simplify.
	* fileio.c (Ffind_file_name_handler, Fcopy_file, Frename_file)
	(Finsert_file_contents, Fwrite_region, Fdo_auto_save):
	Use ptrdiff_t, not int, to avoid needless 32-bit limit on 64-bit hosts.
	(Ffind_file_name_handler, non_regular_inserted, Finsert_file_contents)
	(a_write, e_write):
	Use ptrdiff_t, not EMACS_INT, where ptrdiff_t is wide enough.
	(Fcopy_file, non_regular_nbytes, read_non_regular)
	(Finsert_file_contents):
	Use int, not EMACS_INT, where int is wide enough.
	(READ_BUF_SIZE): Verify that it fits in int.
	(Finsert_file_contents): Check that counts are in proper range,
	rather than assuming fixnums fit into ptrdiff_t etc.
	Don't assume fixnums fit into int.
	(Fdo_auto_save, Fset_buffer_auto_saved)
	(Fclear_buffer_auto_save_failure):
	Don't assume time_t is signed, or that it fits in int.
	* floatfns.c (Fexpt): Avoid undefined signed * signed overflow.
	* fns.c (Fcompare_strings, Fstring_lessp, struct textprop_rec, concat)
	(string_char_byte_cache_charpos, string_char_byte_cache_bytepos)
	(string_char_to_byte, string_byte_to_char)
	(string_make_multibyte, string_to_multibyte)
	(string_make_unibyte, Fstring_as_unibyte, Fstring_as_multibyte)
	(Fstring_to_unibyte, Fsubstring, Fsubstring_no_properties)
	(substring_both, Fdelete, internal_equal, Ffillarray)
	(Fclear_string, mapcar1)
	(Fbase64_encode_region, Fbase64_encode_string, base64_encode_1)
	(Fbase64_decode_region, Fbase64_decode_string, base64_decode_1)
	(larger_vector, make_hash_table, maybe_resize_hash_table)
	(hash_lookup, hash_remove_from_table, hash_clear, sweep_weak_table)
	(Fmaphash, secure_hash):
	Use ptrdiff_t, not EMACS_INT, where ptrdiff_t is wide enough.
	(concat): Check for string index and length overflow.
	(Fmapconcat): Don't assume fixnums fit into ptrdiff_t.
	(Frequire):
	Use ptrdiff_t, not int, to avoid needless 32-bit limit on 64-bit hosts.
	(larger_vector): New API (vec, incr_min, size_max) replaces old
	one (vec, new_size, init).  This catches size overflow.
	INIT was removed because it was always Qnil.
	All callers changed.
	(INDEX_SIZE_BOUND): New macro, which calculates more precisely
	the upper bound on a hash table index size.
	(make_hash_table, maybe_resize_hash_table): Use it.
	(secure_hash): Computer start_byte and end_byte only after
	they're known to be in ptrdiff_t range.
	* font.c (font_intern_prop, font_at, font_range, Ffont_shape_gstring)
	(Ffont_get_glyphs, Ffont_at):
	Use ptrdiff_t, not EMACS_INT, where ptrdiff_t is wide enough.
	(font_style_to_value, font_prop_validate_style, font_expand_wildcards)
	(Flist_fonts, Fopen_font):
	Don't assume fixnum can fit in int.
	(check_gstring): Don't assume index can fit in int.
	(font_match_p): Check that fixnum is a character, not a nonnegative
	fixnum, since the later code needs to stuff it into an int.
	(font_find_for_lface): Use SAFE_ALLOCA_LISP, not alloca.
	(font_fill_lglyph_metrics): Use unsigned, not EMACS_INT, to avoid
	conversion overflow issues.
	(Fopen_font): Check for integer out of  range.
	(Ffont_get_glyphs): Don't assume index can fit in int.
	* font.h: Adjust decls to match defn changes elsewhere.
	* fontset.c (reorder_font_vector): Redo score calculation to avoid
	integer overflow.
	(num_auto_fontsets, fontset_from_font): Use ptrdiff_t, not
	printmax_t, where ptrdiff_t is wide enough.
	(Finternal_char_font):
	Use ptrdiff_t, not EMACS_INT, where ptrdiff_t is wide enough.
	* frame.c (Fset_mouse_position, Fset_mouse_pixel_position)
	(Fset_frame_height, Fset_frame_width, Fset_frame_size)
	(Fset_frame_position, x_set_frame_parameters)
	(x_set_line_spacing, x_set_border_width)
	(x_set_internal_border_width, x_set_alpha, x_figure_window_size):
	Check that fixnums are in proper range for system types.
	(frame_name_fnn_p, Fframe_parameter, Fmodify_frame_parameters):
	Use ptrdiff_t, not EMACS_INT, where ptrdiff_t is wide enough.
	(Fmodify_frame_parameters): Don't assume fixnum fits in int.
	Use SAFE_ALLOCA_LISP, not alloca.
	* frame.h (struct frame): Use intptr_t, not EMACS_INT, where
	intptr_t is wide enough.
	* fringe.c (lookup_fringe_bitmap, get_logical_fringe_bitmap)
	(Fdefine_fringe_bitmap): Don't assume fixnum fits in int.
	(Ffringe_bitmaps_at_pos): Don't assume index fits in int.
	Check for fixnum out of range.
	* ftfont.c (ftfont_list): Don't assume index fits in int.
	Check that fixnums are in proper range for system types.
	(ftfont_shape_by_flt):
	Use ptrdiff_t, not EMACS_INT, where ptrdiff_t is wide enough.
	* gnutls.c (emacs_gnutls_write, emacs_gnutls_read):
	Use ptrdiff_t, not EMACS_INT, where ptrdiff_t is wide enough.
	(Fgnutls_error_fatalp, Fgnutls_error_string, Fgnutls_boot):
	Check that fixnums are in proper range for system types.
	* gnutls.h: Adjust decls to match defn changes elsewhere.
	* gtkutil.c (xg_dialog_run):
	Use ptrdiff_t, not int, to avoid needless 32-bit limit on 64-bit hosts.
	(update_frame_tool_bar):
	Check that fixnums are in proper range for system types.
	* image.c (parse_image_spec): Redo count calculation to avoid overflow.
	(lookup_image): Check that fixnums are in range for system types.
	* indent.c (last_known_column, last_known_column_point):
	(current_column_bol_cache):
	(skip_invisible, current_column, check_display_width):
	(check_display_width, scan_for_column, current_column_1)
	(Findent_to, Fcurrent_indentation, position_indentation)
	(indented_beyond_p, Fmove_to_column, compute_motion):
	(Fcompute_motion, Fvertical_motion):
	Use ptrdiff_t, not EMACS_INT, where ptrdiff_t is wide enough.
	(last_known_column_modified): Use EMACS_INT, not int.
	(check_display_width):
	(Fcompute_motion):
	Check that fixnums and floats are in proper range for system types.
	(compute_motion): Don't assume index or fixnum fits in int.
	(compute_motion, Fcompute_motion):
	Use int, not EMACS_INT, when it is wide enough.
	(vmotion): Omit local var start_hpos that is always 0; that way
	we don't need to worry about overflow in expressions involving it.
	* indent.h: Adjust decls to match defn changes elsewhere.
	(struct position):
	Use ptrdiff_t, not EMACS_INT, where ptrdiff_t is wide enough.
	Use int, not EMACS_INT, where int is wide enough.
	Remove unused members ovstring_chars_done and tab_offset;
	all uses removed.
	* insdel.c (move_gap, move_gap_both, gap_left, gap_right)
	(adjust_markers_for_delete, adjust_markers_for_insert, adjust_point)
	(adjust_markers_for_replace, make_gap_larger, make_gap_smaller)
	(make_gap, copy_text, insert, insert_and_inherit)
	(insert_before_markers, insert_before_markers_and_inherit)
	(insert_1, count_combining_before, count_combining_after)
	(insert_1_both, insert_from_string)
	(insert_from_string_before_markers, insert_from_string_1)
	(insert_from_gap, insert_from_buffer, insert_from_buffer_1)
	(adjust_after_replace, adjust_after_insert, replace_range)
	(replace_range_2, del_range, del_range_1, del_range_byte)
	(del_range_both, del_range_2, modify_region)
	(prepare_to_modify_buffer, signal_before_change)
	(signal_after_change, Fcombine_after_change_execute):
	Use ptrdiff_t, not EMACS_INT, where ptrdiff_t is wide enough.
	* intervals.c (traverse_intervals, rotate_right, rotate_left)
	(balance_an_interval, split_interval_right, split_interval_left)
	(find_interval, next_interval, update_interval)
	(adjust_intervals_for_insertion, delete_node, delete_interval)
	(interval_deletion_adjustment, adjust_intervals_for_deletion)
	(static_offset_intervals, offset_intervals)
	(merge_interval_right, merge_interval_left, make_new_interval)
	(graft_intervals_into_buffer, temp_set_point_both)
	(temp_set_point, set_point, adjust_for_invis_intang)
	(set_point_both, move_if_not_intangible, get_property_and_range)
	(get_local_map, copy_intervals, copy_intervals_to_string)
	(compare_string_intervals, set_intervals_multibyte_1):
	Use ptrdiff_t, not EMACS_INT, where ptrdiff_t is wide enough.
	* intervals.h: Adjust decls to match defn changes elsewhere.
	(struct interval):
	Use ptrdiff_t, not EMACS_INT, where ptrdiff_t is wide enough.
	* keyboard.c (this_command_key_count, this_single_command_key_start)
	(before_command_key_count, before_command_echo_length, echo_now)
	(echo_length, recursive_edit_1, Frecursive_edit, Ftrack_mouse)
	(command_loop_1, safe_run_hooks, read_char, timer_check_2)
	(menu_item_eval_property, read_key_sequence, Fread_key_sequence)
	(Fread_key_sequence_vector, Fexecute_extended_command, Fsuspend_emacs):
	Use ptrdiff_t, not int, to avoid needless 32-bit limit on 64-bit hosts.
	(last_non_minibuf_size, last_point_position, echo_truncate)
	(command_loop_1, adjust_point_for_property, read_char, gen_help_event)
	(make_lispy_position, make_lispy_event, parse_modifiers_uncached)
	(parse_modifiers, modify_event_symbol, Fexecute_extended_command)
	(stuff_buffered_input):
	Use ptrdiff_t, not EMACS_INT, where ptrdiff_t is wide enough.
	(last_auto_save, command_loop_1, read_char):
	Use EMACS_INT, not int, to avoid integer overflow.
	(record_char): Avoid overflow in total_keys computation.
	(parse_modifiers_uncached): Redo index calculation to avoid overflow.
	* keyboard.h: Adjust decls to match defn changes elsewhere.
	* keymap.c (Fdefine_key, Fcurrent_active_maps, accessible_keymaps_1)
	(Fkey_description, Fdescribe_vector, Flookup_key):
	Use ptrdiff_t, not int, to avoid needless 32-bit limit on 64-bit hosts.
	(click_position): New function, to check that positions are in range.
	(Fcurrent_active_maps):
	(describe_command):
	Use ptrdiff_t, not EMACS_INT, where ptrdiff_t is wide enough.
	(Faccessible_keymaps, Fkey_description):
	(preferred_sequence_p):
	Don't assume fixnum can fit into int.
	(Fkey_description): Use SAFE_ALLOCA_LISP, not alloca.
	Check for integer overflow in size calculations.
	(Ftext_char_description): Use CHECK_CHARACTER, not CHECK_NUMBER, to
	avoid mishandling large integers.
	* lisp.h: Adjust decls to match defn changes elsewhere.
	(ARRAY_MARK_FLAG, PSEUDOVECTOR_FLAG, struct Lisp_String)
	(struct vectorlike_header, struct Lisp_Subr, struct Lisp_Hash_Table)
	(struct Lisp_Marker):
	Use ptrdiff_t, not EMACS_INT, where ptrdiff_t is wide enough.
	(clip_to_bounds): Now an inline function, moved here from editfns.c.
	(GLYPH_CODE_P): Check for overflow in system types, subsuming the
	need for GLYPH_CODE_CHAR_VALID_P and doing proper checking ourselves.
	All callers changed.
	(GLYPH_CODE_CHAR, GLYPH_CODE_FACE):
	Assume the arg has valid form, since it always does.
	(TYPE_RANGED_INTEGERP): Avoid bug when checking against a wide
	unsigned integer system type.
	(CHECK_RANGED_INTEGER, CHECK_TYPE_RANGED_INTEGER): New macros.
	(struct catchtag, specpdl_size, SPECPDL_INDEX, USE_SAFE_ALLOCA):
	Use ptrdiff_t, not int, to avoid needless 32-bit limit on 64-bit hosts.
	(struct catchtag): Use EMACS_INT, not int, since it may be a fixnum.
	(duration_to_sec_usec): New decl.
	* lread.c (read_from_string_index, read_from_string_index_byte)
	(read_from_string_limit, readchar, unreadchar, openp)
	(read_internal_start, read1, oblookup):
	Use ptrdiff_t, not EMACS_INT, where ptrdiff_t is wide enough.
	(Fload, readevalloop, Feval_buffer, Feval_region):
	Use ptrdiff_t, not int, to avoid needless 32-bit limit on 64-bit hosts.
	(openp): Check for out-of-range argument to 'access'.
	(read1): Use int, not EMACS_INT, where int is wide enough.
	Don't assume fixnum fits into int.
	(read_filtered_event): Use duration_to_sec_usec
	to do proper overflow checking on durations.
	* macros.c (Fstart_kbd_macro): Use xpalloc to check for overflow
	in size calculation.
	(Fexecute_kbd_macro):
	Use ptrdiff_t, not int, to avoid needless 32-bit limit on 64-bit hosts.
	* marker.c (cached_charpos, cached_bytepos, CONSIDER)
	(byte_char_debug_check, buf_charpos_to_bytepos, verify_bytepos)
	(buf_bytepos_to_charpos, Fset_marker, set_marker_restricted)
	(set_marker_both, set_marker_restricted_both, marker_position)
	(marker_byte_position, Fbuffer_has_markers_at):
	Use ptrdiff_t, not EMACS_INT, where ptrdiff_t is wide enough.
	(Fset_marker, set_marker_restricted): Don't assume fixnum fits in int.
	* menu.c (ensure_menu_items): Renamed from grow_menu_items.
	It now merely ensures that the menu is large enough, without
	necessarily growing it, as this avoids some integer overflow issues.
	All callers changed.
	(keymap_panes, parse_single_submenu, Fx_popup_menu):
	Use ptrdiff_t, not int, to avoid needless 32-bit limit on 64-bit hosts.
	(parse_single_submenu, Fx_popup_menu): Don't assume fixnum fits in int.
	Use SAFE_ALLOCA_LISP, not alloca.
	(find_and_return_menu_selection): Avoid unnecessary casts of pointers
	to EMACS_INT.  Check that fixnums are in proper range for system types.
	* minibuf.c (minibuf_prompt_width, string_to_object)
	(Fminibuffer_contents, Fminibuffer_contents_no_properties)
	(Fminibuffer_completion_contents, Ftry_completion, Fall_completions):
	Use ptrdiff_t, not EMACS_INT, where ptrdiff_t is wide enough.
	(get_minibuffer, read_minibuf_unwind):
	Use ptrdiff_t, not int, to avoid needless 32-bit limit on 64-bit hosts.
	(read_minibuf): Omit unnecessary arg BACKUP_N, which is always nil;
	this simplifies overflow checking.  All callers changed.
	(read_minibuf, Fread_buffer, Ftry_completion, Fall_completions)
	(Ftest_completion):
	Use ptrdiff_t, not int, to avoid needless 32-bit limit on 64-bit hosts.
	* nsfns.m (check_ns_display_info): Don't assume fixnum fits in long.
	(x_set_menu_bar_lines, x_set_tool_bar_lines, Fx_create_frame):
	Check that fixnums are in proper range for system types.
	(Fx_create_frame, Fx_show_tip):
	Use ptrdiff_t, not int, to avoid needless 32-bit limit on 64-bit hosts.
	* nsfont.m (ns_findfonts, nsfont_list_family):
	Don't assume fixnum fits in long.
	* nsmenu.m (ns_update_menubar, ns_menu_show, ns_popup_dialog):
	Use ptrdiff_t, not int, to avoid needless 32-bit limit on 64-bit hosts.
	(ns_update_menubar): Use intptr_t, not EMACS_INT, when intptr_t is
	wide enough.
	* nsselect.m (ns_get_local_selection, clean_local_selection_data):
	Use ptrdiff_t, not int, to avoid needless 32-bit limit on 64-bit hosts.
	* print.c (print_buffer_size, print_buffer_pos, print_buffer_pos_byte)
	(PRINTDECLARE, PRINTPREPARE):
	(strout, print_string):
	(print, print_preprocess, print_check_string_charset_prop)
	(print_object):
	Use ptrdiff_t, not EMACS_INT, where ptrdiff_t is wide enough.
	(PRINTDECLARE):
	(temp_output_buffer_setup, Fprin1_to_string, print_object):
	Use ptrdiff_t, not int, to avoid needless 32-bit limit on 64-bit hosts.
	(PRINTPREPARE): Use int, not ptrdiff_t, where int is wide enough.
	(PRINTFINISH): Use SAFE_ALLOCA, not alloca.
	(printchar, strout): Use xpalloc to catch size calculation overflow.
	(Fexternal_debugging_output): Use CHECK_CHARACTER, not CHECK_NUMBER,
	to avoid mishandling large integers.
	(print_error_message): Use SAFE_ALLOCA, not alloca.
	(print_object): Use int, not EMACS_INT, where int is wide enough.
	* process.c (Fdelete_process): Don't assume pid fits into EMACS_INT.
	(Fset_process_window_size, Fformat_network_address)
	(get_lisp_to_sockaddr_size, set_socket_option, Fmake_network_process)
	(Fsignal_process, sigchld_handler):
	Check that fixnums are in proper range for system types.
	(Fformat_network_address, read_process_output, send_process)
	(Fprocess_send_region, status_notify):
	Use ptrdiff_t, not EMACS_INT, where ptrdiff_t is wide enough.
	(Fformat_network_address, Fmake_serial_process, Fmake_network_process)
	(wait_reading_process_output, read_process_output, exec_sentinel):
	Use ptrdiff_t, not int, to avoid needless 32-bit limit on 64-bit hosts.
	(conv_lisp_to_sockaddr): Don't assume fixnums fit into int.
	(Faccept_process_output): Use duration_to_sec_usec to do proper
	overflow checking on durations.
	* puresize.h (PURESIZE_RATIO): Shrink this to 8/6 on 32-bit hosts
	configured --with-wide-int.
	* scroll.c (calculate_scrolling, calculate_direct_scrolling)
	(line_ins_del): Use int, not EMACS_INT, where int is wide enough.
	* search.c (looking_at_1, string_match_1):
	(fast_string_match, fast_c_string_match_ignore_case)
	(fast_string_match_ignore_case, fast_looking_at, scan_buffer)
	(scan_newline, find_before_next_newline, search_command)
	(trivial_regexp_p, search_buffer, simple_search, boyer_moore)
	(set_search_regs, wordify):
	(Freplace_match):
	(Fmatch_data):
	Use ptrdiff_t, not EMACS_INT, where ptrdiff_t is wide enough.
	(string_match_1, search_buffer, set_search_regs):
	(Fmatch_data):
	Use ptrdiff_t, not int, to avoid needless 32-bit limit on 64-bit hosts.
	(wordify): Check for overflow in size calculation.
	(Freplace_match): Avoid potential buffer overflow in search_regs.start.
	(Fset_match_data): Don't assume fixnum fits in ptrdiff_t.
	Check that fixnums are in proper range for system types.
	* sound.c (struct sound_device)
	(wav_play, au_play, vox_write, alsa_period_size, alsa_write):
	Use ptrdiff_t, not EMACS_INT, where ptrdiff_t is wide enough.
	(Fplay_sound_internal):
	Use ptrdiff_t, not int, to avoid needless 32-bit limit on 64-bit hosts.
	* syntax.c (ST_COMMENT_STYLE, ST_STRING_STYLE):
	In definitions, make it clearer that these values must be out of range
	for the respective integer ranges.  This fixes a bug with
	ST_STRING_STYLE and non-ASCII characters.
	(struct lisp_parse_state, find_start_modiff)
	(Finternal_describe_syntax_value, scan_lists, scan_sexps_forward):
	(Fparse_partial_sexp):
	Don't assume fixnums can fit in int.
	(struct lisp_parse_state, find_start_pos, find_start_value)
	(find_start_value_byte, find_start_begv)
	(update_syntax_table, char_quoted, dec_bytepos)
	(find_defun_start, prev_char_comend_first, back_comment):
	(scan_words, skip_chars, skip_syntaxes, forw_comment, Fforward_comment)
	(scan_lists, Fbackward_prefix_chars, scan_sexps_forward):
	Use ptrdiff_t, not EMACS_INT, where ptrdiff_t is wide enough.
	(Finternal_describe_syntax_value): Check that match_lisp is a
	character, not an integer, since the code stuffs it into int.
	(scan_words, scan_sexps_forward):
	Check that fixnums are in proper range for system types.
	(Fforward_word):
	Use ptrdiff_t, not int, to avoid needless 32-bit limit on 64-bit hosts.
	(scan_sexps_forward):
	Use CHARACTERP, not INTEGERP, since the value must fit into int.
	(Fparse_partial_sexp): Fix doc; element 8 is not ignored.
	* syntax.h: Adjust decls to match defn changes elsewhere.
	(struct gl_state_s):
	Use ptrdiff_t, not EMACS_INT, where ptrdiff_t is wide enough.
	* sysdep.c (wait_for_termination_1, wait_for_termination)
	(interruptible_wait_for_termination, mkdir):
	Don't assume pid_t fits in int; on 64-bit AIX pid_t is 64-bit.
	(emacs_read, emacs_write):
	Use ptrdiff_t, not EMACS_INT, where ptrdiff_t is wide enough.
	(system_process_attributes): Don't assume uid_t, gid_t, and
	double all fit in int or even EMACS_INT.
	* term.c (set_tty_color_mode):
	Check that fixnums are in proper range for system types.
	* termhooks.h (struct input_event):
	Use ptrdiff_t, not EMACS_INT, where ptrdiff_t is wide enough.
	* textprop.c (validate_interval_range, interval_of)
	(Fadd_text_properties, set_text_properties_1)
	(Fremove_text_properties, Fremove_list_of_text_properties)
	(Ftext_property_any, Ftext_property_not_all)
	(copy_text_properties, text_property_list, extend_property_ranges)
	(verify_interval_modification):
	Use ptrdiff_t, not EMACS_INT, where ptrdiff_t is wide enough.
	(Fnext_single_char_property_change)
	(Fprevious_single_char_property_change):
	Use ptrdiff_t, not int, to avoid needless 32-bit limit on 64-bit hosts.
	(copy_text_properties):
	Check for integer overflow in index calculation.
	* undo.c (last_boundary_position, record_point, record_insert)
	(record_delete, record_marker_adjustment, record_change)
	(record_property_change):
	Use ptrdiff_t, not EMACS_INT, where ptrdiff_t is wide enough.
	(truncate_undo_list, Fprimitive_undo): Don't assume fixnum fits in int.
	Use ptrdiff_t, not int, to avoid needless 32-bit limit on 64-bit hosts.
	* w32fns.c (Fx_create_frame, x_create_tip_frame, Fx_show_tip)
	(Fx_hide_tip, Fx_file_dialog):
	* w32menu.c (set_frame_menubar):
	Use ptrdiff_t, not int, for consistency with rest of code.
	* window.c (window_scroll_preserve_hpos, window_scroll_preserve_vpos)
	(select_window, Fdelete_other_windows_internal)
	(window_scroll_pixel_based, window_scroll_line_based)
	(Frecenter, Fset_window_configuration):
	Use ptrdiff_t, not EMACS_INT, where ptrdiff_t is wide enough.
	(Fset_window_hscroll, run_window_configuration_change_hook)
	(set_window_buffer, temp_output_buffer_show, scroll_command)
	(Fscroll_other_window, Frecenter):
	Use ptrdiff_t, not int, to avoid needless 32-bit limit on 64-bit hosts.
	(Fwindow_line_height, window_scroll, Fscroll_left, Fscroll_right):
	Don't assume fixnum fits in int.
	(Fset_window_scroll_bars):
	Check that fixnums are in proper range for system types.
	* xdisp.c (help_echo_pos, pos_visible_p, string_pos_nchars_ahead)
	(string_pos, c_string_pos, number_of_chars, init_iterator)
	(in_ellipses_for_invisible_text_p, init_from_display_pos)
	(compute_stop_pos, next_overlay_change, compute_display_string_pos)
	(compute_display_string_end, handle_face_prop)
	(face_before_or_after_it_pos, handle_invisible_prop)
	(handle_display_prop, handle_display_spec, handle_single_display_spec)
	(display_prop_intangible_p, string_buffer_position_lim)
	(string_buffer_position, handle_composition_prop, load_overlay_strings)
	(get_overlay_strings_1, get_overlay_strings)
	(iterate_out_of_display_property, forward_to_next_line_start)
	(back_to_previous_visible_line_start, reseat, reseat_to_string)
	(get_next_display_element, set_iterator_to_next)
	(get_visually_first_element, compute_stop_pos_backwards)
	(handle_stop_backwards, next_element_from_buffer)
	(move_it_in_display_line_to, move_it_in_display_line)
	(move_it_to, move_it_vertically_backward, move_it_by_lines)
	(add_to_log, message_dolog, message_log_check_duplicate)
	(message2, message2_nolog, message3, message3_nolog
	(with_echo_area_buffer, display_echo_area_1, resize_mini_window_1)
	(current_message_1, truncate_echo_area, truncate_message_1)
	(set_message, set_message_1, store_mode_line_noprop)
	(hscroll_window_tree, debug_delta, debug_delta_bytes, debug_end_vpos)
	(text_outside_line_unchanged_p, check_point_in_composition)
	(reconsider_clip_changes)
	(redisplay_internal, set_cursor_from_row, try_scrolling)
	(try_cursor_movement, set_vertical_scroll_bar, redisplay_window)
	(redisplay_window, find_last_unchanged_at_beg_row)
	(find_first_unchanged_at_end_row, row_containing_pos, try_window_id)
	(trailing_whitespace_p, find_row_edges, display_line)
	(RECORD_MAX_MIN_POS, Fcurrent_bidi_paragraph_direction)
	(display_mode_element, store_mode_line_string)
	(pint2str, pint2hrstr, decode_mode_spec)
	(display_count_lines, display_string, draw_glyphs)
	(x_produce_glyphs, x_insert_glyphs)
	(rows_from_pos_range, mouse_face_from_buffer_pos)
	(fast_find_string_pos, mouse_face_from_string_pos)
	(note_mode_line_or_margin_highlight, note_mouse_highlight):
	Use ptrdiff_t, not EMACS_INT, where ptrdiff_t is wide enough.
	(safe_call, init_from_display_pos, handle_fontified_prop)
	(handle_single_display_spec, load_overlay_strings)
	(with_echo_area_buffer, setup_echo_area_for_printing)
	(display_echo_area, echo_area_display)
	(x_consider_frame_title, prepare_menu_bars, update_menu_bar)
	(update_tool_bar, hscroll_window_tree, redisplay_internal)
	(redisplay_window, dump_glyph_row, display_mode_line)
	(Fformat_mode_line, decode_mode_spec, on_hot_spot_p):
	(handle_display_spec, display_prop_string_p):
	Use ptrdiff_t, not int, to avoid needless 32-bit limit on 64-bit hosts.
	(handle_single_display_spec, build_desired_tool_bar_string)
	(redisplay_tool_bar, scroll_window_tree, Fdump_glyph_matrix)
	(get_specified_cursor_type):
	Check that fixnums are in proper range for system types.
	(struct overlay_entry, resize_mini_window, Fdump_glyph_row)
	(Flookup_image_map):
	Don't assume fixnums fit in int.
	(compare_overlay_entries):
	Avoid mishandling comparisons due to subtraction overflow.
	(load_overlay_strings): Use SAFE_NALLOCA, not alloca.
	(last_escape_glyph_face_id, last_glyphless_glyph_face_id):
	(handle_tool_bar_click):
	Use int, not unsigned, since we prefer signed and the signedness
	doesn't matter here.
	(get_next_display_element, next_element_from_display_vector):
	Use int, not EMACS_INT, when int is wide enough.
	(start_hourglass): Use duration_to_sec_usec to do proper
	overflow checking on durations.
	* xfaces.c (Fbitmap_spec_p):
	Check that fixnums are in proper range for system types.
	(compare_fonts_by_sort_order):
	Avoid mishandling comparisons due to subtraction overflow.
	(Fx_family_fonts, realize_basic_faces):
	Use ptrdiff_t, not int, to avoid needless 32-bit limit on 64-bit hosts.
	(Fx_family_fonts):
	Don't assume fixnum fits in int.
	Use SAFE_ALLOCA_LISP, not alloca.
	(merge_face_heights): Remove unnecessary cast to EMACS_INT.
	(Finternal_make_lisp_face): Don't allocate more than MAX_FACE_ID.
	(face_at_buffer_position, face_for_overlay_string)
	(face_at_string_position):
	Use ptrdiff_t, not EMACS_INT, where ptrdiff_t is wide enough.
	(merge_faces): Use int, not EMACS_INT, where int is wide enough.
	* xfns.c (x_set_menu_bar_lines, x_set_tool_bar_lines, x_icon_verify)
	(Fx_show_tip):
	Check that fixnums are in proper range for system types.
	(Fx_create_frame, x_create_tip_frame, Fx_show_tip)
	(Fx_hide_tip, Fx_file_dialog, Fx_select_font):
	Use ptrdiff_t, not int, to avoid needless 32-bit limit on 64-bit hosts.
	(Fx_change_window_property): Don't assume fixnums fit in int.
	* xfont.c (xfont_chars_supported):
	Use ptrdiff_t, not int, to avoid needless 32-bit limit on 64-bit hosts.
	* xmenu.c (Fx_popup_dialog, set_frame_menubar)
	(create_and_show_popup_menu, create_and_show_dialog, xmenu_show):
	Use ptrdiff_t, not int, to avoid needless 32-bit limit on 64-bit hosts.
	* xml.c (parse_region):
	* xrdb.c (magic_file_p):
	Use ptrdiff_t, not EMACS_INT, where ptrdiff_t is wide enough.
	* xselect.c (TRACE1): Don't assume pid_t promotes to int.
	(x_get_local_selection, x_reply_selection_request)
	(x_handle_selection_request, wait_for_property_change):
	Use ptrdiff_t, not int, to avoid needless 32-bit limit on 64-bit hosts.
	(selection_data_to_lisp_data): Use short, not EMACS_INT, where
	short is wide enough.
	(x_send_client_event): Don't assume fixnum fits in int.
	* xterm.c (x_x_to_emacs_modifiers):
	Don't assume EMACS_INT overflows nicely into int.
	(x_emacs_to_x_modifiers): Use EMACS_INT, not int, because values
	may come from Lisp.
	(handle_one_xevent): NATNUMP can eval its arg twice.
	(x_connection_closed):
	Use ptrdiff_t, not int, to avoid needless 32-bit limit on 64-bit hosts.
	* xterm.h: Adjust decls to match defn changes elsewhere.
	(struct scroll_bar): Use struct vectorlike_header
	rather than rolling our own approximation.
	(SCROLL_BAR_VEC_SIZE): Remove; not used.
=======
2011-09-30  Paul Eggert  <eggert@cs.ucla.edu>

	Remove dependency on glibc malloc internals.
	* alloc.c (XMALLOC_OVERRUN_CHECK_OVERHEAD, XMALLOC_OVERRUN_CHECK_SIZE):
	Move back here from lisp.h, but with their new implementations.
	(XMALLOC_BASE_ALIGNMENT, COMMON_MULTIPLE, XMALLOC_HEADER_ALIGNMENT)
	(XMALLOC_OVERRUN_SIZE_SIZE): Move these new lisp.h macros here.
	* charset.c (charset_table_init): New static var.
	(syms_of_charset): Use it instead of xmalloc.  This removes a
	dependency on glibc malloc internals.  See Eli Zaretskii's comment in
	<http://lists.gnu.org/archive/html/emacs-devel/2011-09/msg00815.html>.
	* lisp.h (XMALLOC_OVERRUN_CHECK_OVERHEAD, XMALLOC_OVERRUN_CHECK_SIZE):
	Move back to alloc.c.
	(XMALLOC_BASE_ALIGNMENT, COMMON_MULTIPLE, XMALLOC_HEADER_ALIGNMENT)
	(XMALLOC_OVERRUN_SIZE_SIZE): Move to alloc.c.

2011-09-30  Jan Djärv  <jan.h.d@swipnet.se>

	* nsterm.m (windowDidResize): Call x_set_window_size only when
	ns_in_resize is true.  Otherwise set pixelwidth/height and
	call change_frame_size (Bug#9628).

2011-09-30  Paul Eggert  <eggert@cs.ucla.edu>

	Port --enable-checking=all to Fedora 14 x86-64.
	* charset.c (syms_of_charset): Also account for glibc malloc's
	internal overhead when calculating the initial malloc maximum.

	Port --enable-checking=all to Fedora 14 x86.
	* alloc.c (XMALLOC_OVERRUN_CHECK_OVERHEAD, XMALLOC_OVERRUN_CHECK_SIZE):
	Move to lisp.h.
	(xmalloc_put_size, xmalloc_get_size, overrun_check_malloc)
	(overrun_check_realloc, overrun_check_free):
	Use XMALLOC_OVERRUN_SIZE_SIZE, not sizeof (size_t).
	That way, xmalloc returns a properly-aligned pointer even if
	XMALLOC_OVERRUN_CHECK is defined.  The old debugging code happened
	to align OK on typical 64-bit hosts, but not on Fedora 14 x86.
	* charset.c (syms_of_charset): Take XMALLOC_OVERRUN_CHECK_OVERHEAD
	into account when calculating the initial malloc maximum.
	* lisp.h (XMALLOC_OVERRUN_CHECK_OVERHEAD, XMALLOC_OVERRUN_CHECK_SIZE):
	Move here from alloc.c, so that charset.c can use it too.
	Properly align; the old code wasn't right for common 32-bit hosts
	when configured with --enable-checking=all.
	(XMALLOC_BASE_ALIGNMENT, COMMON_MULTIPLE, XMALLOC_HEADER_ALIGNMENT)
	(XMALLOC_OVERRUN_SIZE_SIZE): New macros.

2011-09-29  Eli Zaretskii  <eliz@gnu.org>

	* sysdep.c (snprintf) [!EOVERFLOW]: If EOVERFLOW is not defined,
	use EDOM.
>>>>>>> f701dc2a

2011-09-28  Eli Zaretskii  <eliz@gnu.org>

	* xdisp.c (compute_display_string_end): If there's no display
	string at CHARPOS, return -1.

	* bidi.c (bidi_fetch_char): When compute_display_string_end
	returns a negative value, treat the character as a normal
	character not covered by a display string.  (Bug#9624)

2011-09-28  Juanma Barranquero  <lekktu@gmail.com>

	* lread.c (Fread_from_string): Fix typo in docstring.

2011-09-27  Eli Zaretskii  <eliz@gnu.org>

	* xdisp.c (handle_invisible_prop): If invisible text ends on a
	newline, reseat the iterator instead of bidi-iterating there one
	character at a time.  (Bug#9610)
	(BUFFER_POS_REACHED_P, move_it_in_display_line_to): Bail out when
	past TO_CHARPOS if the bidi iterator is at base embedding level.

2011-09-27  Andreas Schwab  <schwab@linux-m68k.org>

	* lread.c (readevalloop): Use correct code for NBSP.
	(read1): Likewise.  (Bug#9608)

2011-09-25  Michael Albinus  <michael.albinus@gmx.de>

	* dbusbind.c (Fdbus_register_signal): When service is not
	registered, use nil in Vdbus_registered_objects_table.  (Bug#9581)

2011-09-25  Glenn Morris  <rgm@gnu.org>

	* buffer.c (truncate-lines): Doc fix.

2011-09-24  Chong Yidong  <cyd@stupidchicken.com>

	* window.c (Fwindow_prev_buffers, Fset_window_prev_buffers)
	(Fset_window_next_buffers): Doc fix.

2011-09-24  Glenn Morris  <rgm@gnu.org>

	* minibuf.c (read_minibuf): Disable line truncation.  (Bug#5715)

2011-09-24  Paul Eggert  <eggert@cs.ucla.edu>

	Fix minor problems found by static checking.
	* xdisp.c (string_from_display_spec): Don't assume vecsize fits in int.
	* indent.c (Fvertical_motion): Fix == vs = typo.

2011-09-24  Eli Zaretskii  <eliz@gnu.org>

	* dispnew.c (syms_of_display) <redisplay-dont-pause>: Default
	value is now t.  Doc fix.

	* indent.c (Fvertical_motion): Compute and apply the overshoot
	logic also when moving up, not only when moving down.  Fix the
	confusing name and values of the it_overshoot_expected variable;
	logic changed accordingly.  (Bug#9254) (Bug#9549)

	* xdisp.c (pos_visible_p): Produce correct pixel coordinates when
	CHARPOS is covered by a display string which includes newlines.
	(move_it_vertically_backward): Avoid inflooping when START_CHARPOS
	is covered by a display string with embedded newlines.

2011-09-24  Michael Albinus  <michael.albinus@gmx.de>

	* dbusbind.c (Fdbus_register_signal): Add match rule to
	Vdbus_registered_objects_table.  (Bug#9581)
	(Fdbus_register_method, Vdbus_registered_objects_table): Fix
	docstring.

2011-09-24  Jim Meyering  <meyering@redhat.com>

	Do not ignore write error for any output size.
	The previous change was incomplete.
	While it makes emacs --batch detect the vast majority of stdout
	write failures, errors were still ignored whenever the output size is
	k * (BUFSIZ+1) - 4.  E.g., on a system with BUFSIZ of 4096,
	  $ emacs --batch --eval '(print (format "%4093d" 0))' > /dev/full \
	      && echo FAIL: ignored write error
	  FAIL: ignored write error
	  $ emacs --batch --eval '(print (format "%20481d" 0))' > /dev/full \
	      && echo FAIL: ignored write error
	  FAIL: ignored write error
	* emacs.c (Fkill_emacs): Also test ferror.  (Bug#9574)

2011-09-23  Andreas Schwab  <schwab@linux-m68k.org>

	* emacs.c (Fkill_emacs): In noninteractive mode exit
	non-successfully if a write error occurred on stdout.  (Bug#9574)

2011-09-21  Eli Zaretskii  <eliz@gnu.org>

	* xdisp.c (pop_it): Allow it->object that is a cons cell to pass
	the xassert test.

	* dispextern.h (struct it): Update the comment documenting what
	can it->OBJECT be.

2011-09-20  Eli Zaretskii  <eliz@gnu.org>

	* xdisp.c (set_cursor_from_row): If the row ends in a newline from
	a display string, extend search for cursor position to end of row.
	(find_row_edges): If the row ends in a newline from a display
	string, increment its MATRIX_ROW_END_CHARPOS by one.  (Bug#9549)
	Handle the case of a display string with multiple newlines.
	(Fcurrent_bidi_paragraph_direction): Fix search for previous
	non-empty line.  Fixes confusing cursor motion with arrow keys at
	the beginning of a line that starts with whitespace.

2011-09-19  Lars Magne Ingebrigtsen  <larsi@gnus.org>

	* lread.c (Fread_from_string): Document what FINAL-STRING-INDEX is
	(bug#9493).

2011-09-18  Chong Yidong  <cyd@stupidchicken.com>

	* xfns.c (Fx_create_frame): Handle the bitmapIcon resource as
	boolean (Bug#9154).

2011-09-18  Eli Zaretskii  <eliz@gnu.org>

	* xdisp.c (display_line): Record maximum and minimum buffer
	positions even if no glyphs were produced (e.g., by a zero-width
	stretch).  Fixes bug#9530 on a TTY.  Under word-wrap, don't record
	buffer positions that will be removed from the glyph row because
	they don't fit.
	(produce_stretch_glyph): Fix a bug in :align-to on a TTY when the
	column is beyond frame width: don't subtract 1 "pixel" when
	computing width of the stretch.
	(reseat_at_next_visible_line_start): Undo the change made on
	2011-09-17 that saved paragraph information and restored it after
	the call to `reseat'.  (Bug#9545)

2011-09-18  YAMAMOTO Mitsuharu  <mituharu@math.s.chiba-u.ac.jp>

	* xdisp.c (expose_window): Save original value of phys_cursor_on_p
	and turn window cursor on if cleared (Bug#9415).

2011-09-18  Andreas Schwab  <schwab@linux-m68k.org>

	* search.c (boyer_moore): Take unibyte characters from pattern
	literally.  (Bug#9458)

2011-09-18  Eli Zaretskii  <eliz@gnu.org>

	* xdisp.c (reseat_at_next_visible_line_start): Fix last change.

2011-09-18  Paul Eggert  <eggert@cs.ucla.edu>

	Fix minor problem found by static checking.
	* xdisp.c (reseat_at_next_visible_line_start): Mark locals as
	initialized, to pacify gcc -Wuninitialized.

	* fileio.c: Report proper errno when syscall falls.
	(Finsert_file_contents): Save and restore errno,
	so that report_file_error outputs the correct diagnostic.
	(Fwrite_region) [CLASH_DETECTION]: Likewise.

2011-09-18  Eli Zaretskii  <eliz@gnu.org>

	* .gdbinit (pgx): Fix references to fields of `struct glyph'.

2011-09-17  Eli Zaretskii  <eliz@gnu.org>

	* xdisp.c (produce_stretch_glyph): Another fix for changes made on
	2011-08-30T17:32:44Z!eliz@gnu.org.  (Bug#9530)

2011-09-17  Eli Zaretskii  <eliz@gnu.org>

	* xdisp.c (reseat_at_next_visible_line_start): Keep information
	about the current paragraph and restore it after the call to
	reseat.

	* bidi.c (MAX_PARAGRAPH_SEARCH): New macro.
	(bidi_find_paragraph_start): Search back for paragraph beginning
	at most MAX_PARAGRAPH_SEARCH lines; if not found, return BEGV_BYTE.
	(bidi_move_to_visually_next): Only trigger paragraph-related
	computations when the last character is a newline or at EOB, not
	just any NEUTRAL_B.  (Bug#9470)

	* xdisp.c (set_cursor_from_row): Don't invoke special treatment of
	truncated lines if point is covered by a display string.  (Bug#9524)

2011-09-16  Paul Eggert  <eggert@cs.ucla.edu>

	* xselect.c: Relax test for outgoing X longs (Bug#9498).
	(cons_to_x_long): New function.
	(lisp_data_to_selection_data): Use it.  Correct the test for
	short-versus-long data; it was negated.  Break out of vector
	loop, for efficiency, when a long datum is discovered.

2011-09-16  Stefan Monnier  <monnier@iro.umontreal.ca>

	* eval.c (Fquote): Document its non-consing behavior (bug#9482).

2011-09-16  Eli Zaretskii  <eliz@gnu.org>

	* image.c (tiff_handler): Work around a bug in MinGW GCC 3.x (see
	GCC PR/17406) by declaring this function with external scope.

2011-09-15  Paul Eggert  <eggert@cs.ucla.edu>

	* editfns.c (Fformat): Fix bug in text-property fix (Bug#9514).
	Don't mishandle (length (format "%%")) and (format "%4000s%%" "").

2011-09-15  Andreas Schwab  <schwab@linux-m68k.org>

	* editfns.c (Fformat): Correctly handle text properties on "%%".

2011-09-15  Eli Zaretskii  <eliz@gnu.org>

	* xterm.c (x_draw_composite_glyph_string_foreground):
	* w32term.c (x_draw_composite_glyph_string_foreground):
	* term.c (encode_terminal_code):
	* composite.c (composition_update_it, get_composition_id):
	* xdisp.c (get_next_display_element)
	(fill_composite_glyph_string): Add comments about special meaning
	of TAB characters in a composition.

2011-09-15  Paul Eggert  <eggert@cs.ucla.edu>

	* editfns.c (Fformat): Fix off-by-1 bug for "%%b" (Bug#9514).
	This occurs when processing a multibyte format.
	Problem reported by Wolfgang Jenker.

2011-09-15  Johan Bockgård  <bojohan@gnu.org>

	* xdisp.c (try_cursor_movement): Only check for exact match if
	cursor hpos found by set_cursor_from_row is valid.  (Bug#9495)

2011-09-14  Paul Eggert  <eggert@cs.ucla.edu>

	Remove unused external symbols.
	* dispextern.h (calc_pixel_width_or_height): Remove decl.
	* xdisp.c (calc_pixel_width_or_height): Now static.
	* doprnt.c (exprintf) [! (HAVE_X_WINDOWS && USE_X_TOOLKIT)]: Remove.
	* indent.c (check_display_width):
	* w32term.c: Fix comment to match code.
	* xterm.c, xterm.h (x_catching_errors): Remove.

2011-09-14  Paul Eggert  <eggert@cs.ucla.edu>

	* xselect.c: Use signed conversions more consistently (Bug#9498).
	(selection_data_to_lisp_data): Assume incoming selection data are
	signed integers, not unsigned.  This is to be consistent with
	outgoing selection data, which was modified to use signed integers
	in as part of the fix to Bug#9196 in response to Jan D.'s comment
	in <http://debbugs.gnu.org/cgi/bugreport.cgi?bug=9196#32> that X11
	expects long, not unsigned long.

2011-09-14  Eli Zaretskii  <eliz@gnu.org>

	* xdisp.c (try_window_reusing_current_matrix): Fix incorrect
	computation of loop end.  Reported by Johan Bockgård
	<bojohan@gnu.org>.

2011-09-13  Chong Yidong  <cyd@stupidchicken.com>

	* frame.c (Fother_visible_frames_p): Function deleted.

2011-09-12  Eli Zaretskii  <eliz@gnu.org>

	* indent.c (compute_motion): Process display vector front to back
	rather than the other way around.  (Bug#2496)

2011-09-12  Stefan Monnier  <monnier@iro.umontreal.ca>

	* fileio.c (Finsert_file_contents): Don't assume beg_offset is 0.

2011-09-11  Chong Yidong  <cyd@stupidchicken.com>

	* minibuf.c (Fread_from_minibuffer): Doc fix.

2011-09-11  Eli Zaretskii  <eliz@gnu.org>

	* xdisp.c (produce_stretch_glyph): Fix a typo made in changes from
	2011-08-30T17:32:44Z!eliz@gnu.org.  (Bug#9475)

2011-09-11  Lars Magne Ingebrigtsen  <larsi@gnus.org>

	* fileio.c (Fvisited_file_modtime): Document `(-1 65535)' as a
	value for non-existent files.

2011-09-11  Eli Zaretskii  <eliz@gnu.org>

	* fileio.c (Finsert_file_contents): If the file cannot be opened,
	set its "size" to -1.  This will set the modtime_size field of
	the corresponding buffer to -1, which is what
	verify-visited-file-modtime expects for files that do not exist.
	(Bug#9139)

2011-09-11  Paul Eggert  <eggert@cs.ucla.edu>

	* keymap.h (KEY_DESCRIPTION_SIZE, push_key_description): Move decls
	here ...
	* lisp.h: ... from here.  push_key_description is no longer
	defined in keyboard.c, so its declaration should not be in
	lisp.h's "Defined in keyboard.c" section, and KEY_DESCRIPTION_SIZE
	logically belongs with push_key_description.

2011-09-10  Paul Eggert  <eggert@cs.ucla.edu>

	* buffer.h: Include <sys/types.h> instead of <time.h>.
	Otherwise, off_t wasn't defined on FreeBSD 9.0-BETA2 i386.
	Problem reported by Herbert J. Skuhra.

2011-09-10  Lars Magne Ingebrigtsen  <larsi@gnus.org>

	* xml.c (parse_region): Make the parsing work for
	non-comment-starting XML files again (bug#9144).

2011-09-10  Andreas Schwab  <schwab@linux-m68k.org>

	* image.c (gif_load): Fix calculation of bottom and right corner.
	(Bug#9468)

2011-09-10  Eli Zaretskii  <eliz@gnu.org>

	* xdisp.c (MAX_DISP_SCAN): Decrease to 250.  Prevents sluggish
	redisplay in small windows.

2011-09-09  Eli Zaretskii  <eliz@gnu.org>

	* frame.c (x_report_frame_params): Cast to avoid compiler warnings.

2011-09-08  Martin Rudalics  <rudalics@gmx.at>

	* window.c (Fset_window_prev_buffers, Fset_window_next_buffers):
	Operate on live windows only.

2011-09-08  Juanma Barranquero  <lekktu@gmail.com>

	* emacs.c (my_heap_start): #ifdef to avoid warnings when unused.

2011-09-07  Eli Zaretskii  <eliz@gnu.org>

	* xdisp.c (move_it_in_display_line_to): Call RESTORE_IT on ppos_it
	only under bidi iteration.

2011-09-07  Jan Djärv  <jan.h.d@swipnet.se>

	* gtkutil.c (xg_make_tool_item): Insert comment about eventbox.

2011-09-06  Paul Eggert  <eggert@cs.ucla.edu>

	isnan: Fix porting problem to Solaris 10 with bundled gcc.
	Without this fix, the command to link temacs failed due to an
	undefined symbol __builtin_isnan.  This is because
	/usr/include/iso/math_c99.h #defines isnan(x) to
	__builtin_isnan(x), but the bundled gcc, which identifies itself
	as gcc 3.4.3 (csl-sol210-3_4-branch+sol_rpath), does not have
	a __builtin_isnan.
	* floatfns.c (isnan): #undef, and then #define to a clone of
	what's in data.c.
	(Fisnan): Always define, since it's always available now.
	(syms_of_floatfns): Always define isnan at the Lisp level.

2011-09-06  Paul Eggert  <eggert@cs.ucla.edu>

	* Makefile.in (gl-stamp): move-if-change now in build-aux (Bug#9169).

2011-09-06  Paul Eggert  <eggert@cs.ucla.edu>

	* fileio.c: Fix bugs with large file offsets (Bug#9428).
	The previous code assumed that file offsets (off_t values) fit in
	EMACS_INT variables, which is not true on typical 32-bit hosts.
	The code messed up by falsely reporting buffer overflow in cases
	such as (insert-file-contents "big" nil 1 2) into an empty buffer
	when "big" contains more than 2**29 bytes, even though this
	inserts just one byte and does not overflow the buffer.
	(Finsert_file_contents): Store file offsets as off_t
	values, not as EMACS_INT values.  Check for overflow when
	converting between EMACS_INT and off_t.  When checking for
	buffer overflow or for overlap, take the offsets into account.
	Don't use EMACS_INT for small values where int suffices.
	When checking for overlap, fix a typo: ZV was used where
	ZV_BYTE was intended.
	(Fwrite_region): Don't assume off_t fits into 'long'.
	* buffer.h (struct buffer.modtime_size): Now off_t, not EMACS_INT.

2011-09-05  Michael Albinus  <michael.albinus@gmx.de>

	* dbusbind.c (xd_signature_cat): Rename from signature_cat.

2011-09-04  Paul Eggert  <eggert@cs.ucla.edu>

	sprintf-related integer and memory overflow issues (Bug#9412).

	* doprnt.c (doprnt): Support printing ptrdiff_t and intmax_t values.
	(esprintf, exprintf, evxprintf): New functions.
	* keyboard.c (command_loop_level): Now EMACS_INT, not int.
	(cmd_error): kbd macro iterations count is now EMACS_INT, not int.
	(modify_event_symbol): Do not assume that the length of
	name_alist_or_stem is safe to alloca and fits in int.
	(Fexecute_extended_command): Likewise for function name and binding.
	(Frecursion_depth): Wrap around reliably on integer overflow.
	* keymap.c (push_key_description): First arg is now EMACS_INT, not int,
	since some callers pass EMACS_INT values.
	(Fsingle_key_description): Don't crash if symbol name contains more
	than MAX_ALLOCA bytes.
	* minibuf.c (minibuf_level): Now EMACS_INT, not int.
	(get_minibuffer): Arg is now EMACS_INT, not int.
	* lisp.h (get_minibuffer, push_key_description): Reflect API changes.
	(esprintf, exprintf, evxprintf): New decls.
	* window.h (command_loop_level, minibuf_level): Reflect API changes.

	* dbusbind.c (signature_cat): New function.
	(xd_signature, Fdbus_register_signal):
	Do not overrun buffer; instead, report string overflow.

	* dispnew.c (add_window_display_history): Don't overrun buffer.
	Truncate instead; this is OK since it's just a log.

	* editfns.c (Fcurrent_time_zone): Don't overrun buffer
	even if the time zone offset is outlandishly large.
	Don't mishandle offset == INT_MIN.

	* emacs.c (main) [NS_IMPL_COCOA]: Don't overrun buffer
	when creating daemon; the previous buffer-overflow check was incorrect.

	* eval.c (verror): Simplify by rewriting in terms of evxprintf,
	which has the guts of the old verror function.

	* filelock.c (lock_file_1, lock_file): Don't blindly alloca long name;
	use SAFE_ALLOCA instead.  Use esprintf to avoid int-overflow issues.

	* font.c: Include <float.h>, for DBL_MAX_10_EXP.
	(font_unparse_xlfd): Don't blindly alloca long strings.
	Don't assume XINT result fits in int, or that XFLOAT_DATA * 10
	fits in int, when using sprintf.  Use single snprintf to count
	length of string rather than counting it via multiple sprintfs;
	that's simpler and more reliable.
	(font_unparse_fcname): Use it to avoid sprintf buffer overrun.
	(generate_otf_features) [0 && HAVE_LIBOTF]: Use esprintf, not
	sprintf, in case result does not fit in int.

	* fontset.c (num_auto_fontsets): Now printmax_t, not int.
	(fontset_from_font): Print it.

	* frame.c (tty_frame_count): Now printmax_t, not int.
	(make_terminal_frame, set_term_frame_name): Print it.
	(x_report_frame_params): In X, window IDs are unsigned long,
	not signed long, so print them as unsigned.
	(validate_x_resource_name): Check for implausibly long names,
	and don't assume name length fits in 'int'.
	(x_get_resource_string): Don't blindly alloca invocation name;
	use SAFE_ALLOCA.  Use esprintf, not sprintf, in case result does
	not fit in int.

	* gtkutil.c: Include <float.h>, for DBL_MAX_10_EXP.
	(xg_check_special_colors, xg_set_geometry):
	Make sprintf buffers a bit bigger, to avoid potential buffer overrun.

	* lread.c (dir_warning): Don't blindly alloca buffer; use SAFE_ALLOCA.
	Use esprintf, not sprintf, in case result does not fit in int.

	* macros.c (executing_kbd_macro_iterations): Now EMACS_INT, not int.
	(Fend_kbd_macro): Don't mishandle MOST_NEGATIVE_FIXNUM by treating
	it as a large positive number.
	(Fexecute_kbd_macro): Don't assume repeat count fits in int.
	* macros.h (executing_kbd_macro_iterations): Now EMACS_INT, not int.

	* nsterm.m ((NSSize)windowWillResize): Use esprintf, not sprintf,
	in case result does not fit in int.

	* print.c (float_to_string): Detect width overflow more reliably.
	(print_object): Make sprintf buffer a bit bigger, to avoid potential
	buffer overrun.  Don't assume list length fits in 'int'.  Treat
	print length of 0 as 0, not as infinity; to be consistent with other
	uses of print length in this function.  Don't overflow print length
	index.  Don't assume hash table size fits in 'long', or that
	vectorlike size fits in 'unsigned long'.

	* process.c (make_process): Use printmax_t, not int, to format
	process-name gensyms.

	* sysdep.c (snprintf) [! HAVE_SNPRINTF]: New function.

	* term.c (produce_glyphless_glyph): Make sprintf buffer a bit bigger
	to avoid potential buffer overrun.

	* xfaces.c (x_update_menu_appearance): Don't overrun buffer
	if X resource line is longer than 512 bytes.

	* xfns.c (x_window): Make sprintf buffer a bit bigger
	to avoid potential buffer overrun.

	* xterm.c (x_io_error_quitter): Don't overrun sprintf buffer.

	* xterm.h (x_check_errors): Add ATTRIBUTE_FORMAT_PRINTF.

2011-09-04  Paul Eggert  <eggert@cs.ucla.edu>

	Integer overflow fixes for scrolling, etc.
	Without these, Emacs silently mishandles large integers sometimes.
	For example, "C-u 4294967297 M-x recenter" was treated as if
	it were "C-u 1 M-x recenter" on a typical 64-bit host.

	* xdisp.c (try_window_id): Check Emacs fixnum range before
	converting to 'int'.

	* window.c (window_scroll_line_based, Frecenter):
	Check that an Emacs fixnum is in range before assigning it to 'int'.
	(Frecenter, Fmove_to_window_line): Use EMACS_INT, not int, for
	values converted from Emacs fixnums.
	(Frecenter): Don't wrap around a line count if it is out of 'int'
	range; instead, treat it as an extreme value.
	(Fset_window_configuration, compare_window_configurations):
	Use ptrdiff_t, not int, for index that might exceed 2 GiB.

	* search.c (Freplace_match): Use ptrdiff_t, not int, for indexes
	that can exceed INT_MAX.  Check that EMACS_INT value is in range
	before assigning it to the (possibly-narrower) index.
	(match_limit): Don't assume that a fixnum can fit in 'int'.

	* print.c (print_object): Use ptrdiff_t, not int, for index that can
	exceed INT_MAX.

	* indent.c (position_indentation): Now takes ptrdiff_t, not int.
	(Fvertical_motion): Don't wrap around LINES values that don't fit
	in 'int'.  Instead, treat them as extreme values.  This is good
	enough for windows, which can't have more than INT_MAX lines anyway.

2011-09-03  Lars Magne Ingebrigtsen  <larsi@gnus.org>

	* Require libxml/parser.h to avoid compilation warning.

	* emacs.c (shut_down_emacs): Call xmlCleanupParser on shutdown.

	* xml.c (parse_region): Don't call xmlCleanupParser after parsing,
	since this reportedly can destroy thread storage.

2011-08-30  Chong Yidong  <cyd@stupidchicken.com>

	* syntax.c (find_defun_start): Update all cache variables if
	exiting early (Bug#9401).

2011-08-30  Eli Zaretskii  <eliz@gnu.org>

	* image.c (x_bitmap_pixmap): Cast to int to avoid compiler warnings.

	* xdisp.c (produce_stretch_glyph): No longer static, compiled also
	when HAVE_WINDOW_SYSTEM is not defined.  Support both GUI and TTY
	frames.  Call tty_append_glyph in the TTY case.  (Bug#9402)

	* term.c (tty_append_glyph): New function.
	(produce_stretch_glyph): Static function and its prototype deleted.

	* dispextern.h (produce_stretch_glyph, tty_append_glyph): Add
	prototypes.

2011-08-29  Paul Eggert  <eggert@cs.ucla.edu>

	* image.c (parse_image_spec): Check for nonnegative, not for positive,
	when checking :margin (Bug#9390).
	(IMAGE_NON_NEGATIVE_INTEGER_VALUE_OR_PAIR):
	Renamed from IMAGE_POSITIVE_INTEGER_VALUE_OR_PAIR,
	so that the name doesn't mislead.  All uses changed.

2011-08-28  Johan Bockgård  <bojohan@gnu.org>

	* term.c (init_tty) [HAVE_GPM]: Move mouse settings after
	set_tty_hooks.

2011-08-27  Eli Zaretskii  <eliz@gnu.org>

	* xdisp.c (move_it_to): Don't bail out early when reaching
	position beyond to_charpos, if we are scanning backwards.
	(move_it_vertically_backward): When DY == 0, make sure we get to
	the first character in the line after the newline.

2011-08-27  Paul Eggert  <eggert@cs.ucla.edu>

	* ccl.c: Improve and simplify overflow checking (Bug#9196).
	(ccl_driver): Do not generate an out-of-range pointer.
	(Fccl_execute_on_string): Remove unnecessary check for
	integer overflow, noted by Stefan Monnier in
	<http://lists.gnu.org/archive/html/emacs-devel/2011-08/msg00979.html>.
	Remove a FIXME that didn't need fixing.
	Simplify the newly-introduced buffer reallocation code.

2011-08-27  Juanma Barranquero  <lekktu@gmail.com>

	* makefile.w32-in ($(BLD)/alloc.$(O)): Depend on lib/verify.h.

2011-08-26  Paul Eggert  <eggert@cs.ucla.edu>

	Integer and memory overflow issues (Bug#9196).

	* doc.c (get_doc_string): Rework so that
	get_doc_string_buffer_size is the actual buffer size, rather than
	being 1 less than the actual buffer size; this makes xpalloc more
	convenient.

	* image.c (x_allocate_bitmap_record, cache_image):
	* xselect.c (Fx_register_dnd_atom):
	Simplify previous changes by using xpalloc.

	* buffer.c (overlay_str_len): Now ptrdiff_t, not EMACS_INT,
	since either will do and ptrdiff_t is convenient with xpalloc.

	* charset.c (charset_table_size)
	(struct charset_sort_data.priority): Now ptrdiff_t.
	(charset_compare): Don't overflow if priorities differ greatly.
	(Fsort_charsets): Don't assume list length fits in int.
	Check for size-calculation overflow when allocating sort data.
	(syms_of_charset): Allocate an initial charset table that is
	just under 64 KiB, to avoid problems with glibc malloc and mmap.

	* cmds.c (internal_self_insert): Check for size-calculation overflow.

	* composite.h (struct composition.glyph_len): Now int, not unsigned.
	The actual value is always <= INT_MAX, and leaving it unsigned made
	overflow checking harder.

	* dispextern.h (struct glyph_matrix.rows_allocated)
	(struct face_cache.size): Now ptrdiff_t, for convenience in use
	with xpalloc.  The values are still always <= INT_MAX.

	* indent.c (compute_motion): Adjust to region_cache_forward sig change.

	* lisp.h (xnmalloc, xnrealloc, xpalloc): New decls.
	(SAFE_NALLOCA): New macro.

	* region-cache.c (struct boundary.pos, find_cache_boundary)
	(move_cache_gap, insert_cache_boundary, delete_cache_boundaries)
	(set_cache_region, invalidate_region_cache)
	(revalidate_region_cache, know_region_cache, region_cache_forward)
	(region_cache_backward, pp_cache):
	Use ptrdiff_t, not EMACS_INT, since either will do.  This is needed
	so that ptrdiff_t * can be passed to xpalloc.
	(struct region_cache): Similarly, for gap_start, gap_len, cache_len,
	beg_unchanged, end_unchanged, buffer_beg, buffer_end members.
	(pp_cache): Don't assume cache_len fits in int.
	* region-cache.h: Adjust extern decls to match.

	* search.c (scan_buffer, Freplace_match): Use ptrdiff_t, not
	EMACS_INT, since either will do, for xpalloc.

	* alloc.c: Include verify.h, and check that int fits in ptrdiff_t.
	(xnmalloc, xnrealloc, xpalloc): New functions.

	* bidi.c (bidi_shelve_header_size): New constant.
	(bidi_cache_ensure_space, bidi_shelve_cache): Use it.
	(bidi_cache_ensure_space): Avoid integer overflow when allocating.

	* bidi.c (bidi_cache_shrink):
	* buffer.c (overlays_at, overlays_in, record_overlay_string)
	(overlay_strings):
	Don't update size of array until after memory allocation succeeds,
	because xmalloc/xrealloc may not return.
	(struct sortstrlist.bytes): Now ptrdiff_t, as EMACS_INT doesn't help
	now that we have proper integer overflow checking.
	(record_overlay_string, overlay_strings): Catch overflows when
	calculating size of overlay_str_buf.

	* callproc.c (Fcall_process): Check for size overflow when
	calculating size of args2.
	(child_setup): Avoid overflow by using size_t rather than ptrdiff_t.
	Normally we prefer signed values, but sticking with ptrdiff_t would
	require adding more-complicated checks.

	* ccl.c (Fccl_execute_on_string): Check for memory overflow.
	Use ptrdiff_t rather than EMACS_INT where ptrdiff_t will do.
	Redo buffer-overflow calculations to avoid integer overflow.
	Add a FIXME comment where memory seems to be over-allocated.

	* character.c (Fstring): Check for size-calculation overflow.

	* coding.c (produce_chars): Redo buffer-overflow calculations to avoid
	unnecessary integer overflow.  Check for size overflow.
	(encode_coding_object): Don't update size until xmalloc succeeds.

	* composite.c (get_composition_id): Check for overflow in glyph
	length calculations.

	Integer and memory overflow fixes for display code.
	* dispextern.h (struct glyph_pool.nglyphs): Now ptrdiff_t, not int.
	* dispnew.c (adjust_glyph_matrix, realloc_glyph_pool)
	(scrolling_window): Check for overflow in size calculations.
	(line_draw_cost, realloc_glyph_pool, add_row_entry):
	Don't assume glyph table len fits in int.
	(struct row_entry.bucket, row_entry_pool_size, row_entry_idx)
	(row_table_size): Now ptrdiff_t, not int.
	(scrolling_window): Avoid overflow in size calculations.
	Don't update size until allocation succeeds.
	* fns.c (concat): Check for overflow in size calculations.
	(next_almost_prime): Verify NEXT_ALMOST_PRIME_LIMIT.
	* lisp.h (RANGED_INTEGERP, TYPE_RANGED_INTEGERP): New macros.
	(NEXT_ALMOST_PRIME_LIMIT): New constant.

	* doc.c (get_doc_string_buffer_size): Now ptrdiff_t, not int.
	(get_doc_string): Check for size calculation overflow.
	Don't update size until allocation succeeds.
	(get_doc_string, Fsubstitute_command_keys): Use ptrdiff_t, not
	EMACS_INT, where ptrdiff_t will do.
	(Fsubstitute_command_keys): Check for string overflow.

	* editfns.c (set_time_zone_rule): Don't assume environment length
	fits in int.
	(message_length): Now ptrdiff_t, not int.
	(Fmessage_box): Don't update size until allocation succeeds.
	Don't assume message length fits in int.
	(Fformat): Use ptrdiff_t, not EMACS_INT, where ptrdiff_t will do.

	* emacs.c (main): Do not reallocate argv, since there is a null at
	the end that can be overwritten, and this way there's no need to
	worry about size-calculation overflow.
	(sort_args): Check for size-calculation overflow.

	* eval.c (init_eval_once, grow_specpdl): Don't update size until
	alloc succeeds.
	(call_debugger, grow_specpdl): Redo calculations to avoid overflow.

	* frame.c (set_menu_bar_lines, x_set_frame_parameters)
	(x_set_scroll_bar_width, x_figure_window_size):
	Check for integer overflow.
	(x_set_alpha): Do not assume XINT fits in int.

	* frame.h (struct frame): Use int, not EMACS_INT, where int works.
	This is for the members text_lines, text_cols, total_lines, total_cols,
	where the system imposes an 'int' limit.

	* fringe.c (Fdefine_fringe_bitmap):
	Don't update size until alloc works.

	* ftfont.c (ftfont_get_open_type_spec, setup_otf_gstring)
	(ftfont_shape_by_flt): Check for integer overflow in size calculations.

	* gtkutil.c (get_utf8_string, xg_store_widget_in_map):
	Check for size-calculation overflow.
	(get_utf8_string): Use ptrdiff_t, not size_t, where either will
	do, as we prefer signed integers.
	(id_to_widget.max_size, id_to_widget.used)
	(xg_store_widget_in_map, xg_remove_widget_from_map)
	(xg_get_widget_from_map, xg_get_scroll_id_for_window)
	(xg_remove_scroll_bar, xg_update_scrollbar_pos):
	Use and return ptrdiff_t, not int.
	(xg_gtk_scroll_destroy): Don't assume ptrdiff_t fits in int.
	* gtkutil.h: Change prototypes to match the above.

	* image.c (RANGED_INTEGERP, TYPE_RANGED_INTEGERP): Remove; these
	are duplicate now that they've been promoted to lisp.h.
	(x_allocate_bitmap_record, x_alloc_image_color)
	(make_image_cache, cache_image, xpm_load):
	Don't update size until alloc is done.
	(xpm_load, lookup_rgb_color, lookup_pixel_color, x_to_xcolors)
	(x_detect_edges):
	Check for size calculation overflow.
	(ct_colors_allocated_max): New constant.
	(x_to_xcolors, x_detect_edges): Reorder multiplicands to avoid
	overflow.

	* keyboard.c (read_char, menu_bar_items, tool_bar_items)
	(read_char_x_menu_prompt, read_char_minibuf_menu_width)
	(read_char_minibuf_menu_prompt, follow_key, read_key_sequence):
	Use ptrdiff_t, not int, to count maps.
	(read_char_minibuf_menu_prompt): Check for overflow in size
	calculations.  Don't update size until allocation succeeds.  Redo
	calculations to avoid overflow.
	* keyboard.h: Change prototypes to match the above.

	* keymap.c (cmm_size, current_minor_maps): Use ptrdiff_t, not int,
	to count maps.
	(current_minor_maps): Check for size calculation overflow.
	* keymap.h: Change prototypes to match the above.

	* lread.c (read1, init_obarray): Don't update size until alloc done.

	* macros.c (Fstart_kbd_macro): Don't update size until alloc done.
	(store_kbd_macro_char): Reorder multiplicands to avoid overflow.

	* nsterm.h (struct ns_color_table.size, struct ns_color_table.avail):
	Now ptrdiff_t, not int.
	* nsterm.m (ns_index_color): Use ptrdiff_t, not int, for table indexes.
	(ns_draw_fringe_bitmap): Rewrite to avoid overflow.

	* process.c (Fnetwork_interface_list): Check for overflow
	in size calculation.

	* region-cache.c (move_cache_gap): Check for size calculation overflow.

	* scroll.c (do_line_insertion_deletion_costs): Check for size calc
	overflow.  Don't bother calling xmalloc when xrealloc will do.

	* search.c (Freplace_match): Check for size calculation overflow.
	(Fset_match_data): Don't assume list lengths fit in 'int'.

	* sysdep.c (system_process_attributes): Use ptrdiff_t, not int,
	for command line length.  Do not attempt to address one before the
	beginning of an array, as that's not portable.

	* term.c (max_frame_lines): Remove; unused.
	(encode_terminal_src_size, encode_terminal_dst_size): Now ptrdiff_t,
	not int.
	(encode_terminal_code, calculate_costs): Check for size
	calculation overflow.
	(encode_terminal_code): Use ptrdiff_t, not int, to record glyph
	table lengths and related sizes.  Don't update size until alloc
	done.  Redo calculations to avoid overflow.
	(calculate_costs): Don't bother calling xmalloc when xrealloc will do.

	* termcap.c (tgetent): Use ptrdiff_t, not int, to record results of
	subtracting pointers.
	(gobble_line): Check for overflow more carefully.  Don't update size
	until alloc done.

	* tparam.c (tparam1): Use ptrdiff_t, not int, for sizes.
	Don't update size until alloc done.
	Redo size calculations to avoid overflow.
	Check for size calculation overflow.
	(main) [DEBUG]: Fix typo in invoking tparam1.

	* xdisp.c (store_mode_line_noprop_char, x_consider_frame_title):
	Use ptrdiff_t, not int, for sizes.
	(store_mode_line_noprop_char): Don't update size until alloc done.

	* xfaces.c (lface_id_to_name_size, Finternal_make_lisp_face):
	Use ptrdiff_t, not int, for sizes.
	(Finternal_make_lisp_face, cache_face):
	Check for size calculation overflow.
	(cache_face): Treat size calculation overflows as if they were
	memory exhaustion (the usual treatment), rather than aborting.

	* xfns.c (x_encode_text, x_set_name_internal)
	(Fx_change_window_property): Use ptrdiff_t, not int, to count
	sizes, since they can exceed INT_MAX in size.  Check for size
	calculation overflow.

	* xgselect.c (gfds_size): Now ptrdiff_t, for convenience with xpalloc.
	(xg_select): Check for size calculation overflow.
	Don't update size until alloc done.

	* xrdb.c (get_environ_db): Don't assume path length fits in int,
	as sprintf is limited to int lengths.

	* xselect.c (X_LONG_SIZE, X_SHRT_MAX, X_SHRT_MIN, X_LONG_MAX)
	(X_LONG_MIN): New macros.
	Use them to make the following changes clearer.
	(MAX_SELECTION_QUANTUM): Make the other bounds on this value clearer.
	This change doesn't affect the value now, but it may help remind
	future maintainers not to raise the value too much later.
	(SELECTION_QUANTUM): Remove, replacing with ...
	(selection_quantum): ... new function, which avoids overflow.
	All uses changed.
	(struct selection_data.size): Now ptrdiff_t, not int, to avoid
	assumption that selection length fits in 'int'.
	(x_reply_selection_request, x_handle_selection_request)
	(x_get_window_property, receive_incremental_selection)
	(x_get_window_property_as_lisp_data, selection_data_to_lisp_data)
	(lisp_data_to_selection_data, clean_local_selection_data):
	Use ptrdiff_t, not int, to record length of selection.
	(x_reply_selection_request, x_get_window_property)
	(receive_incremental_selection, x_property_data_to_lisp):
	Redo calculations to avoid overflow.
	(x_reply_selection_request): When sending hint, ceiling it at
	X_LONG_MAX rather than relying on wraparound overflow to send
	something.
	(x_get_window_property, receive_incremental_selection)
	(lisp_data_to_selection_data, x_property_data_to_lisp):
	Check for size-calculation overflow.
	(x_get_window_property, receive_incremental_selection)
	(lisp_data_to_selection_data, Fx_register_dnd_atom):
	Don't store size until memory allocation succeeds.
	(x_get_window_property): Plug memory leak on memory exhaustion.
	Don't double-block input; malloc is safe here.  Don't assume 2**34
	- 4 fits in unsigned long.  Add an xassert to check
	XGetWindowProperty overflow.  Be more careful about overflow
	calculations, and distinguish size from memory overflow better.
	(receive_incremental_selection): When tracing, don't assume
	unsigned int is less than INT_MAX.
	(x_selection_data_to_lisp_data): Remove unnecessary (and in theory
	harmful) conversions of unsigned short to int.
	(lisp_data_to_selection_data): Don't assume that integers
	in the range -65535 through -1 fit in an X unsigned short.
	Don't assume that ULONG_MAX == X_ULONG_MAX.  Don't store into
	result parameters unless successful.  Rely on cons_to_unsigned
	to report problems with elements; the old code wasn't right anyway.
	(x_check_property_data): Check for int overflow; we cannot use
	a wider type due to X limits.
	(x_handle_dnd_message): Use unsigned int, to avoid int overflow.

	* xsmfns.c (smc_save_yourself_CB): Check for size calc overflow.

	* xterm.c (x_color_cells, x_send_scrollbar_event, handle_one_xevent)
	(x_term_init): Check for size calculation overflow.
	(x_color_cells): Don't store size until memory allocation succeeds.
	(handle_one_xevent): Use ptrdiff_t, not int, for byte counts.
	Don't assume alloca size is less than MAX_ALLOCA.
	(x_term_init): Don't assume length fits in int (sprintf is limited
	to int size).

	Use ptrdiff_t for composition IDs.
	* character.c (lisp_string_width):
	* composite.c (composition_table_size, n_compositions)
	(get_composition_id, composition_gstring_from_id):
	* dispextern.h (struct glyph_string.cmp_id, struct composition_it.id):
	* xdisp.c (BUILD_COMPOSITE_GLYPH_STRING):
	* window.c (Frecenter):
	Use ptrdiff_t, not int, for composition IDs.
	* composite.c (get_composition_id): Check for integer overflow.
	* composite.h: Adjust prototypes to match the above changes.

	Use ptrdiff_t for hash table indexes.
	* category.c (hash_get_category_set):
	* ccl.c (ccl_driver):
	* charset.h (struct charset.hash_index, CHECK_CHARSET_GET_ID):
	* coding.c (coding_system_charset_list, detect_coding_system):
	* coding.h (struct coding_system.id):
	* composite.c (get_composition_id, gstring_lookup_cache):
	* fns.c (hash_lookup, hash_put, Fgethash, Fputhash):
	* image.c (xpm_get_color_table_h):
	* lisp.h (hash_lookup, hash_put):
	* minibuf.c (Ftest_completion):
	Use ptrdiff_t for hash table indexes, not int (which is too
	narrow, on 64-bit hosts) or EMACS_INT (which is too wide, on
	32-bit --with-wide-int hosts).

	* charset.c (Fdefine_charset_internal): Check for integer overflow.
	Add a FIXME comment about memory leaks.
	(syms_of_charset): Don't assume xmalloc returns.

	Don't assume that stated character widths fit in int.
	* character.c (Fchar_width, c_string_width, lisp_string_width):
	* character.h (CHAR_WIDTH):
	* indent.c (MULTIBYTE_BYTES_WIDTH):
	Use sanitize_char_width to avoid undefined and/or bad behavior
	with outlandish widths.
	* character.h (sanitize_tab_width): Renamed from sanitize_width,
	now that we have two such functions.  All uses changed.
	(sanitize_char_width): New inline function.

	Don't assume that tab-width fits in int.
	* character.h (sanitize_width): New inline function.
	(SANE_TAB_WIDTH): New macro.
	(ASCII_CHAR_WIDTH): Use it.
	* indent.c (sane_tab_width): Remove.  All uses replaced by
	SANE_TAB_WIDTH (current_buffer).
	* xdisp.c (init_iterator): Use SANE_TAB_WIDTH.

	* fileio.c: Integer overflow issues with file modes.
	(Fset_file_modes, auto_save_1): Don't assume EMACS_INT fits in int.

	* charset.c (read_hex): New arg OVERFLOW.  All uses changed.
	Remove unreachable code.
	(read_hex, load_charset_map_from_file): Check for integer overflow.

	* xterm.c: don't go over XClientMessageEvent limit
	(scroll_bar_windows_size): Now ptrdiff_t, as we prefer signed.
	(x_send_scroll_bar_event): Likewise.  Check that the size does not
	exceed limits imposed by XClientMessageEvent, as well as the usual
	ptrdiff_t and size_t limits.

	* keyboard.c: Overflow, signedness and related fixes.
	(make_lispy_movement): Use same integer type in forward decl
	that is used in the definition.
	(read_key_sequence, keyremap_step):
	Change bufsize argument back to int, undoing my 2011-03-30 change.
	We prefer signed types, and int is wide enough here.
	(parse_tool_bar_item): Don't assume tool_bar_max_label_size is less
	than TYPE_MAXIMUM (EMACS_INT) / 2.  Don't let the label size grow
	larger than STRING_BYTES_BOUND.  Use ptrdiff_t for Emacs string
	length, not size_t.  Use ptrdiff_t for index, not int.
	(keyremap_step, read_key_sequence): Redo bufsize check to avoid
	possibility of integer overflow.

	Overflow, signedness and related fixes for images.

	* dispextern.h (struct it.stack[0].u.image.image_id)
	(struct_it.image_id, struct image.id, struct image_cache.size)
	(struct image_cache.used, struct image_cache.ref_count):
	* gtkutil.c (update_frame_tool_bar):
	* image.c (x_reference_bitmap, Fimage_size, Fimage_mask_p)
	(Fimage_metadata, free_image_cache, clear_image_cache, lookup_image)
	(cache_image, mark_image_cache, x_kill_gs_process, Flookup_image):
	* nsmenu.m (update_frame_tool_bar):
	* xdisp.c (calc_pixel_width_or_height):
	* xfns.c (image_cache_refcount):
	Image IDs are now ptrdiff_t, not int, to avoid arbitrary limits
	on typical 64-bit hosts.

	* image.c (RANGED_INTEGERP, TYPE_RANGED_INTEGERP): New macros.
	(x_bitmap_pixmap, x_create_x_image_and_pixmap):
	Omit unnecessary casts to int.
	(parse_image_spec): Check that integers fall into 'int' range
	when the callers expect that.
	(image_ascent): Redo ascent calculation to avoid int overflow.
	(clear_image_cache): Avoid overflow when sqrt (INT_MAX) < nimages.
	(lookup_image): Remove unnecessary tests.
	(xbm_image_p): Locals are now of int, not EMACS_INT,
	since parse_image_check makes sure they fit into int.
	(png_load, gif_load, svg_load_image):
	Prefer int to unsigned where either will do.
	(tiff_handler): New function, combining the cores of the
	old tiff_error_handler and tiff_warning_handler.  This
	function is rewritten to use vsnprintf and thereby avoid
	stack buffer overflows.  It uses only the features of vsnprintf
	that are common to both POSIX and native Microsoft.
	(tiff_error_handler, tiff_warning_handler): Use it.
	(tiff_load, gif_load, imagemagick_load_image):
	Don't assume :index value fits in 'int'.
	(gif_load): Omit unnecessary cast to double, and avoid double-rounding.
	(imagemagick_load_image): Check that crop parameters fit into
	the integer types that MagickCropImage accepts.  Don't assume
	Vimagemagick_render_type has a nonnegative value.  Don't assume
	size_t fits in 'long'.
	(gs_load): Use printmax_t to print the widest integers possible.
	Check for integer overflow when computing image height and width.

2011-08-26  Eli Zaretskii  <eliz@gnu.org>

	* xdisp.c (redisplay_window): Don't force window start if point
	will be invisible in the resulting window.  (Bug#9324)

2011-08-25  Eli Zaretskii  <eliz@gnu.org>

	* xdisp.c (compute_display_string_pos): Return 2 in DISP_PROP when
	the display spec is of the form `(space ...)'.
	(handle_display_spec): Return the value returned by
	handle_single_display_spec, not just 1 or zero.
	(handle_single_display_spec): If the display spec is of the form
	`(space ...)', and specifies display in the text area, return 2
	rather than 1.
	(try_cursor_movement): Check for the need to scroll more
	accurately, and prefer exact match for point under bidi.  Don't
	advance `row' beyond the last row of the window.

	* dispextern.h (struct bidi_it): Rename the disp_prop_p member
	into disp_prop; all users changed.

	* bidi.c (bidi_fetch_char): If compute_display_string_pos returns
	DISP_PROP = 2, substitute the u+2029 PARAGRAPH SEPARATOR character
	for the text covered by the display property.

2011-08-25  Chong Yidong  <cyd@stupidchicken.com>

	* buffer.c (Fbury_buffer_internal): Rename from Funrecord_buffer.
	Change return value to nil.
	(Frecord_buffer): Delete unused function.

2011-08-24  Eli Zaretskii  <eliz@gnu.org>

	* xdisp.c (Fcurrent_bidi_paragraph_direction): For unibyte
	buffers, return left-to-right.
	(set_cursor_from_row): Consider candidate row a win if its glyph
	represents a newline and point is on that newline.  Fixes cursor
	positioning on the newline at EOL of R2L text within L2R
	paragraph, and vice versa.
	(try_cursor_movement): Check continued rows, in addition to
	continuation rows.  Fixes unwarranted scroll when point enters a
	continued line of R2L text within an L2R paragraph, or vice versa.
	(cursor_row_p): Consider the case of point being equal to
	MATRIX_ROW_END_CHARPOS.  Prevents cursor being stuck when moving
	from the end of a short line to the beginning of a continued line
	of R2L text within L2R paragraph.
	(RECORD_MAX_MIN_POS): For max_pos, use IT_CHARPOS even for
	composed characters.

	* bidi.c (bidi_check_type): Use xassert.
	(bidi_cache_iterator_state): Update the disp_pos and disp_prop_p
	members.

2011-08-23  Eli Zaretskii  <eliz@gnu.org>

	* bidi.c (bidi_get_type): Abort if we get zero as the bidi type of
	a character.

2011-08-23  Chong Yidong  <cyd@stupidchicken.com>

	* nsfont.m (ns_otf_to_script): Fix typo.

2011-08-22  Kenichi Handa  <handa@m17n.org>

	* chartab.c (Fset_char_table_extra_slot): Do not inhibit setting a
	extra slot even if the purpose is char-code-property-table.

2011-08-23  Eli Zaretskii  <eliz@gnu.org>

	* xdisp.c (redisplay_window): When computing centering_position,
	account for the height of the header line.  (Bug#8874)

	* dispnew.c (buffer_posn_from_coords): Use buf_charpos_to_bytepos
	instead of CHAR_TO_BYTE.  Fixes a crash when a completion
	candidate is selected by the mouse, and that candidate has a
	composed character under the mouse.

	* xdisp.c (x_produce_glyphs): Set it->nglyphs to 1.  Fixes pixel
	coordinates reported by pos-visible-in-window-p for a composed
	character in column zero.

2011-08-23  Stefan Monnier  <monnier@iro.umontreal.ca>

	* cmds.c (Fself_insert_command): Mention post-self-insert-hook.

2011-08-22  Eli Zaretskii  <eliz@gnu.org>

	* xdisp.c (BUFFER_POS_REACHED_P): If this is a composition,
	consider it a hit if to_charpos is anywhere in the range of the
	composed buffer positions.

2011-08-22  Chong Yidong  <cyd@stupidchicken.com>

	* image.c (gif_load): Don't assume that each subimage has the same
	dimensions as the base image.  Handle disposal method that is
	"undefined" by the gif spec (Bug#9335).

2011-08-20  Chong Yidong  <cyd@stupidchicken.com>

	* eval.c (Fsignal): Handle `debug' symbol in error handler (Bug#9329).
	(Fcondition_case): Document `debug' symbol in error handler.

2011-08-19  Eli Zaretskii  <eliz@gnu.org>

	* xfaces.c (face_at_buffer_position): Avoid repeated evaluation of
	face ID by FACE_FROM_ID, and avoid a crash when mouse is moved
	from an Org mode buffer to a Speedbar frame.

	* xdisp.c (RECORD_MAX_MIN_POS): If the display element comes from
	a composition, take its buffer position from IT->cmp_it.charpos.
	Fixes cursor positioning at the beginning of a line that begins
	with a composed character.

2011-08-18  Eli Zaretskii  <eliz@gnu.org>

	* bidi.c (bidi_get_type): If bidi_type_table reports zero as the
	character bidirectional type, use STRONG_L instead.  Fixes crashes
	in a buffer produced by `describe-categories'.

	* dispextern.h (struct bidi_it): Move disp_pos and disp_prop_p
	members before the level stack, so they would be saved and
	restored when copying iterator state.  Fixes incorrect reordering
	around TABs covered by display properties.

2011-08-18  Andreas Schwab  <schwab@linux-m68k.org>

	* process.c (Fnetwork_interface_list): Correctly determine buffer
	size.

2011-08-17  Chong Yidong  <cyd@stupidchicken.com>

	* eval.c (internal_condition_case, internal_condition_case_1)
	(internal_condition_case_2, internal_condition_case_n):
	Remove unnecessary aborts (Bug#9081).

2011-08-17  Eli Zaretskii  <eliz@gnu.org>

	* lread.c (Fload) [DOS_NT]: If `openp' returns -2, but the file
	has no `load' handler, try opening the file locally.  (Bug#9311)

2011-08-16  Ken Brown  <kbrown@cornell.edu>

	* gmalloc.c: Expand comment.

2011-08-16  Eli Zaretskii  <eliz@gnu.org>

	* xdisp.c (set_cursor_from_row): Don't accept a previous candidate
	if it fails the cursor_row_p test.  Fixes cursor positioning at ZV.

2011-08-16  Ken Brown  <kbrown@cornell.edu>

	Fix memory allocation problems in Cygwin build (Bug#9273).

	* unexcw.c ( __malloc_initialized): Declare external variable.
	(fixup_executable): Force the dumped emacs to reinitialize malloc.

	* gmalloc.c [CYGWIN] (bss_sbrk_heapbase, bss_sbrk_heapinfo):
	New variables.
	(malloc_initialize_1) [CYGWIN]: Prepare for reinitializing the
	dumped emacs.
	(_free_internal_nolock) [CYGWIN]: Ignore requests to free storage
	in the static heap.
	[CYGWIN] (special_realloc): New function.
	(_realloc_internal_nolock) [CYGWIN]: Use the new function on
	requests to realloc storage in the static heap.

2011-08-15  Paul Eggert  <eggert@cs.ucla.edu>

	* bidi.c (bidi_initialize): Remove unused local.

2011-08-15  Eli Zaretskii  <eliz@gnu.org>

	* biditype.h: File removed.

	* bidimirror.h: File removed.

	* deps.mk (bidi.o): Remove biditype.h and
	bidimirror.h.

	* makefile.w32-in ($(BLD)/bidi.$(O)): Remove biditype.h and
	bidimirror.h.

	* dispextern.h: Fix a typo in the comment to bidi_type_t.

	* chartab.c: Improve commentary for the uniprop_table API.

	* bidi.c (bidi_paragraph_init): Support zero value of
	bidi_ignore_explicit_marks_for_paragraph_level.
	(bidi_initialize): Use uniprop_table instead of including
	biditype.h and bidimirror.h.

	* xdisp.c (move_it_in_display_line_to): Don't reset pixel
	coordinates of the iterator when restoring from ppos_it.
	(Bug#9296)

2011-08-14  Kenichi Handa  <handa@m17n.org>

	* process.c (create_process): Call setup_process_coding_systems
	after the pid of the process is set to -1 (Bug#8162).

2011-08-14  Eli Zaretskii  <eliz@gnu.org>

	* xdisp.c (move_it_in_display_line_to): Don't invoke
	IT_RESET_X_ASCENT_DESCENT when iterator position was restored from
	ppos_it.  Fixes vertical cursor motion when line beginning is
	covered by an image.  (Bug#9296)

2011-08-14  Jan Djärv  <jan.h.d@swipnet.se>

	* nsterm.h (ns_run_ascript): Declare.
	(NSAPP_DATA2_RUNASSCRIPT): Define.

	* nsfns.m (as_script, as_result, as_status): New static variables.
	(ns_run_ascript): New function.
	(Fns_do_applescript): Set variables as_*.  Make an NSApplicationDefined
	event with data2 set to NSAPP_DATA2_RUNASSCRIPT, post it and then start
	the event loop.  Get status from as_status (Bug#7276).

	* nsterm.m (sendEvent): If event is NSApplicationDefined and
	data2 is NSAPP_DATA2_RUNASSCRIPT, call ns_run_ascript and then exit
	the event loop (Bug#7276).

2011-08-14  Andreas Schwab  <schwab@linux-m68k.org>

	* gnutls.c (QCgnutls_bootprop_priority)
	(QCgnutls_bootprop_trustfiles, QCgnutls_bootprop_keylist)
	(QCgnutls_bootprop_crlfiles, QCgnutls_bootprop_callbacks)
	(QCgnutls_bootprop_loglevel, QCgnutls_bootprop_hostname)
	(QCgnutls_bootprop_min_prime_bits, QCgnutls_bootprop_verify_flags)
	(QCgnutls_bootprop_verify_hostname_error)
	(QCgnutls_bootprop_callbacks_verify): Rename from
	Qgnutls_bootprop_..., all uses changed.

	* xfaces.c (QCignore_defface): Rename from Qignore_defface, all
	uses changed.

2011-08-14  Paul Eggert  <eggert@cs.ucla.edu>

	* xfaces.c (Qframe_set_background_mode): Now static.
	* dispextern.h (Qframe_set_background_mode): Remove decl.

	* process.c (Fnetwork_interface_info): Declare local only if needed.

2011-08-13  Jan Djärv  <jan.h.d@swipnet.se>

	* process.c: Include ifaddrs.h and net/if_dl.h if available (Bug#8477).
	(Fnetwork_interface_list): Allocate in increments of bytes instead
	of sizeof (struct ifreq).  Iterate over ifconf.ifc_req by counting
	bytes (Bug#8477).  Count bytes correctly when ifr_addr is a struct
	sockaddr.
	(struct ifflag_def): notrailers is smart on OSX.
	(Fnetwork_interface_info): Handle case when ifr_flags is negative.
	Get hardware address with getifaddrs if available.

2011-08-12  Eli Zaretskii  <eliz@gnu.org>

	* xdisp.c (iterate_out_of_display_property): xassert that
	IT->position is set to within IT->object's boundaries.  Break from
	the loop as soon as EOB is reached; avoids infloops in redisplay
	when IT->position is set up wrongly due to some bug.
	Set IT->current to match the bidi iterator unconditionally.
	(push_display_prop): Allow GET_FROM_STRING as IT->method on
	entry.  Force push_it to save on the stack the current
	buffer/string position, to be restored by pop_it.  Fix flags in
	the iterator structure wrt the object coming from a display
	property, as `line-prefix' and `wrap-prefix' are not ``replacing''
	properties.  (Bug#9284)

2011-08-09  Andreas Schwab  <schwab@linux-m68k.org>

	* fontset.c (fontset_get_font_group): Add proper type checks.
	(Bug#9172)

2011-08-09  YAMAMOTO Mitsuharu  <mituharu@math.s.chiba-u.ac.jp>

	* unexmacosx.c (print_load_command_name): Add cases LC_FUNCTION_STARTS
	and LC_VERSION_MIN_MACOSX.
	(copy_linkedit_data) [LC_FUNCTION_STARTS]: New function.
	(dump_it) [LC_FUNCTION_STARTS]: Use it.

2011-08-08  Eli Zaretskii  <eliz@gnu.org>

	* xdisp.c (forward_to_next_line_start): Allow to use the
	no-display-properties-and-no-overlays under bidi display.
	Set disp_pos in the bidi iterator to avoid searches for display
	properties and overlays.

2011-08-08  Chong Yidong  <cyd@stupidchicken.com>

	* editfns.c (Fset_time_zone_rule): Document relationship with the
	setenv function.

	* ftfont.c (ftfont_pattern_entity): Copy the extras argument to
	the font entity extracted from the cache (Bug#8109).

2011-08-07  Chong Yidong  <cyd@stupidchicken.com>

	* composite.c (autocmp_chars): Don't reset point.  That is done by
	restore_point_unwind (Bug#5984).

2011-08-07  Juri Linkov  <juri@jurta.org>

	* editfns.c (Fformat_time_string): Doc fix, add tag `usage:'
	to show the arg `TIME' instead of `TIMEVAL'.

2011-08-06  Eli Zaretskii  <eliz@gnu.org>

	* xdisp.c (set_cursor_from_row): Fix cursor positioning when a
	display property strides EOL and includes a newline, as in
	longlines-mode.  (Bug#9254)
	(move_it_in_display_line_to): Fix vertical-motion in a buffer with
	word-wrap under bidirectional display.  (Bug#9224)

	* bidi.c (bidi_unshelve_cache): Don't reset the cache if JUST_FREE
	is non-zero, even if the data buffer is NULL.  Fixes a crash in
	vertical-motion with longlines-mode.  (Bug#9254)

2011-08-05  Eli Zaretskii  <eliz@gnu.org>

	* bidi.c <bidi_cache_total_alloc>: Now static.
	(bidi_initialize): Initialize bidi_cache_total_alloc.

	* xdisp.c (display_line): Release buffer allocated for shelved bidi
	cache.  (Bug#9221)

	* bidi.c (bidi_shelve_cache, bidi_unshelve_cache): Track total
	amount allocated this far in `bidi_cache_total_alloc'.
	(bidi_unshelve_cache): Accept an additional argument JUST_FREE; if
	non-zero, only free the data buffer without restoring the cache
	contents.  All callers changed.

	* dispextern.h (bidi_unshelve_cache): Update prototype.

	* xdisp.c (SAVE_IT, pos_visible_p, move_it_in_display_line_to)
	(move_it_in_display_line, move_it_to)
	(move_it_vertically_backward, move_it_by_lines): Replace the call
	to xfree to an equivalent call to bidi_unshelve_cache.
	(move_it_in_display_line_to): Fix logic of returning
	MOVE_POS_MATCH_OR_ZV in the bidi case.  (Bug#9224)

2011-08-05  Eli Zaretskii  <eliz@gnu.org>

	* xdisp.c (set_cursor_from_row): Prefer the candidate glyph that
	came from a string character with a `cursor' property.  (Bug#9229)

2011-08-04  Jan Djärv  <jan.h.d@swipnet.se>

	* Makefile.in (LIB_PTHREAD): New variable.
	(LIBES): Add LIB_PTHREAD (Bug#9216).

	* alloc.c, emacs.c, gmalloc.c, gtkutil.c, keyboard.c, syssignal.h:
	Rename HAVE_GTK_AND_PTHREAD to HAVE_PTHREAD (Bug#9216).

2011-08-04  Andreas Schwab  <schwab@linux-m68k.org>

	* regex.c (re_iswctype): Remove some redundant boolean
	conversions.

2011-08-04  Jan Djärv  <jan.h.d@swipnet.se>

	* xterm.c (x_find_topmost_parent): New function.
	(x_set_frame_alpha): Find topmost parent window with
	x_find_topmost_parent and set the property there also (bug#9181).
	(handle_one_xevent): Call x_set_frame_alpha on ReparentNotify.

2011-08-04  Paul Eggert  <eggert@cs.ucla.edu>

	* callproc.c (Fcall_process): Avoid vfork clobbering
	the local vars buffer, coding_systems, current_dir.

2011-08-03  Stefan Monnier  <monnier@iro.umontreal.ca>

	* keymap.c (Fmake_composed_keymap): Move to subr.el.

2011-08-03  Paul Eggert  <eggert@cs.ucla.edu>

	* fontset.c (dump_fontset) [FONTSET_DEBUG]: Declare EXTERNALLY_VISIBLE
	so that it is not optimized away.

	* xdisp.c (compute_display_string_pos): Remove unused local.

2011-08-02  Eli Zaretskii  <eliz@gnu.org>

	Fix slow cursor motion and scrolling in large buffers with
	selective display, like Org Mode buffers.  (Bug#9218)

	* dispextern.h (struct bidi_it): New member disp_prop_p.

	* xdisp.c: Remove one-slot cache of display string positions.
	(compute_display_string_pos): Accept an additional argument
	DISP_PROP_P; callers changed.  Scan at most 5K characters forward
	for a display string or property.  If found, set DISP_PROP_P
	non-zero.

	* bidi.c (bidi_fetch_char): Accept an additional argument
	DISP_PROP_P, and pass it to compute_display_string_pos.
	Only handle text covered by a display string if DISP_PROP_P is returned
	non-zero.  All callers of bidi_fetch_char changed.

2011-08-02  Stefan Monnier  <monnier@iro.umontreal.ca>

	* keymap.c (Fdefine_key): Fix Lisp_Object/int mixup; apply some CSE.

2010-12-03  Don March  <don@ohspite.net>

	* keymap.c (Fdefine_key): Fix non-prefix key error message when
	last character M-[char] is translated to ESC [char] (bug#7541).

2011-08-02  Kenichi Handa  <handa@m17n.org>

	* lisp.h (uniprop_table): Extern it.

	* chartab.c (uniprop_table): Make it non-static.

2011-08-01  Eli Zaretskii  <eliz@gnu.org>

	* xdisp.c (forward_to_next_line_start): Accept additional argument
	BIDI_IT_PREV, and store into it the state of the bidi iterator had
	on the newline.
	(reseat_at_next_visible_line_start): Use the bidi iterator state
	returned by forward_to_next_line_start to restore the state of
	it->bidi_it after backing up to previous newline.  (Bug#9212)

2011-07-30  Andreas Schwab  <schwab@linux-m68k.org>

	* regex.c (re_comp): Protoize.
	(re_exec): Fix return type.
	(regexec): Fix type of `ret'.  (Bug#9203)

2011-07-28  Paul Eggert  <eggert@cs.ucla.edu>

	* image.c (check_image_size): Use 1024x1024 if unknown frame (Bug#9189).
	This is needed if max-image-size is a floating-point number.

2011-07-28  Andreas Schwab  <schwab@linux-m68k.org>

	* print.c (print_object): Print empty symbol as ##.

	* lread.c (read1): Read ## as empty symbol.

2011-07-28  Alp Aker  <alp.tekin.aker@gmail.com>

	* nsfns.m (x_set_foreground_color): Set f->foreground_pixel when
	setting frame foreground color (Bug#9175).
	(x_set_background_color): Likewise.

	* nsmenu.m (-setText): Size tooltip dimensions precisely to
	contents (Bug#9176).
	(EmacsTooltip -init): Remove bezels and add shadows to
	tooltip windows.

	* nsterm.m (ns_dumpglyphs_stretch): Avoid overwriting left fringe
	or scroll bar (Bug#8470).

	* nsfont.m (nsfont_open): Remove assignment to voffset and
	unnecessary vars hshink, expand, hd, full_height, min_height.
	(nsfont_draw): Use s->ybase as baseline for glyph drawing (Bug#8913).

	* nsterm.h (nsfont_info): Remove voffset field.

2011-07-28  Alp Aker  <alp.tekin.aker@gmail.com>

	Implement strike-through and overline on NextStep (Bug#8863).

	* nsfont.m (nsfont_open): Use underline position provided by font,
	instead of hard-coded value of 2.
	(nsfont_draw): Call ns_draw_text_decoration instead.

	* nsterm.h: Add declaration for ns_draw_text_decoration.

	* nsterm.m (ns_draw_text_decoration): New function for drawing
	underline, overline, and strike-through.
	(ns_dumpglyphs_image, ns_dumpglyphs_stretch): Add call to
	ns_draw_text_decoration.  Change treatment of cursor drawing to
	accommodate underlining, etc.

2011-07-28  Eli Zaretskii  <eliz@gnu.org>

	* buffer.c (init_buffer_once): Set bidi-display-reordering to t by
	default.

2011-07-28  Paul Eggert  <eggert@cs.ucla.edu>

	* alloc.c (memory_full) [!SYNC_INPUT]: Fix signal-related race.
	Without this fix, if a signal arrives just after memory fills up,
	'malloc' might be invoked reentrantly.

	* image.c (x_check_image_size) [!HAVE_X_WINDOWS]: Return 1.
	In other words, assume that every image size is allowed, on non-X
	hosts.  This assumption is probably wrong, but it lets Emacs compile.

2011-07-28  Andreas Schwab  <schwab@linux-m68k.org>

	* regex.c (re_iswctype): Convert return values to boolean.

2011-07-28  Eli Zaretskii  <eliz@fencepost.gnu.org>

	* xdisp.c (compute_display_string_pos): Don't use cached display
	string position if the buffer had its restriction changed.
	(Bug#9184)

2011-07-28  Paul Eggert  <eggert@cs.ucla.edu>

	* callproc.c (Fcall_process): Use 'volatile' to avoid vfork clobbering.

2011-07-28  Paul Eggert  <eggert@cs.ucla.edu>

	Integer signedness and overflow and related fixes.  (Bug#9079)

	* bidi.c: Integer size and overflow fixes.
	(bidi_cache_size, bidi_cache_idx, bidi_cache_last_idx)
	(bidi_cache_start, bidi_cache_fetch_state, bidi_cache_search)
	(bidi_cache_find_level_change, bidi_cache_ensure_space)
	(bidi_cache_iterator_state, bidi_cache_find, bidi_cache_start_stack)
	(bidi_find_other_level_edge):
	Use ptrdiff_t instead of EMACS_INT where either will do.
	This works better on 32-bit hosts configured --with-wide-int.
	(bidi_cache_ensure_space): Check for size-calculation overflow.
	Use % rather than repeated addition, for better worst-case speed.
	Don't set bidi_cache_size until after xrealloc returns, because it
	might not return.
	(bidi_dump_cached_states): Use ptrdiff_t, not int, to avoid overflow.
	(bidi_cache_ensure_space): Also check that the bidi cache size
	does not exceed that of the largest Lisp string or buffer.  See Eli
	Zaretskii in <http://debbugs.gnu.org/cgi/bugreport.cgi?bug=9079#29>.

	* alloc.c (__malloc_size_t): Remove.
	All uses replaced by size_t.  See Andreas Schwab's note
	<http://debbugs.gnu.org/cgi/bugreport.cgi?bug=9079#8>.

	* image.c: Improve checking for integer overflow.
	(check_image_size): Assume that f is nonnull, since
	it is always nonnull in practice.  This is one less thing to
	worry about when checking for integer overflow later.
	(x_check_image_size): New function, which checks for integer
	overflow issues inside X.
	(x_create_x_image_and_pixmap, xbm_read_bitmap_data): Use it.
	This removes the need for a memory_full check.
	(xbm_image_p): Rewrite to avoid integer multiplication overflow.
	(Create_Pixmap_From_Bitmap_Data, xbm_load): Use x_check_image_size.
	(xbm_read_bitmap_data): Change locals back to 'int', since
	their values must fit in 'int'.
	(xpm_load_image, png_load, tiff_load):
	Invoke x_create_x_image_and_pixmap earlier,
	to avoid much needless work if the image is too large.
	(tiff_load): Treat overly large images as if
	x_create_x_image_and_pixmap failed, not as malloc failures.
	(gs_load): Use x_check_image_size.

	* gtkutil.c: Omit integer casts.
	(xg_get_pixbuf_from_pixmap): Remove unnecessary cast.
	(xg_set_toolkit_scroll_bar_thumb): Rewrite to avoid need for cast.

	* image.c (png_load): Don't assume height * row_bytes fits in 'int'.

	* xfaces.c (Fbitmap_spec_p): Fix integer overflow bug.
	Without this fix, (bitmap-spec-p '(34359738368 1 "x"))
	would wrongly return t on a 64-bit host.

	* dispnew.c (init_display): Use *_RANGE_OVERFLOW macros.
	The plain *_OVERFLOW macros run afoul of GCC bug 49705
	<http://gcc.gnu.org/bugzilla/show_bug.cgi?id=49705>
	and therefore cause GCC to emit a bogus diagnostic in some cases.

	* image.c: Integer signedness and overflow and related fixes.
	This is not an exhaustive set of fixes, but it's time to
	record what I've got.
	(lookup_pixel_color, check_image_size): Remove redundant decls.
	(check_image_size): Don't assume that arbitrary EMACS_INT values
	fit in 'int', or that arbitrary 'double' values fit in 'int'.
	(x_alloc_image_color, x_create_x_image_and_pixmap, png_load)
	(tiff_load, imagemagick_load_image):
	Check for overflow in size calculations.
	(x_create_x_image_and_pixmap): Remove unnecessary test for
	xmalloc returning NULL; that can't happen.
	(xbm_read_bitmap_data): Don't assume sizes fit into 'int'.
	(xpm_color_bucket): Use better integer hashing function.
	(xpm_cache_color): Don't possibly over-allocate memory.
	(struct png_memory_storage, tiff_memory_source, tiff_seek_in_memory)
	(gif_memory_source):
	Use ptrdiff_t, not int or size_t, to record sizes.
	(png_load): Don't assume values greater than 2**31 fit in 'int'.
	(our_stdio_fill_input_buffer): Prefer ptrdiff_t to size_t when
	either works, as we prefer signed integers.
	(tiff_read_from_memory, tiff_write_from_memory):
	Return tsize_t, not size_t, since that's what the TIFF API wants.
	(tiff_read_from_memory): Don't fail simply because the read would
	go past EOF; instead, return a short read.
	(tiff_load): Omit no-longer-needed casts.
	(Fimagemagick_types): Don't assume size fits into 'int'.

	Improve hashing quality when configured --with-wide-int.
	* fns.c (hash_string): New function, taken from sxhash_string.
	Do not discard information about ASCII character case; this
	discarding is no longer needed.
	(sxhash-string): Use it.  Change sig to match it.  Caller changed.
	* lisp.h: Declare it.
	* lread.c (hash_string): Remove, since we now use fns.c's version.
	The fns.c version returns a wider integer if --with-wide-int is
	specified, so this should help the quality of the hashing a bit.

	* emacs.c: Integer overflow minor fix.
	(heap_bss_diff): Now uprintmax_t, not unsigned long.  All used changed.
	Define only if GNU_LINUX.
	(main, Fdump_emacs): Set and use heap_bss_diff only if GNU_LINUX.

	* dispnew.c: Integer signedness and overflow fixes.
	Remove unnecessary forward decls, that were a maintenance hassle.
	(history_tick): Now uprintmax_t, so it's more likely to avoid overflow.
	All uses changed.
	(adjust_glyph_matrix, realloc_glyph_pool, adjust_frame_message_buffer)
	(scrolling_window): Use ptrdiff_t, not int, for byte count.
	(prepare_desired_row, line_draw_cost):
	Use int, not unsigned, where either works.
	(save_current_matrix, restore_current_matrix):
	Use ptrdiff_t, not size_t, where either works.
	(init_display): Check for overflow more accurately, and without
	relying on undefined behavior.

	* editfns.c (pWIDE, pWIDElen, signed_wide, unsigned_wide):
	Remove, replacing with the new symbols in lisp.h.  All uses changed.
	* fileio.c (make_temp_name):
	* filelock.c (lock_file_1, lock_file):
	* xdisp.c (message_dolog):
	Don't assume PRIdMAX etc. works; this isn't portable to pre-C99 hosts.
	Use pMd etc. instead.
	* lisp.h (printmax_t, uprintmax_t, pMd, pMu): New types and macros,
	replacing the pWIDE etc. symbols removed from editfns.c.

	* keyboard.h (num_input_events): Now uintmax_t.
	This is (very slightly) less likely to mess up due to wraparound.
	All uses changed.

	* buffer.c: Integer signedness fixes.
	(alloc_buffer_text, enlarge_buffer_text):
	Use ptrdiff_t rather than size_t when either will do, as we prefer
	signed integers.

	* alloc.c: Integer signedness and overflow fixes.
	Do not impose an arbitrary 32-bit limit on malloc sizes when debugging.
	(__malloc_size_t): Default to size_t, not to int.
	(pure_size, pure_bytes_used_before_overflow, stack_copy_size)
	(Fgarbage_collect, mark_object_loop_halt, mark_object):
	Prefer ptrdiff_t to size_t when either would do, as we prefer
	signed integers.
	(XMALLOC_OVERRUN_CHECK_OVERHEAD): New macro.
	(xmalloc_overrun_check_header, xmalloc_overrun_check_trailer):
	Now const.  Initialize with values that are in range even if char
	is signed.
	(XMALLOC_PUT_SIZE, XMALLOC_GET_SIZE): Remove, replacing with ...
	(xmalloc_put_size, xmalloc_get_size): New functions.  All uses changed.
	These functions do the right thing with sizes > 2**32.
	(check_depth): Now ptrdiff_t, not int.
	(overrun_check_malloc, overrun_check_realloc, overrun_check_free):
	Adjust to new way of storing sizes.  Check for size overflow bugs
	in rest of code.
	(STRING_BYTES_MAX): Adjust to new overheads.  The old code was
	slightly wrong anyway, as it missed one instance of
	XMALLOC_OVERRUN_CHECK_OVERHEAD.
	(refill_memory_reserve): Omit needless cast to size_t.
	(mark_object_loop_halt): Mark as externally visible.

	* xselect.c: Integer signedness and overflow fixes.
	(Fx_register_dnd_atom, x_handle_dnd_message):
	Use ptrdiff_t, not size_t, since we prefer signed.
	(Fx_register_dnd_atom): Check for ptrdiff_t (and size_t) overflow.
	* xterm.h (struct x_display_info): Use ptrdiff_t, not size_t, for
	x_dnd_atoms_size and x_dnd_atoms_length.

	* doprnt.c: Prefer signed to unsigned when either works.
	* eval.c (verror):
	* doprnt.c (doprnt):
	* lisp.h (doprnt):
	* xdisp.c (vmessage):
	Use ptrdiff_t, not size_t, when using or implementing doprnt,
	since the sizes cannot exceed ptrdiff_t bounds anyway, and we
	prefer signed arithmetic to avoid comparison confusion.
	* doprnt.c (doprnt): Avoid a "+ 1" that can't overflow,
	but is a bit tricky.

	Assume freestanding C89 headers, string.h, stdlib.h.
	* data.c, doprnt.c, floatfns.c, print.c:
	Include float.h unconditionally.
	* gmalloc.c: Assume C89-at-least behavior for preprocessor,
	limits.h, stddef.h, string.h.  Use memset instead of 'flood'.
	* regex.c: Likewise for stddef.h, string.h.
	(ISASCII): Remove; can assume it returns 1 now.  All uses removed.
	* s/aix4-2.h (HAVE_STRING_H): Remove obsolete undef.
	* s/ms-w32.h (HAVE_LIMITS_H, HAVE_STRING_H, HAVE_STDLIB_H)
	(STDC_HEADERS): Remove obsolete defines.
	* sysdep.c: Include limits.h unconditionally.

	Assume support for memcmp, memcpy, memmove, memset.
	* lisp.h, sysdep.c (memcmp, memcpy, memmove, memset):
	* regex.c (memcmp, memcpy):
	Remove; we assume C89 now.

	* gmalloc.c (memcpy, memset, memmove): Remove; we assume C89 now.
	(__malloc_safe_bcopy): Remove; no longer needed.

	* lisp.h (struct vectorlike_header, struct Lisp_Subr): Signed sizes.
	Use EMACS_INT, not EMACS_UINT, for sizes.  The code works equally
	well either way, and we prefer signed to unsigned.

2011-07-27  Lars Magne Ingebrigtsen  <larsi@gnus.org>

	* gnutls.c (emacs_gnutls_read): Don't message anything if the peer
	closes the connection while we're reading (bug#9182).

2011-07-25  Jan Djärv  <jan.h.d@swipnet.se>

	* nsmenu.m (ns_popup_dialog): Add an "ok" button if no buttons
	are specified (Bug#9168).

2011-07-25  Paul Eggert  <eggert@cs.ucla.edu>

	* bidi.c (bidi_dump_cached_states): Fix printf format mismatch.
	Found by GCC static checking and --with-wide-int on a 32-bit host.

2011-07-25  Eli Zaretskii  <eliz@gnu.org>

	* xdisp.c (compute_display_string_pos): Fix logic of caching
	previous display string position.  Initialize cached_prev_pos to
	-1.  Fixes slow-down at the beginning of a buffer.

2011-07-24  Eli Zaretskii  <eliz@gnu.org>

	* xfaces.c (check_lface_attrs) [HAVE_WINDOW_SYSTEM]: Allow `nil'
	for attrs[LFACE_FONTSET_INDEX].

2011-07-23  Paul Eggert  <eggert@cs.ucla.edu>

	* xml.c (parse_region): Remove unused local
	that was recently introduced.

2011-07-23  Eli Zaretskii  <eliz@gnu.org>

	* xfns.c (unwind_create_frame) [GLYPH_DEBUG]: Adapt to changes in
	2008-02-22T17:42:09Z!monnier@iro.umontreal.ca.

	* xdisp.c (move_it_in_display_line_to): Record the best matching
	position for TO_CHARPOS while scanning the line, and restore it on
	exit if none of the characters scanned was an exact match.
	Fixes vertical-motion and pos-visible-in-window-p under bidi redisplay
	when exact match is impossible due to invisible text, and the
	lines are truncated.

2011-07-23  Jan Djärv  <jan.h.d@swipnet.se>

	* nsterm.m (initFrameFromEmacs): Set NSTitledWindowMask in styleMask
	for OSX >= 10.7.

2011-07-22  Eli Zaretskii  <eliz@gnu.org>

	Fix a significant slow-down of cursor motion with C-n, C-p,
	C-f/C-b, and C-v/M-v that couldn't keep up with keyboard
	auto-repeat under bidi redisplay in fontified buffers.
	* xdisp.c (compute_stop_pos_backwards): New function.
	(next_element_from_buffer): Call compute_stop_pos_backwards to
	find a suitable prev_stop when we find ourselves before
	base_level_stop.
	(reseat): Don't look for prev_stop, as that could mean a very long
	run.
	<cached_disp_pos, cached_disp_buffer, cached_disp_modiff>
	<cached_disp_overlay_modiff>: Cache for last found display string
	position.
	(compute_display_string_pos): Return the cached position if asked
	about the same buffer in the same area of character positions, and
	the buffer wasn't changed since the time the display string
	position was cached.

2011-07-22  Eli Zaretskii  <eliz@gnu.org>

	* xdisp.c (rows_from_pos_range): Don't ignore glyphs whose object
	is an integer, which is important for empty lines.  (Bug#9149)

2011-07-22  Chong Yidong  <cyd@stupidchicken.com>

	* frame.c (Fmodify_frame_parameters): In tty case, update the
	default face if necessary (Bug#4238).

2011-07-21  Chong Yidong  <cyd@stupidchicken.com>

	* editfns.c (Fstring_to_char): No need to explain what a character
	is in the docstring (Bug#6576).

2011-07-20  Lars Magne Ingebrigtsen  <larsi@gnus.org>

	* xml.c (parse_region): Make sure we always return a tree.

2011-07-20  HAMANO Kiyoto  <khiker.mail@gmail.com>

	* xml.c (parse_region): If a document contains only comments,
	return that, too.

2011-07-20  Lars Magne Ingebrigtsen  <larsi@gnus.org>

	* xml.c (make_dom): Return comments, too.

2011-07-19  Paul Eggert  <eggert@cs.ucla.edu>

	Port to OpenBSD.
	See http://lists.gnu.org/archive/html/emacs-devel/2011-07/msg00688.html
	and the surrounding thread.
	* minibuf.c (read_minibuf_noninteractive): Rewrite to use getchar
	rather than fgets, and retry after EINTR.  Otherwise, 'emacs
	--batch -f byte-compile-file' fails on OpenBSD if an inactivity
	timer goes off.
	* s/openbsd.h (BROKEN_SIGIO): Define.
	* unexelf.c (unexec) [__OpenBSD__]:
	Don't update the .mdebug section of the Alpha COFF symbol table.

2011-07-19  Lars Magne Ingebrigtsen  <larsi@gnus.org>

	* lread.c (syms_of_lread): Clarify when `lexical-binding' is used
	(bug#8460).

2011-07-18  Paul Eggert  <eggert@cs.ucla.edu>

	* fileio.c (Fcopy_file) [!MSDOS]: Tighten created file's mask.
	This fixes some race conditions on the permissions of any newly
	created file.

	* alloc.c (valid_pointer_p): Use pipe, not open.
	This fixes some permissions issues when debugging.

	* fileio.c (Fcopy_file): Adjust mode if fchown fails.  (Bug#9002)
	If fchown fails to set both uid and gid, try to set just gid,
	as that is sometimes allowed.  Adjust the file's mode to eliminate
	setuid or setgid bits that are inappropriate if fchown fails.

2011-07-18  Stefan Monnier  <monnier@iro.umontreal.ca>

	* xdisp.c (next_element_from_string, next_element_from_buffer): Use EQ
	to compare Lisp_Objects.
	* gnutls.c (syms_of_gnutls): Rename Vgnutls_log_level to
	global_gnutls_log_level, don't mistake it for a Lisp_Object.
	(init_gnutls_functions, emacs_gnutls_handle_error): Fix up uses.

2011-07-17  Andreas Schwab  <schwab@linux-m68k.org>

	* lread.c (read_integer): Unread even EOF character.
	(read1): Likewise.  Properly record start position of symbol.

	* lread.c (read1): Read `#:' as empty uninterned symbol if no
	symbol character follows.

2011-07-17  Paul Eggert  <eggert@cs.ucla.edu>

	* fileio.c (Fcopy_file): Pacify gcc re fchown.  (Bug#9002)
	This works around a problem with the previous change to Fcopy_file.
	Recent glibc declares fchown with __attribute__((warn_unused_result)),
	and without this change, GCC might complain about discarding
	fchown's return value.

2011-07-16  Juanma Barranquero  <lekktu@gmail.com>

	* makefile.w32-in (GLOBAL_SOURCES): Add gnutls.c (followup to bug#9059).

2011-07-16  Paul Eggert  <eggert@cs.ucla.edu>

	* fileio.c (Fcopy_file): Don't diagnose fchown failures.  (Bug#9002)

2011-07-16  Lars Magne Ingebrigtsen  <larsi@gnus.org>

	* gnutls.c (syms_of_gnutls): Define `gnutls-log-level' here, since
	it's used from the C level.

	* process.c: Use the same condition for POLL_FOR_INPUT in both
	keyboard.c and process.c (bug#1858).

2011-07-09  Lawrence Mitchell  <wence@gmx.li>

	* gnutls.c (Qgnutls_bootprop_min_prime_bits): New variable.
	(Fgnutls_boot): Use it.

2011-07-15  Andreas Schwab  <schwab@linux-m68k.org>

	* doc.c (Fsubstitute_command_keys): Revert last change.

2011-07-15  Lars Magne Ingebrigtsen  <larsi@gnus.org>

	* doc.c (Fsubstitute_command_keys): Clarify that \= really only
	quotes the next character, and doesn't affect other longer
	sequences (bug#8935).

	* lread.c (syms_of_lread): Clarify that is isn't only
	`eval-buffer' and `eval-defun' that's affected by
	`lexical-binding' (bug#8460).

2011-07-15  Eli Zaretskii  <eliz@gnu.org>

	* xdisp.c (move_it_in_display_line_to): Fix vertical motion with
	bidi redisplay when a line includes both an image and is
	truncated.

2011-07-14  Paul Eggert  <eggert@cs.ucla.edu>

	Fix minor problems found by static checking.
	* bidi.c (bidi_cache_size): Now EMACS_INT, not size_t.
	(elsz): Now a signed constant, not a size_t var.  We prefer signed
	types to unsigned, to avoid integer comparison confusion.  Without
	this change, GCC 4.6.1 with -Wunsafe-loop-optimizations complains
	"cannot optimize loop, the loop counter may overflow", a symptom
	of the confusion.
	* indent.c (Fvertical_motion): Mark locals as initialized.
	* xdisp.c (reseat_to_string): Fix pointer signedness issue.

2011-07-14  Lars Magne Ingebrigtsen  <larsi@gnus.org>

	* search.c (Fre_search_backward): Mention `case-fold-search' in
	all the re_search_* functions (bug#8138).

	* keyboard.c (Fopen_dribble_file): Document when the file is
	closed (bug#8056).

2011-07-14  Eli Zaretskii  <eliz@gnu.org>

	* bidi.c (bidi_dump_cached_states): Fix format of displaying
	bidi_cache_idx.

	Support bidi reordering of display and overlay strings.
	* xdisp.c (compute_display_string_pos)
	(compute_display_string_end): Accept additional argument STRING.
	(init_iterator, reseat_1): Initialize bidi_it->string.s to NULL.
	(reseat_to_string): Initialize bidi_it->string.s and
	bidi_it->string.schars.
	(Fcurrent_bidi_paragraph_direction): Initialize itb.string.s to
	NULL (avoids a crash in bidi_paragraph_init).
	Initialize itb.string.lstring.
	(init_iterator): Call bidi_init_it only of a valid
	buffer position was specified.  Initialize paragraph_embedding to
	L2R.
	(reseat_to_string): Initialize the bidi iterator.
	(display_string): If we need to ignore text properties of
	LISP_STRING, set IT->stop_charpos to IT->end_charpos.  (The
	original value of -1 will not work with bidi.)
	(compute_display_string_pos): First arg is now struct
	`text_pos *'; all callers changed.  Support display properties on
	Lisp strings.
	(compute_display_string_end): Support display properties on Lisp
	strings.
	(init_iterator, reseat_1, reseat_to_string): Initialize the
	string.bufpos member to 0 (zero, for compatibility with IT_CHARPOS
	when iterating on a string not from display properties).
	(compute_display_string_pos, compute_display_string_end):
	Fix calculation of the object to scan.  Fixes an error when using
	arrow keys.
	(next_element_from_buffer): Don't abort when IT_CHARPOS is before
	base_level_stop; instead, set base_level_stop to BEGV.
	Fixes crashes in vertical-motion.
	(next_element_from_buffer): Improve commentary for when
	the iterator is before prev_stop.
	(init_iterator): Initialize bidi_p from the default value of
	bidi-display-reordering, not from buffer-local value.  Use the
	buffer-local value only if initializing for buffer iteration.
	(handle_invisible_prop): Support invisible properties on strings
	that are being bidi-reordered.
	(set_iterator_to_next): Support bidi reordering of C strings and
	Lisp strings.
	(next_element_from_string): Support bidi reordering of Lisp
	strings.
	(handle_stop_backwards): Support Lisp strings as well.
	(display_string): Support display of R2L glyph rows.
	Use IT_STRING_CHARPOS when displaying from a Lisp string.
	(init_iterator): Don't initialize it->bidi_p for strings
	here.
	(reseat_to_string): Initialize it->bidi_p for strings here.
	(next_element_from_string, next_element_from_c_string)
	(next_element_from_buffer): Add xassert's for correspondence
	between IT's object being iterated and it->bidi_it.string
	structure.
	(face_before_or_after_it_pos): Support bidi iteration.
	(next_element_from_c_string): Handle the case of the first string
	character that is not the first one in the visual order.
	(get_visually_first_element): New function, refactored from common
	parts of next_element_from_buffer, next_element_from_string, and
	next_element_from_c_string.
	(tool_bar_lines_needed, redisplay_tool_bar)
	(display_menu_bar): Force left-to-right direction.  Add a FIXME
	comment for making that be controlled by a user option.
	(push_it, pop_it): Save and restore the state of the
	bidi iterator.  Save and restore the bidi_p flag.
	(pop_it): Iterate out of display property for string iteration as
	well.
	(iterate_out_of_display_property): Support iteration over strings.
	(handle_single_display_spec): Set up it->bidi_it for iteration
	over a display string, and call bidi_init_it.
	(handle_single_display_spec, next_overlay_string)
	(get_overlay_strings_1, push_display_prop): Set up the bidi
	iterator for displaying display or overlay strings.
	(forward_to_next_line_start): Don't use the shortcut if
	bidi-iterating.
	(back_to_previous_visible_line_start): If handle_display_prop
	pushed the iterator stack, restore the internal state of the bidi
	iterator by calling bidi_pop_it same number of times.
	(reseat_at_next_visible_line_start): If ON_NEWLINE_P is non-zero,
	and we are bidi-iterating, don't decrement the iterator position;
	instead, set the first_elt flag in the bidi iterator, to produce
	the same effect.
	(reseat_1): Remove redundant setting of string_from_display_prop_p.
	(push_display_prop): xassert that we are iterating a buffer.
	(push_it, pop_it): Save and restore paragraph_embedding member.
	(handle_single_display_spec, next_overlay_string)
	(get_overlay_strings_1, reseat_1, reseat_to_string)
	(push_display_prop): Set up the `unibyte' member of bidi_it.string
	correctly.  Don't assume unibyte strings are not bidi-reordered.
	(compute_display_string_pos)
	(compute_display_string_end): Fix handling the case of C string.
	(push_it, pop_it): Save and restore from_disp_prop_p.
	(handle_single_display_spec, push_display_prop): Set the
	from_disp_prop_p flag.
	(get_overlay_strings_1): Reset the from_disp_prop_p flag.
	(pop_it): Call iterate_out_of_display_property only if we are
	popping after iteration over a string that came from a display
	property.  Fix a typo in popping stretch info.  Add an assertion
	for verifying that the iterator position is in sync with the bidi
	iterator.
	(handle_single_display_spec, get_overlay_strings_1)
	(push_display_prop): Fix initialization of paragraph direction for
	string when that of the parent object is not yet determined.
	(reseat_1): Call bidi_init_it to resync the bidi
	iterator with IT's position.  (Bug#7616)
	(find_row_edges): If ROW->start.pos gives position
	smaller than min_pos, use it as ROW->minpos.  (Bug#7616)
	(handle_stop, back_to_previous_visible_line_start, reseat_1):
	Reset the from_disp_prop_p flag.
	(SAVE_IT, RESTORE_IT): New macros.
	(pos_visible_p, face_before_or_after_it_pos)
	(back_to_previous_visible_line_start)
	(move_it_in_display_line_to, move_it_in_display_line)
	(move_it_to, move_it_vertically_backward, move_it_by_lines)
	(try_scrolling, redisplay_window, display_line): Use them when
	saving a temporary copy of the iterator and restoring it back.
	(back_to_previous_visible_line_start, reseat_1)
	(init_iterator): Empty the bidi cache "stack".
	(move_it_in_display_line_to): If iterator ended up at
	EOL, but we never saw any buffer positions smaller than
	to_charpos, return MOVE_POS_MATCH_OR_ZV.  Fixes vertical cursor
	motion in bidi-reordered lines.
	(move_it_in_display_line_to): Record prev_method and prev_pos
	immediately before the call to set_iterator_to_next.  Fixes cursor
	motion in bidi-reordered lines with stretch glyphs and strings
	displayed in margins.  (Bug#8133) (Bug#8867)
	Return MOVE_POS_MATCH_OR_ZV only if iterator position is past
	TO_CHARPOS.
	(pos_visible_p): Support positions in bidi-reordered lines.
	Save and restore bidi cache.

	* bidi.c (bidi_level_of_next_char): clen should be EMACS_NT, not int.
	(bidi_paragraph_info): Delete unused struct.
	(bidi_cache_idx, bidi_cache_last_idx): Declare EMACS_INT.
	(bidi_cache_start): New variable.
	(bidi_cache_reset): Reset bidi_cache_idx to bidi_cache_start, not
	to zero.
	(bidi_cache_fetch_state, bidi_cache_search)
	(bidi_cache_find_level_change, bidi_cache_iterator_state)
	(bidi_cache_find, bidi_peek_at_next_level)
	(bidi_level_of_next_char, bidi_find_other_level_edge)
	(bidi_move_to_visually_next): Compare cache index with
	bidi_cache_start rather than with zero.
	(bidi_fetch_char): Accept new argument STRING; all callers
	changed.  Support iteration over a string.  Support strings with
	display properties.  Support unibyte strings.  Fix the type of
	`len' according to what STRING_CHAR_AND_LENGTH expects.
	(bidi_paragraph_init, bidi_resolve_explicit_1)
	(bidi_resolve_explicit, bidi_resolve_weak)
	(bidi_level_of_next_char, bidi_move_to_visually_next):
	Support iteration over a string.
	(bidi_set_sor_type, bidi_resolve_explicit_1)
	(bidi_resolve_explicit, bidi_type_of_next_char): ignore_bn_limit
	can now be zero (for strings); special values 0 and -1 were
	changed to -1 and -2, respectively.
	(bidi_char_at_pos): New function.
	(bidi_paragraph_init, bidi_resolve_explicit, bidi_resolve_weak):
	Call it instead of FETCH_MULTIBYTE_CHAR.
	(bidi_move_to_visually_next): Abort if charpos or bytepos were not
	initialized to valid values.
	(bidi_init_it): Don't initialize charpos and bytepos with invalid
	values.
	(bidi_level_of_next_char): Allow the sentinel "position" to pass
	the test for valid cached positions.  Fix the logic for looking up
	the sentinel state in the cache.  GCPRO the Lisp string we are
	iterating.
	(bidi_push_it, bidi_pop_it): New functions.
	(bidi_initialize): Initialize the bidi cache start stack pointer.
	(bidi_cache_ensure_space): New function, refactored from part of
	bidi_cache_iterator_state.  Don't assume the required size is just
	one BIDI_CACHE_CHUNK away.
	(bidi_cache_start_stack, bidi_push_it): Use IT_STACK_SIZE.
	(bidi_count_bytes, bidi_char_at_pos): New functions.
	(bidi_cache_search): Don't assume bidi_cache_last_idx is
	always valid if bidi_cache_idx is valid.
	(bidi_cache_find_level_change): xassert that bidi_cache_last_idx
	is valid if it's going to be used.
	(bidi_shelve_cache, bidi_unshelve_cache): New functions.
	(bidi_cache_fetch_state, bidi_cache_search)
	(bidi_cache_find_level_change, bidi_cache_ensure_space)
	(bidi_cache_iterator_state, bidi_cache_find)
	(bidi_find_other_level_edge, bidi_cache_start_stack):
	All variables related to cache indices are now EMACS_INT.

	* dispextern.h (struct bidi_string_data): New structure.
	(struct bidi_it): New member `string'.  Make flag members be 1-bit
	fields, and put them last in the struct.
	(compute_display_string_pos, compute_display_string_end):
	Update prototypes.
	(bidi_push_it, bidi_pop_it): Add prototypes.
	(struct iterator_stack_entry): New members bidi_p,
	paragraph_embedding, and from_disp_prop_p.
	(struct it): Member bidi_p is now a bit field 1 bit wide.
	(bidi_shelve_cache, bidi_unshelve_cache):
	Declare prototypes.

	* .gdbinit (xvectype, xvector, xcompiled, xchartable, xboolvector)
	(xpr, xfont, xbacktrace): Use "header.size" when accessing vectors
	and vector-like objects.

	* dispnew.c (buffer_posn_from_coords): Save and restore the bidi
	cache around display iteration.

	* window.c (Fwindow_end, window_scroll_pixel_based)
	(displayed_window_lines, Frecenter): Save and restore the bidi
	cache around display iteration.

2011-07-14  Lars Magne Ingebrigtsen  <larsi@gnus.org>

	* editfns.c (Fdelete_region): Clarify the use of the named
	parameters (bug#6788).

2011-07-14  Martin Rudalics  <rudalics@gmx.at>

	* indent.c (Fvertical_motion): Set and restore w->pointm when
	saving and restoring the window's buffer (Bug#9006).

2011-07-13  Lars Magne Ingebrigtsen  <larsi@gnus.org>

	* editfns.c (Fstring_to_char): Clarify just what is returned
	(bug#6576).  Text by Eli Zaretskii.

2011-07-13  Juanma Barranquero  <lekktu@gmail.com>

	* gnutls.c (init_gnutls_functions): Honor gnutls_log_level (bug#9059).

2011-07-13  Eli Zaretskii  <eliz@gnu.org>

	* buffer.c (mmap_find): Fix a typo.

2011-07-13  Johan Bockgård  <bojohan@gnu.org>

	Fix execution of x selection hooks.
	* xselect.c (Qx_lost_selection_functions)
	(Qx_sent_selection_functions): New vars.
	(syms_of_xselect): DEFSYM them.
	(x_handle_selection_request): Pass Qx_sent_selection_functions
	rather than Vx_sent_selection_functions to Frun_hook_with_args.
	(x_handle_selection_clear,x_clear_frame_selections):
	Pass Qx_lost_selection_functions rather than
	Vx_lost_selection_functions to Frun_hook_with_args.

2011-07-13  Paul Eggert  <eggert@cs.ucla.edu>

	* buffer.c (Fget_buffer_create): Initialize inhibit_shrinking.
	The old code sometimes used this field without initializing it.

	* alloc.c (gc_sweep): Don't read past end of array.
	In theory, the old code could also have corrupted Emacs internals,
	though it'd be very unlikely.

2011-07-12  Andreas Schwab  <schwab@linux-m68k.org>

	* character.c (Fcharacterp): Don't advertise optional ignored
	argument.  (Bug#4026)

2011-07-12  Lars Magne Ingebrigtsen  <larsi@gnus.org>

	* keymap.c (syms_of_keymap): Clarify that "modifier" is "modifier
	key" (bug#4257).

	* window.c (Fset_window_start): Doc fix (bug#4199).
	(Fset_window_hscroll): Ditto.

2011-07-12  Paul Eggert  <eggert@cs.ucla.edu>

	Fix minor new problems caught by GCC 4.6.1.
	* term.c (init_tty): Remove unused local.
	* xsettings.c (store_monospaced_changed): Define this function only
	if (defined HAVE_GSETTINGS || defined HAVE_GCONF), as it's
	not used otherwise.

2011-07-12  Chong Yidong  <cyd@stupidchicken.com>

	* xdisp.c (Vresize_mini_windows): Minor doc fix (Bug#3300).

2011-07-11  Lars Magne Ingebrigtsen  <larsi@gnus.org>

	* xdisp.c (syms_of_xdisp): Make it explicit that the mini-windows
	are the mini-buffer and the echo area (bug#3320).

	* term.c (init_tty): Remove support for supdup, c10 and perq
	terminals, which are no longer supported (bug#1482).

2011-07-10  Johan Bockgård  <bojohan@gnu.org>

	* xdisp.c (Ftool_bar_lines_needed): Fix WINDOWP check.

2011-07-10  Jan Djärv  <jan.h.d@swipnet.se>

	* xmenu.c (menu_highlight_callback): Only pass frame to show_help_event
	for non-popups (Bug#3642).

2011-07-10  Andreas Schwab  <schwab@linux-m68k.org>

	* alloc.c (reset_malloc_hooks): Protoize.
	* buffer.c (mmap_init, mmap_find, mmap_free_1, mmap_enlarge)
	(mmap_set_vars, mmap_alloc, mmap_free, mmap_realloc): Likewise.
	* cm.c (losecursor): Likewise.
	* data.c (fmod): Likewise.
	* dispnew.c (swap_glyphs_in_rows): Likewise.
	* emacs.c (memory_warning_signal): Likewise.
	* floatfns.c (float_error): Likewise.
	* font.c (check_gstring, check_otf_features, otf_tag_symbol)
	(otf_open, font_otf_capability, generate_otf_features)
	(font_otf_DeviceTable, font_otf_ValueRecord, font_otf_Anchor):
	Likewise.
	* image.c (pbm_read_file): Likewise.
	* indent.c (string_display_width): Likewise.
	* intervals.c (check_for_interval, search_for_interval)
	(inc_interval_count, count_intervals, root_interval)
	(adjust_intervals_for_insertion, make_new_interval): Likewise.
	* lread.c (defalias): Likewise.
	* ralloc.c (r_alloc_check): Likewise.
	* regex.c (set_image_of_range_1, set_image_of_range)
	(regex_grow_registers): Likewise.
	* sysdep.c (strerror): Likewise.
	* termcap.c (valid_filename_p, tprint, main): Likewise.
	* tparam.c (main): Likewise.
	* unexhp9k800.c (run_time_remap, save_data_space)
	(update_file_ptrs, read_header, write_header, calculate_checksum)
	(copy_file, copy_rest, display_header): Likewise.
	* widget.c (mark_shell_size_user_specified, create_frame_gcs):
	Likewise.
	* xdisp.c (check_it): Likewise.
	* xfaces.c (register_color, unregister_color, unregister_colors):
	Likewise.
	* xfns.c (print_fontset_result): Likewise.
	* xrdb.c (member, fatal, main): Likewise.

2011-07-10  Paul Eggert  <eggert@cs.ucla.edu>

	Fix minor problems found by static checking (Bug#9031).
	* chartab.c (char_table_set_range, map_sub_char_table):
	Remove unused locals.
	(uniprop_table): Now static.
	* composite.c (_work_char): Remove unused static var.

2011-07-09  Juanma Barranquero  <lekktu@gmail.com>

	* chartab.c (uniprop_table_uncompress): Remove unused local variable.

2011-07-09  Jan Djärv  <jan.h.d@swipnet.se>

	* gtkutil.c (qttip_cb): Remove code without function.

2011-07-09  Eli Zaretskii  <eliz@gnu.org>

	* w32.c (pthread_sigmask): New stub.

2011-07-08  Paul Eggert  <eggert@cs.ucla.edu>

	Use pthread_sigmask, not sigprocmask (Bug#9010).
	sigprocmask is portable only for single-threaded applications, and
	Emacs can be multi-threaded when it uses GTK.
	* Makefile.in (LIB_PTHREAD_SIGMASK): New macro.
	(LIBES): Use it.
	* callproc.c (Fcall_process):
	* process.c (create_process):
	* sysdep.c (sys_sigblock, sys_sigunblock, sys_sigsetmask):
	Use pthread_sigmask, not sigprocmask.

2011-07-08  Jan Djärv  <jan.h.d@swipnet.se>

	* gtkutil.c (qttip_cb): Set line wrap to FALSE for tooltip widget.
	(xg_prepare_tooltip): Revert text in x->ttip_lbl, margins was
	wrong (Bug#8591).

2011-07-08  Jan Djärv  <jan.h.d@swipnet.se>

	* gtkutil.c (xg_prepare_tooltip): Fix indentation and comment.
	Put text in x->ttip_lbl instead of gtk_tooltip_set_text (Bug#8591).
	(xg_hide_tooltip): Fix comment.

	* nsterm.m (initFrameFromEmacs): Don't use ns_return_types
	in registerServicesMenuSendTypes.
	(validRequestorForSendType): Don't check ns_return_types.

	* nsfns.m (Fx_open_connection): Put NSStringPboardType into
	ns_return_type.

2011-07-08  Jason Rumney  <jasonr@gnu.org>

	* w32fns.c (w32_wnd_proc) [WM_TIMER, WM_SET_CURSOR]: Avoid using
	frame struct members of non-existent frames (Bug#6284).

2011-07-08  Jan Djärv  <jan.h.d@swipnet.se>

	* nsterm.m (keyDown): Call to wantsToDelayTextChangeNotifications and
	variable firstTime not needed on OSX >= 10.6.
	(setPosition): setFloatValue:knobProportion: is deprecated on OSX
	>= 10.5.  Use setKnobProportion, setDoubleValue.

	* nsterm.h (MAC_OS_X_VERSION_10_3, MAC_OS_X_VERSION_10_4)
	(MAC_OS_X_VERSION_10_5): Define if not defined.
	(EmacsView, EmacsTooltip): Implements NSWindowDelegate on OSX >= 10.6.
	(EmacsMenu): Implements NSMenuDelegate on OSX >= 10.6.
	(EmacsToolbar): Implements NSToolbarDelegate on OSX >= 10.6.

	* nsselect.m (ns_string_from_pasteboard): Don't use deprecated methods
	cString and lossyCString on OSX >= 10.4

	* nsmenu.m (fillWithWidgetValue): Don't use depercated method
	sizeToFit on OSX >= 10.2.

	* nsimage.m (allocInitFromFile): Don't use deprecated method
	bestRepresentationForDevice on OSX >= 10.6.

	* nsfns.m (check_ns_display_info): Cast to long and use %ld in error
	to avoid warning.

	* emacs.c: Declare unexec_init_emacs_zone.

	* nsgui.h: Fix compiler warning about gnulib redefining verify.

	* nsselect.m (ns_get_local_selection): Change to extern (Bug#8842).

	* nsmenu.m (ns_update_menubar): Remove useless setDelegate call
	on svcsMenu (Bug#8842).

	* nsfns.m (Fx_open_connection): Remove NSStringPboardType from
	ns_return_types.
	(Fns_list_services): Just return Qnil on 10.6, code not working there.

	* nsterm.m (QUTF8_STRING): Declare.
	(initFrameFromEmacs): Call registerServicesMenuSendTypes.
	(validRequestorForSendType): Return type is (id).
	Change indexOfObjectIdenticalTo to indexOfObject.
	Check if we have local selection before returning self (Bug#8842).
	(writeSelectionToPasteboard): Put local selection into paste board
	if we have a local selection (Bug#8842).
	(syms_of_nsterm): DEFSYM QUTF8_STRING.

	* nsterm.h (MAC_OS_X_VERSION_10_6): Define here instead of nsterm.m.
	(ns_get_local_selection): Declare.

2011-07-07  Lars Magne Ingebrigtsen  <larsi@gnus.org>

	* keymap.c (describe_map_tree): Don't insert a double newline at
	the end of the buffer (bug#1169) and return whether we inserted
	something.

	* callint.c (Fcall_interactively): Change "reading args" to
	"providing args" to try to clarify what it does (bug#1010).

2011-07-07  Kenichi Handa  <handa@m17n.org>

	* composite.c (composition_compute_stop_pos): Ignore a static
	composition starting before CHARPOS (Bug#8915).

	* xdisp.c (handle_composition_prop): Likewise.

2011-07-07  Eli Zaretskii  <eliz@gnu.org>

	* term.c (produce_glyphs) <xassert>: Allow IT_GLYPHLESS in it->what.
	(Bug#9015)

2011-07-07  Kenichi Handa  <handa@m17n.org>

	* character.h (unicode_category_t): New enum type.

	* chartab.c (uniprop_decoder_t, uniprop_encoder_t): New types.
	(Qchar_code_property_table): New variable.
	(UNIPROP_TABLE_P, UNIPROP_GET_DECODER)
	(UNIPROP_COMPRESSED_FORM_P): New macros.
	(char_table_ascii): Uncompress the compressed values.
	(sub_char_table_ref): New arg is_uniprop.  Callers changed.
	Uncompress the compressed values.
	(sub_char_table_ref_and_range): Likewise.
	(char_table_ref_and_range): Uncompress the compressed values.
	(sub_char_table_set): New arg is_uniprop.  Callers changed.
	Uncompress the compressed values.
	(sub_char_table_set_range): Args changed.  Callers changed.
	(char_table_set_range): Adjuted for the above change.
	(map_sub_char_table): Delete args default_val and parent.  Add arg
	top.  Give decoded values to a Lisp function.
	(map_char_table): Adjust for the above change.  Give decoded
	values to a Lisp function.  Gcpro more variables.
	(uniprop_table_uncompress)
	(uniprop_decode_value_run_length): New functions.
	(uniprop_decoder, uniprop_decoder_count): New variables.
	(uniprop_get_decoder, uniprop_encode_value_character)
	(uniprop_encode_value_run_length, uniprop_encode_value_numeric):
	New functions.
	(uniprop_encoder, uniprop_encoder_count): New variables.
	(uniprop_get_encoder, uniprop_table)
	(Funicode_property_table_internal, Fget_unicode_property_internal)
	(Fput_unicode_property_internal): New functions.
	(syms_of_chartab): DEFSYM Qchar_code_property_table, defsubr
	Sunicode_property_table_internal, Sget_unicode_property_internal,
	and Sput_unicode_property_internal.  Defvar_lisp
	char-code-property-alist.

	* composite.c (CHAR_COMPOSABLE_P): Adjust for the change of
	Vunicode_category_table.

	* font.c (font_range): Adjust for the change of
	Vunicode_category_table.

2011-07-07  Dan Nicolaescu  <dann@ics.uci.edu>

	* m/iris4d.h: Remove file, move contents ...
	* s/irix6-5.h: ... here.

2011-07-06  Paul Eggert  <eggert@cs.ucla.edu>

	Remove unportable assumption about struct layout (Bug#8884).
	* alloc.c (mark_buffer):
	* buffer.c (reset_buffer_local_variables, Fbuffer_local_variables)
	(clone_per_buffer_values): Don't assume that
	sizeof (struct buffer) is a multiple of sizeof (Lisp_Object).
	This isn't true in general, and it's particularly not true
	if Emacs is configured with --with-wide-int.
	* buffer.h (FIRST_FIELD_PER_BUFFER, LAST_FIELD_PER_BUFFER):
	New macros, used in the buffer.c change.

2011-07-05  Jan Djärv  <jan.h.d@swipnet.se>

	* xsettings.c: Use both GConf and GSettings if both are available.
	(store_config_changed_event): Add comment.
	(dpyinfo_valid, store_font_name_changed, map_tool_bar_style)
	(store_tool_bar_style_changed): New functions.
	(store_monospaced_changed): Add comment.  Call dpyinfo_valid.
	(struct xsettings): Move font inside HAVE_XFT.
	(GSETTINGS_TOOL_BAR_STYLE, GSETTINGS_FONT_NAME): New defines.
	(GSETTINGS_MONO_FONT): Rename from SYSTEM_MONO_FONT.
	Move inside HAVE_XFT.
	(something_changed_gsettingsCB): Rename from something_changedCB.
	Check for changes in GSETTINGS_TOOL_BAR_STYLE and GSETTINGS_FONT_NAME
	also.
	(GCONF_TOOL_BAR_STYLE, GCONF_FONT_NAME): New defines.
	(GCONF_MONO_FONT): Rename from SYSTEM_MONO_FONT.  Move inside HAVE_XFT.
	(something_changed_gconfCB): Rename from something_changedCB.
	Check for changes in GCONF_TOOL_BAR_STYLE and GCONF_FONT_NAME also.
	(parse_settings): Move check for font inside HAVE_XFT.
	(read_settings, apply_xft_settings): Add comment.
	(read_and_apply_settings): Add comment.  Call map_tool_bar_style and
	store_tool_bar_style_changed.  Move check for font inside HAVE_XFT and
	call store_font_name_changed.
	(xft_settings_event): Add comment.
	(init_gsettings): Add comment.  Get values for GSETTINGS_TOOL_BAR_STYLE
	and GSETTINGS_FONT_NAME.  Move check for fonts within HAVE_XFT.
	(init_gconf): Add comment.  Get values for GCONF_TOOL_BAR_STYLE
	and GCONF_FONT_NAME.  Move check for fonts within HAVE_XFT.
	(xsettings_initialize): Call init_gsettings last.
	(xsettings_get_system_font, xsettings_get_system_normal_font):
	Add comment.

2011-07-05  Paul Eggert  <eggert@cs.ucla.edu>

	Random fixes.  E.g., (random) never returned negative values.
	* fns.c (Frandom): Use GET_EMACS_TIME for random seed, and add the
	subseconds part to the entropy, as that's a bit more random.
	Prefer signed to unsigned, since the signedness doesn't matter and
	in general we prefer signed.  When given a limit, use a
	denominator equal to INTMASK + 1, not to VALMASK + 1, because the
	latter isn't right if USE_2_TAGS_FOR_INTS.
	* sysdep.c (get_random): Return a value in the range 0..INTMASK,
	not 0..VALMASK.  Don't discard "excess" bits that random () returns.

2011-07-04  Stefan Monnier  <monnier@iro.umontreal.ca>

	* textprop.c (text_property_stickiness):
	Obey Vtext_property_default_nonsticky.
	(syms_of_textprop): Add `display' to Vtext_property_default_nonsticky.
	* w32fns.c (syms_of_w32fns):
	* xfns.c (syms_of_xfns): Don't Add `display' since it's there by default.

2011-07-04  Paul Eggert  <eggert@cs.ucla.edu>

	* fileio.c (barf_or_query_if_file_exists): Use S_ISDIR.
	This is more efficient than Ffile_directory_p and avoids a minor race.

2011-07-04  Lars Magne Ingebrigtsen  <larsi@gnus.org>

	* buffer.c (Foverlay_put): Say what the return value is
	(bug#7835).

	* fileio.c (barf_or_query_if_file_exists): Check first if the file
	is a directory before asking whether to use the file name
	(bug#7564).
	(barf_or_query_if_file_exists): Make the "File is a directory"
	error be more correct.

	* fns.c (Frequire): Remove the mention of the .gz files, since
	that's installation-specific, but keep the mention of
	`get-load-suffixes'.

2011-07-04  Paul Eggert  <eggert@cs.ucla.edu>

	* editfns.c (Fformat_time_string): Don't assume strlen fits in int.
	Report string overflow if the output is too long.

2011-07-04  Juanma Barranquero  <lekktu@gmail.com>

	* gnutls.c (Fgnutls_boot): Don't mention :verify-error.
	(syms_of_gnutls): Remove duplicate DEFSYM for
	Qgnutls_bootprop_verify_hostname_error, an error for
	Qgnutls_bootprop_verify_error (which is no longer used).

	* eval.c (find_handler_clause): Remove parameters `sig' and `data',
	unused since 2011-01-26T20:02:07Z!monnier@iro.umontreal.ca.  All callers changed.
	Also (re)move comments that are misplaced or no longer relevant.

2011-07-03  Lars Magne Ingebrigtsen  <larsi@gnus.org>

	* callint.c (Finteractive): Clarify the meaning of "@" (bug#8813).

2011-07-03  Chong Yidong  <cyd@stupidchicken.com>

	* xfaces.c (Finternal_merge_in_global_face): Modify the foreground
	and background color parameters if they have been changed.

2011-07-03  Lars Magne Ingebrigtsen  <larsi@gnus.org>

	* editfns.c (Fformat): Clarify the - and 0 flags (bug#6659).

2011-07-03  Paul Eggert  <eggert@cs.ucla.edu>

	* xsettings.c (SYSTEM_FONT): Define only when used.
	No need to define when HAVE_GSETTINGS || !HAVE_XFT.

	* keymap.c (access_keymap_1): Now static.

2011-07-02  Chong Yidong  <cyd@stupidchicken.com>

	* keyboard.c (command_loop_1): If a down-mouse event is unbound,
	leave any prefix arg for the up event (Bug#1586).

2011-07-02  Lars Magne Ingebrigtsen  <larsi@gnus.org>

	* lread.c (syms_of_lread): Mention single symbols defined by
	`defvar' or `defconst' (bug#7154).

	* fns.c (Frequire): Mention .el.gz files (bug#7314).
	(Frequire): Mention get-load-suffixes.

2011-07-02  Martin Rudalics  <rudalics@gmx.at>

	* window.h (window): Remove clone_number slot.
	* window.c (Fwindow_clone_number, Fset_window_clone_number):
	Remove.
	(make_parent_window, make_window, saved_window)
	(Fset_window_configuration, save_window_save): Don't deal with
	clone numbers.
	* buffer.c (Qclone_number): Remove declaration.
	(sort_overlays, overlay_strings): Don't deal with clone numbers.

2011-07-02  Stefan Monnier  <monnier@iro.umontreal.ca>

	Add multiple inheritance to keymaps.
	* keymap.c (Fmake_composed_keymap): New function.
	(Fset_keymap_parent): Simplify.
	(fix_submap_inheritance): Remove.
	(access_keymap_1): New function extracted from access_keymap to handle
	embedded parents and handle lists of maps.
	(access_keymap): Use it.
	(Fkeymap_prompt, map_keymap_internal, map_keymap, store_in_keymap)
	(Fcopy_keymap): Handle embedded parents.
	(Fcommand_remapping, define_as_prefix): Simplify.
	(Fkey_binding): Simplify.
	(syms_of_keymap): Move minibuffer-local-completion-map,
	minibuffer-local-filename-completion-map,
	minibuffer-local-must-match-map, and
	minibuffer-local-filename-must-match-map to Elisp.
	(syms_of_keymap): Defsubr make-composed-keymap.
	* keyboard.c (menu_bar_items): Use map_keymap_canonical.
	(parse_menu_item): Trivial simplification.

2011-07-01  Glenn Morris  <rgm@gnu.org>

	* Makefile.in (SETTINGS_LIBS): Fix typo.

2011-07-01  Kazuhiro Ito  <kzhr@d1.dion.ne.jp>  (tiny patch)

	* coding.c (Fencode_coding_string): Record the last coding system
	used, as the function doc string says (bug#8738).

2011-07-01  Jan Djärv  <jan.h.d@swipnet.se>

	* xsettings.c (store_monospaced_changed): Take new font as arg and
	check for change against current_mono_font.
	(EMACS_TYPE_SETTINGS): Remove this and related defines.
	(emacs_settings_constructor, emacs_settings_get_property)
	(emacs_settings_set_property, emacs_settings_class_init)
	(emacs_settings_init, gsettings_obj): Remove.
	(something_changedCB): New function for HAVE_GSETTINGS.
	(something_changedCB): HAVE_GCONF: Call store_monospaced_changed
	with value as argument.
	(init_gsettings): Check that GSETTINGS_SCHEMA exists before calling
	g_settings_new (Bug#8967).  Do not create gsettings_obj.
	Remove calls to g_settings_bind.  Connect something_changedCB to
	"changed".

	* xgselect.c: Add defined (HAVE_GSETTINGS).
	(xgselect_initialize): Ditto.

	* process.c: Add defined (HAVE_GSETTINGS) for xgselect.h
	(wait_reading_process_output): Add defined (HAVE_GSETTINGS) for
	xg_select.

2011-07-01  Paul Eggert  <eggert@cs.ucla.edu>

	* eval.c (struct backtrace): Simplify and port the data structure.
	Do not assume that "int nargs : BITS_PER_INT - 2;" produces a
	signed bit field, as this assumption is not portable and it makes
	Emacs crash when compiled with Sun C 5.8 on sparc.  Do not use
	"char debug_on_exit : 1" as this is not portable either; instead,
	use the portable "unsigned int debug_on_exit : 1".  Remove unused
	member evalargs.  Remove obsolete comments about cc bombing out.

2011-06-30  Jan Djärv  <jan.h.d@swipnet.se>

	* xsettings.c: Include glib-object.h, gio/gio.h if HAVE_GSETTINGS.
	Let HAVE_GSETTINGS override HAVE_GCONF.
	(store_monospaced_changed): New function.
	(EMACS_SETTINGS): A new type derived from GObject to handle
	GSettings notifications.
	(emacs_settings_constructor, emacs_settings_get_property)
	(emacs_settings_set_property, emacs_settings_class_init):
	New functions.
	(gsettings_client, gsettings_obj): New variables.
	(GSETTINGS_SCHEMA): New define.
	(something_changedCB): Call store_monospaced_changed.
	(init_gsettings): New function.
	(xsettings_initialize): Call init_gsettings.
	(syms_of_xsettings): Initialize gsettings_client, gsettings_obj
	to NULL.

	* Makefile.in (SETTINGS_CFLAGS, SETTINGS_LIBS): Rename from
	GCONF_CFLAGS/LIBS.

2011-06-29  Martin Rudalics  <rudalics@gmx.at>

	* window.c (resize_root_window, grow_mini_window)
	(shrink_mini_window): Rename Qresize_root_window to
	Qwindow_resize_root_window and Qresize_root_window_vertically to
	Qwindow_resize_root_window_vertically.

2011-06-28  Paul Eggert  <eggert@cs.ucla.edu>

	* gnutls.c (Qgnutls_bootprop_verify_error): Remove unused var.

2011-06-27  Juanma Barranquero  <lekktu@gmail.com>

	* makefile.w32-in: Redesign dependencies so they reflect more
	clearly which files are directly included by each source file,
	and not through other includes.

2011-06-27  Martin Rudalics  <rudalics@gmx.at>

	* buffer.c (Qclone_number): Declare static and DEFSYM it.
	(sort_overlays, overlay_strings): When an overlay's clone number
	matches the window's clone number process the overlay even if
	the overlay's window property doesn't match the current window.

	* window.c (Fwindow_vchild): Rename to Fwindow_top_child.
	(Fwindow_hchild): Rename to Fwindow_left_child.
	(Fwindow_next): Rename to Fwindow_next_sibling.
	(Fwindow_prev): Rename to Fwindow_prev_sibling.
	(resize_window_check): Rename to window_resize_check.
	(resize_window_apply): Rename to window_resize_apply.
	(Fresize_window_apply): Rename to Fwindow_resize_apply.
	(Fdelete_other_windows_internal, resize_frame_windows)
	(Fsplit_window_internal, Fdelete_window_internal)
	(grow_mini_window, shrink_mini_window)
	(Fresize_mini_window_internal): Fix callers accordingly.

2011-06-26  Jan Djärv  <jan.h.d@swipnet.se>

	* emacsgtkfixed.h: State that this is only used with Gtk+3.
	(emacs_fixed_set_min_size): Remove.
	(emacs_fixed_new): Take frame as argument.

	* emacsgtkfixed.c: State that this is only used with Gtk+3.
	(_EmacsFixedPrivate): Remove minwidth/height.
	Add struct frame *f.
	(emacs_fixed_init): Initialize priv->f.
	(get_parent_class, emacs_fixed_set_min_size): Remove.
	(emacs_fixed_new): Set priv->f to argument.
	(emacs_fixed_get_preferred_width)
	(emacs_fixed_get_preferred_height): Use min_width/height from
	frames size_hint to set minimum and natural (Bug#8919).
	(XSetWMSizeHints, XSetWMNormalHints): Override these functions
	and use min_width/height from frames size_hint to set
	min_width/height (Bug#8919).

	* gtkutil.c (xg_create_frame_widgets): Pass f to emacs_fixed_new.
	(x_wm_set_size_hint): Remove call to emacs_fixed_set_min_size.
	Fix indentation.

2011-06-26  Eli Zaretskii  <eliz@gnu.org>

	* bidi.c (bidi_paragraph_init): Test for ZV_BYTE before calling
	bidi_at_paragraph_end, since fast_looking_at doesn't like to be
	called at ZV.

2011-06-26  Chong Yidong  <cyd@stupidchicken.com>

	* process.c (wait_reading_process_output): Bypass select if
	waiting for a cell while ignoring keyboard input, and input is
	pending.  Suggested by Jan Djärv (Bug#8869).

2011-06-25  Paul Eggert  <eggert@cs.ucla.edu>

	Use gnulib's dup2 module instead of rolling our own.
	* sysdep.c (dup2) [!HAVE_DUP2]: Remove; gnulib now does this.

2011-06-25  YAMAMOTO Mitsuharu  <mituharu@math.s.chiba-u.ac.jp>

	* dispnew.c (scrolling_window): Before scrolling, turn off a
	mouse-highlight in the window being scrolled.

2011-06-24  Juanma Barranquero  <lekktu@gmail.com>

	Move DEFSYM to lisp.h and use everywhere.

	* character.h (DEFSYM): Move declaration...
	* lisp.h (DEFSYM): ...here.

	* gnutls.c:
	* minibuf.c:
	* w32menu.c:
	* w32proc.c:
	* w32select.c: Don't include character.h.

	* alloc.c (syms_of_alloc):
	* buffer.c (syms_of_buffer):
	* bytecode.c (syms_of_bytecode):
	* callint.c (syms_of_callint):
	* casefiddle.c (syms_of_casefiddle):
	* casetab.c (init_casetab_once):
	* category.c (init_category_once, syms_of_category):
	* ccl.c (syms_of_ccl):
	* cmds.c (syms_of_cmds):
	* composite.c (syms_of_composite):
	* dbusbind.c (syms_of_dbusbind):
	* dired.c (syms_of_dired):
	* dispnew.c (syms_of_display):
	* doc.c (syms_of_doc):
	* editfns.c (syms_of_editfns):
	* emacs.c (syms_of_emacs):
	* eval.c (syms_of_eval):
	* fileio.c (syms_of_fileio):
	* fns.c (syms_of_fns):
	* frame.c (syms_of_frame):
	* fringe.c (syms_of_fringe):
	* insdel.c (syms_of_insdel):
	* keymap.c (syms_of_keymap):
	* lread.c (init_obarray, syms_of_lread):
	* macros.c (syms_of_macros):
	* msdos.c (syms_of_msdos):
	* print.c (syms_of_print):
	* process.c (syms_of_process):
	* search.c (syms_of_search):
	* sound.c (syms_of_sound):
	* syntax.c (init_syntax_once, syms_of_syntax):
	* terminal.c (syms_of_terminal):
	* textprop.c (syms_of_textprop):
	* undo.c (syms_of_undo):
	* w32.c (globals_of_w32):
	* window.c (syms_of_window):
	* xdisp.c (syms_of_xdisp):
	* xfaces.c (syms_of_xfaces):
	* xfns.c (syms_of_xfns):
	* xmenu.c (syms_of_xmenu):
	* xsettings.c (syms_of_xsettings):
	* xterm.c (syms_of_xterm): Use DEFSYM.

2011-06-24  Teodor Zlatanov  <tzz@lifelogs.com>

	* gnutls.c (syms_of_gnutls): Use the DEFSYM macro from character.h.

2011-06-23  Paul Eggert  <eggert@cs.ucla.edu>

	Integer and buffer overflow fixes (Bug#8873).

	* print.c (printchar, strout): Check for string overflow.
	(PRINTPREPARE, printchar, strout):
	Don't set size unless allocation succeeds.

	* minibuf.c (read_minibuf_noninteractive): Use ptrdiff_t, not int,
	for sizes.  Check for string overflow more accurately.
	Simplify newline removal at end; this suppresses a GCC 4.6.0 warning.

	* macros.c: Integer and buffer overflow fixes.
	* keyboard.h (struct keyboard.kbd_macro_bufsize):
	* macros.c (Fstart_kbd_macro, store_kbd_macro_char):
	Use ptrdiff_t, not int, for sizes.
	Don't increment bufsize until after realloc succeeds.
	Check for size-calculation overflow.
	(Fstart_kbd_macro): Use EMACS_INT, not int, for XINT result.

	* lisp.h (DEFVAR_KBOARD): Use offsetof instead of char * finagling.

	* lread.c: Integer overflow fixes.
	(read_integer): Radix is now EMACS_INT, not int,
	to improve quality of diagnostics for out-of-range radices.
	Calculate buffer size correctly for out-of-range radices.
	(read1): Check for integer overflow in radices, and in
	read-circle numbers.
	(read_escape): Avoid int overflow.
	(Fload, openp, read_buffer_size, read1)
	(substitute_object_recurse, read_vector, read_list, map_obarray):
	Use ptrdiff_t, not int, for sizes.
	(read1): Use EMACS_INT, not int, for sizes.
	Check for size overflow.

	* image.c (cache_image): Check for size arithmetic overflow.

	* lread.c: Integer overflow issues.
	(saved_doc_string_size, saved_doc_string_length)
	(prev_saved_doc_string_size, prev_saved_doc_string_length):
	Now ptrdiff_t, not int.
	(read1): Don't assume doc string length fits in int.  Check for
	out-of-range doc string lengths.
	(read_list): Don't assume file position fits in int.
	(read_escape): Check for hex character overflow.

2011-06-22  Leo Liu  <sdl.web@gmail.com>

	* minibuf.c (Fcompleting_read_default, Vcompleting_read_function):
	Move to minibuffer.el.

2011-06-22  Paul Eggert  <eggert@cs.ucla.edu>

	Fixes for GLYPH_DEBUG found by GCC 4.6.0 static checking.
	The following patches are for when GLYPH_DEBUG && !XASSERT.
	* dispextern.h (trace_redisplay_p, dump_glyph_string):
	* dispnew.c (flush_stdout):
	* xdisp.c (dump_glyph_row, dump_glyph_matrix, dump_glyph):
	Mark as externally visible.
	* dispnew.c (check_window_matrix_pointers): Now static.
	* dispnew.c (window_to_frame_vpos):
	* xfns.c (unwind_create_frame):
	* xterm.c (x_check_font): Remove unused local.
	* scroll.c (CHECK_BOUNDS):
	* xfaces.c (cache_fache): Rename local to avoid shadowing.
	* xfns.c, w32fns.c (image_cache_refcount, dpyinfo_refcount): Now static.
	* xdisp.c (check_window_end): Now a no-op if !XASSERTS.
	(debug_first_unchanged_at_end_vpos, debug_last_unchanged_at_beg_vpos)
	(debug_dvpos, debug_dy, debug_delta, debug_delta_bytes, debug_end_vpos):
	Now static.
	(debug_method_add): Use va_list and vsprintf rather than relying
	on undefined behavior with wrong number of arguments.
	(dump_glyph, dump_glyph_row, Fdump_glyph_matrix):
	Don't assume ptrdiff_t and EMACS_INT are the same width as int.
	In this code, it's OK to assume C99 behavior for ptrdiff_t formats
	since we're not interested in debugging glyphs with old libraries.
	* xfaces.c (cache_face): Move debugging code earlier; this pacifies
	GCC 4.6.0's static checking.

2011-06-22  Paul Eggert  <eggert@cs.ucla.edu>

	Integer overflow and signedness fixes (Bug#8873).
	A few related buffer overrun fixes, too.

	* font.c (font_score): Use EMACS_INT, not int, to store XINT value.

	* dispextern.h (struct face.stipple):
	* image.c (x_bitmap_height, x_bitmap_width, x_bitmap_pixmap)
	(x_bitmap_mask, x_allocate_bitmap_record)
	(x_create_bitmap_from_data, x_create_bitmap_from_file)
	(x_destroy_bitmap, x_destroy_all_bitmaps, x_create_bitmap_mask)
	(x_create_bitmap_from_xpm_data):
	* nsterm.h (struct ns_display_info.bitmaps_size, .bitmaps_last):
	* w32term.h (struct w32_display_info.icon_bitmap_id, .bitmaps_size)
	(.bitmaps_last):
	* xfaces.c (load_pixmap):
	* xterm.c (x_bitmap_icon, x_wm_set_icon_pixmap):
	* xterm.h (struct x_display_info.icon_bitmap_id, .bitmaps_size)
	(.bitmaps_last, struct x_output.icon_bitmap):
	Use ptrdiff_t, not int, for bitmap indexes.
	(x_allocate_bitmap_record): Check for size overflow.
	* dispextern.h, lisp.h: Adjust to API changes elsewhere.

	Use ptrdiff_t, not int, for overlay counts.
	* buffer.h (overlays_at, sort_overlays, GET_OVERLAYS_AT):
	* editfns.c (overlays_around, get_pos_property):
	* textprop.c (get_char_property_and_overlay):
	* xdisp.c (next_overlay_change, note_mouse_highlight):
	* xfaces.c (face_at_buffer_position):
	* buffer.c (OVERLAY_COUNT_MAX): New macro.
	(overlays_at, overlays_in, sort_overlays, Foverlays_at)
	(Fnext_overlay_change, Fprevious_overlay_change)
	(mouse_face_overlay_overlaps, Foverlays_in):
	Use ptrdiff_t, not int, for sizes.
	(overlays_at, overlays_in): Check for size-calculation overflow.

	* xterm.c (xim_initialize, same_x_server): Strlen may not fit in int.

	* xsmfns.c (smc_save_yourself_CB, x_session_initialize): Avoid strlen.
	(x_session_initialize): Do not assume string length fits in int.

	* xsettings.c (apply_xft_settings): Fix potential buffer overrun.
	This is unlikely, but can occur if DPI is outlandish.

	* xsettings.c (Ffont_get_system_normal_font, Ffont_get_system_font):
	* xselect.c (Fx_get_atom_name): Avoid need for strlen.

	* xrdb.c: Don't assume strlen fits in int; avoid some strlens.
	* xrdb.c (magic_file_p, search_magic_path):
	Omit last arg SUFFIX; it was always 0.  All callers changed.
	(magic_file_p): Use ptrdiff_t, not int.  Check for size overflow.

	* xfont.c (xfont_match): Avoid need for strlen.

	* xfns.c: Don't assume strlen fits in int.
	(xic_create_fontsetname, x_window): Use ptrdiff_t, not int.

	* xdisp.c (message_log_check_duplicate): Return intmax_t,
	not unsigned long, as we prefer signed integers.  All callers changed.
	Detect integer overflow in repeat count.
	(message_dolog): Don't assume print length fits in 39 bytes.
	(display_mode_element): Don't assume strlen fits in int.

	* termcap.c: Don't assume sizes fit in int and never overflow.
	(struct termcap_buffer, tgetent): Use ptrdiff_t, not int, for sizes.
	(gobble_line): Check for size-calculation overflow.

	* minibuf.c (Fread_buffer):
	* lread.c (intern, intern_c_string):
	* image.c (xpm_scan) [HAVE_NS && !HAVE_XPM]:
	Don't assume string length fits in int.

	* keyboard.c (parse_tool_bar_item):
	* gtkutil.c (style_changed_cb): Avoid need for strlen.

	* font.c: Don't assume string length fits in int.
	(font_parse_xlfd, font_parse_fcname, font_unparse_fcname):
	Use ptrdiff_t, not int.
	(font_intern_prop): Don't assume string length fits in int.
	Don't assume integer property fits in fixnum.
	* font.h (font_intern_prop): 2nd arg is now ptrdiff_t, not int.

	* filelock.c: Fix some buffer overrun and integer overflow issues.
	(get_boot_time): Don't assume gzip command string fits in 100 bytes.
	Reformulate so as not to need the command string.
	Invoke gzip -cd rather than gunzip, as it's more portable.
	(lock_info_type, lock_file_1, lock_file):
	Don't assume pid_t and time_t fit in unsigned long.
	(LOCK_PID_MAX): Remove; we now use more-reliable bounds.
	(current_lock_owner): Prefer signed type for sizes.
	Use memcpy, not strncpy, where memcpy is what is really wanted.
	Don't assume (via atoi) that time_t and pid_t fit in int.
	Check for time_t and/or pid_t out of range, e.g., via a network share.
	Don't alloca where an auto var works fine.

	* fileio.c: Fix some integer overflow issues.
	(file_name_as_directory, Fexpand_file_name, Fsubstitute_in_file_name):
	Don't assume string length fits in int.
	(directory_file_name): Don't assume string length fits in long.
	(make_temp_name): Don't assume pid fits in int, or that its print
	length is less than 20.

	* data.c (Fsubr_name): Rewrite to avoid a strlen call.

	* coding.c (make_subsidiaries): Don't assume string length fits in int.

	* callproc.c (child_setup): Rewrite to avoid two strlen calls.

	* process.c (Fformat_network_address): Use EMACS_INT, not EMACS_UINT.
	We prefer signed integers, even for size calculations.

	* emacs.c: Don't assume string length fits in 'int'.
	(DEFINE_DUMMY_FUNCTION, sort_args): Use ptrdiff_t, not int.
	(main): Don't invoke strlen when not needed.

	* dbusbind.c (XD_ERROR): Don't arbitrarily truncate string.
	(XD_DEBUG_MESSAGE): Don't waste a byte.

	* callproc.c (getenv_internal_1, getenv_internal)
	(Fgetenv_internal):
	* buffer.c (init_buffer): Don't assume string length fits in 'int'.

	* lread.c (invalid_syntax): Omit length argument.
	All uses changed.  This doesn't fix a bug, but it simplifies the
	code away from its former Hollerith-constant appearance, and it's
	one less 'int' to worry about when looking at integer-overflow issues.
	(string_to_number): Simplify 2011-04-26 change by invoking xsignal1.

	* lisp.h (DEFUN): Remove bogus use of sizeof (struct Lisp_Subr).
	This didn't break anything, but it didn't help either.
	It's confusing to put a bogus integer in a place where the actual
	value does not matter.
	(LIST_END_P): Remove unused macro and its bogus comment.
	(make_fixnum_or_float): Remove unnecessary cast to EMACS_INT.

	* lisp.h (union Lisp_Object.i): EMACS_INT, not EMACS_UINT.
	This is for consistency with the ordinary, non-USE_LISP_UNION_TYPE,
	implementation.
	(struct Lisp_Bool_Vector.size): EMACS_INT, not EMACS_UINT.
	We prefer signed types, and the value cannot exceed the EMACS_INT
	range anyway (because otherwise the length would not be representable).
	(XSET) [USE_LISP_UNION_TYPE]: Use uintptr_t and intptr_t,
	not EMACS_UINT and EMACS_INT, when converting pointer to integer.
	This avoids a GCC warning when WIDE_EMACS_INT.

	* indent.c (sane_tab_width): New function.
	(current_column, scan_for_column, Findent_to, position_indentation)
	(compute_motion): Use it.  This is just for clarity.
	(Fcompute_motion): Don't assume hscroll and tab offset fit in int.

	* image.c (xbm_image_p): Don't assume stated width, height fit in int.

	* lisp.h (lint_assume): New macro.
	* composite.c (composition_gstring_put_cache):
	* ftfont.c (ftfont_shape_by_flt): Use it to pacify GCC 4.6.0.

	* editfns.c, insdel.c:
	Omit unnecessary forward decls, to simplify future changes.

	* ftfont.c (ftfont_shape_by_flt): Use signed integers for lengths.

	* font.c (Ffont_shape_gstring): Don't assume glyph len fits in 'int'.

	* fns.c (Ffillarray): Don't assume bool vector size fits in 'int'.
	Use much-faster test for byte-length change.
	Don't assume string byte-length fits in 'int'.
	Check that character arg fits in 'int'.
	(mapcar1): Declare byte as byte, for clarity.

	* alloc.c (Fmake_bool_vector): Avoid unnecessary multiplication.

	* fns.c (concat): Catch string overflow earlier.
	Do not rely on integer wraparound.

	* dispextern.h (struct it.overlay_strings_charpos)
	(struct it.selective): Now EMACS_INT, not int.
	* xdisp.c (forward_to_next_line_start)
	(back_to_previous_visible_line_start)
	(reseat_at_next_visible_line_start, next_element_from_buffer):
	Don't arbitrarily truncate the value of 'selective' to int.

	* xdisp.c (init_iterator): Use XINT, not XFASTINT; it might be < 0.

	* composite.c: Don't truncate sizes to 'int'.
	(composition_gstring_p, composition_reseat_it)
	(composition_adjust_point): Use EMACS_INT, not int.
	(get_composition_id, composition_gstring_put_cache): Use EMACS_INT,
	not EMACS_UINT, for indexes.

	* category.h (CATEGORY_SET_P): Remove unnecessary cast to EMACS_INT.

	* buffer.c: Include <verify.h>.
	(struct sortvec.priority, struct sortstr.priority):
	Now EMACS_INT, not int.
	(compare_overlays, cmp_for_strings): Avoid subtraction overflow.
	(struct sortstr.size, record_overlay_string)
	(struct sortstrlist.size, struct sortlist.used):
	Don't truncate size to int.
	(record_overlay_string): Check for size-calculation overflow.
	(init_buffer_once): Check at compile-time, not run-time.

2011-06-22  Jim Meyering  <meyering@redhat.com>

	Don't leak an XBM-image-sized buffer
	* image.c (xbm_load): Free the image buffer after using it.

2011-06-21  Paul Eggert  <eggert@cs.ucla.edu>

	Port to Sun C.
	* composite.c (find_automatic_composition): Omit needless 'return 0;'
	that Sun C diagnosed.
	* fns.c (secure_hash): Fix pointer signedness issue.
	* intervals.c (static_offset_intervals): New function.
	(offset_intervals): Use it.

2011-06-21  Leo Liu  <sdl.web@gmail.com>

	* deps.mk (fns.o):
	* makefile.w32-in ($(BLD)/fns.$(O)): Include sha256.h and
	sha512.h.

	* fns.c (secure_hash): Rename from crypto_hash_function and change
	the first arg to accept symbols.
	(Fsecure_hash): New primitive.
	(syms_of_fns): New symbols.

2011-06-20  Deniz Dogan  <deniz@dogan.se>

	* process.c (Fset_process_buffer): Clarify return value in
	docstring.

2011-06-18  Chong Yidong  <cyd@stupidchicken.com>

	* dispnew.c (add_window_display_history): Use BVAR.

	* xdisp.c (debug_method_add): Use BVAR.
	(check_window_end, dump_glyph_matrix, dump_glyph)
	(dump_glyph_row, dump_glyph_string): Convert arglist to ANSI C.

	* xfaces.c (check_lface_attrs, check_lface, dump_realized_face):
	Likewise.

	* xfns.c (Fx_create_frame, x_create_tip_frame): Delay image cache
	check till after the cache is created in init_frame_faces.

2011-06-17  Stefan Monnier  <monnier@iro.umontreal.ca>

	* fns.c (Fsafe_length): Yet another int/Lisp_Object mixup.

2011-06-16  Paul Eggert  <eggert@cs.ucla.edu>

	* lisp.h: Include <limits.h>, for INT_MAX, LONG_MAX, LLONG_MAX.
	Without this, prin1 mishandles Lisp_Misc_Save_Value printing on
	hosts with pre-C99 libraries, because pD is wrongly defined to "t".

	Improve buffer-overflow checking (Bug#8873).
	* fileio.c (Finsert_file_contents):
	* insdel.c (insert_from_buffer_1, replace_range, replace_range_2):
	Remove the old (too-loose) buffer overflow checks.
	They weren't needed, since make_gap checks for buffer overflow.
	* insdel.c (make_gap_larger): Catch buffer overflows that were missed.
	The old code merely checked for Emacs fixnum overflow, and relied
	on undefined (wraparound) behavior.  The new code avoids undefined
	behavior, and also checks for ptrdiff_t and/or size_t overflow.

	* editfns.c (Finsert_char): Don't dump core with very negative counts.
	Tune.  Don't use wider integers than needed.  Don't use alloca.
	Use a bigger 'string' buffer.  Rewrite to avoid 'n > 0' test.

	* insdel.c (replace_range): Fix buf overflow when insbytes < outgoing.

	* insdel.c, lisp.h (buffer_overflow): New function.
	(insert_from_buffer_1, replace_range, replace_range_2):
	* insdel.c (make_gap_larger):
	* editfns.c (Finsert_char):
	* fileio.c (Finsert_file_contents): Use it, to normalize wording.

	* buffer.h (BUF_BYTES_MAX): Cast to ptrdiff_t so that it's signed.

2011-06-15  Paul Eggert  <eggert@cs.ucla.edu>

	Integer overflow and signedness fixes (Bug#8873).

	* ccl.c (ASCENDING_ORDER): New macro, to work around GCC bug 43772.
	(GET_CCL_RANGE, IN_INT_RANGE): Use it.

	* fileio.c: Don't assume EMACS_INT fits in off_t.
	(emacs_lseek): New static function.
	(Finsert_file_contents, Fwrite_region): Use it.
	Use SEEK_SET, SEEK_CUR, SEEK_END as appropriate.

	* fns.c (Fload_average): Don't assume 100 * load average fits in int.

	* fns.c: Don't overflow int when computing a list length.
	* fns.c (QUIT_COUNT_HEURISTIC): New constant.
	(Flength, Fsafe_length): Use EMACS_INT, not int, to avoid unwanted
	truncation on 64-bit hosts.  Check for QUIT every
	QUIT_COUNT_HEURISTIC entries rather than every other entry; that's
	faster and is responsive enough.
	(Flength): Report an error instead of overflowing an integer.
	(Fsafe_length): Return a float if the value is not representable
	as a fixnum.  This shouldn't happen except in contrived situations.
	(Fnthcdr, Fsort): Don't assume list length fits in int.
	(Fcopy_sequence): Don't assume vector length fits in int.

	* alloc.c: Check that resized vectors' lengths fit in fixnums.
	(header_size, word_size): New constants.
	(allocate_vectorlike): Don't check size overflow here.
	(allocate_vector): Check it here instead, since this is the only
	caller of allocate_vectorlike that could cause overflow.
	Check that the new vector's length is representable as a fixnum.

	* fns.c (next_almost_prime): Don't return a multiple of 3 or 5.
	The previous code was bogus.  For example, next_almost_prime (32)
	returned 39, which is undesirable as it is a multiple of 3; and
	next_almost_prime (24) returned 25, which is a multiple of 5 so
	why was the code bothering to check for multiples of 7?

	* bytecode.c (exec_byte_code): Use ptrdiff_t, not int, for vector length.

	* eval.c, doprnt.c (SIZE_MAX): Remove; inttypes.h defines this now.

	Variadic C functions now count arguments with ptrdiff_t.
	This partly undoes my 2011-03-30 change, which replaced int with size_t.
	Back then I didn't know that the Emacs coding style prefers signed int.
	Also, in the meantime I found a few more instances where arguments
	were being counted with int, which may truncate counts on 64-bit
	machines, or EMACS_INT, which may be unnecessarily wide.
	* lisp.h (struct Lisp_Subr.function.aMANY)
	(DEFUN_ARGS_MANY, internal_condition_case_n, safe_call):
	Arg counts are now ptrdiff_t, not size_t.
	All variadic functions and their callers changed accordingly.
	(struct gcpro.nvars): Now size_t, not size_t.  All uses changed.
	* bytecode.c (exec_byte_code): Check maxdepth for overflow,
	to avoid potential buffer overrun.  Don't assume arg counts fit in 'int'.
	* callint.c (Fcall_interactively): Check arg count for overflow,
	to avoid potential buffer overrun.  Use signed char, not 'int',
	for 'varies' array, so that we needn't bother to check its size
	calculation for overflow.
	* editfns.c (Fformat): Use ptrdiff_t, not EMACS_INT, to count args.
	* eval.c (apply_lambda):
	* fns.c (Fmapconcat): Use XFASTINT, not XINT, to get args length.
	(struct textprop_rec.argnum): Now ptrdiff_t, not int.  All uses changed.
	(mapconcat): Use ptrdiff_t, not int and EMACS_INT, to count args.

	* callint.c (Fcall_interactively): Don't use index var as event count.

	* vm-limit.c (check_memory_limits): Fix incorrect extern function decls.
	* mem-limits.h (SIZE): Remove; no longer used.

	* xterm.c (x_alloc_nearest_color_1): Prefer int to long when int works.

	Remove unnecessary casts.
	* xterm.c (x_term_init):
	* xfns.c (x_set_border_pixel):
	* widget.c (create_frame_gcs): Remove casts to unsigned long etc.
	These aren't needed now that we assume ANSI C.

	* sound.c (Fplay_sound_internal): Remove cast to unsigned long.
	It's more likely to cause problems (due to unsigned overflow)
	than to cure them.

	* dired.c (Ffile_attributes): Don't use 32-bit hack on 64-bit hosts.

	* unexelf.c (unexec): Don't assume BSS addr fits in unsigned.

	* xterm.c (handle_one_xevent): Omit unnecessary casts to unsigned.

	* keyboard.c (modify_event_symbol): Don't limit alist len to UINT_MAX.

	* lisp.h (CHAR_TABLE_SET): Omit now-redundant test.

	* lread.c (Fload): Don't compare a possibly-garbage time_t value.

	GLYPH_CODE_FACE returns EMACS_INT, not int.
	* dispextern.h (merge_faces):
	* xfaces.c (merge_faces):
	* xdisp.c (get_next_display_element, next_element_from_display_vector):
	Don't assume EMACS_INT fits in int.

	* character.h (CHAR_VALID_P): Remove unused parameter.
	* fontset.c, lisp.h, xdisp.c: All uses changed.

	* editfns.c (Ftranslate_region_internal): Omit redundant test.

	* fns.c (concat): Minor tuning based on overflow analysis.
	This doesn't fix any bugs.  Use int to hold character, instead
	of constantly refetching from Emacs object.  Use XFASTINT, not
	XINT, for value known to be a character.  Don't bother comparing
	a single byte to 0400, as it's always less.

	* floatfns.c (Fexpt):
	* fileio.c (make_temp_name): Omit unnecessary cast to unsigned.

	* editfns.c (Ftranslate_region_internal): Use int, not EMACS_INT
	for characters.

	* doc.c (get_doc_string): Omit (unsigned)c that mishandled negatives.

	* data.c (Faset): If ARRAY is a string, check that NEWELT is a char.
	Without this fix, on a 64-bit host (aset S 0 4294967386) would
	incorrectly succeed when S was a string, because 4294967386 was
	truncated before it was used.

	* chartab.c (Fchar_table_range): Use CHARACTERP to check range.
	Otherwise, an out-of-range integer could cause undefined behavior
	on a 64-bit host.

	* composite.c: Use int, not EMACS_INT, for characters.
	(fill_gstring_body, composition_compute_stop_pos): Use int, not
	EMACS_INT, for values that are known to be in character range.
	This doesn't fix any bugs but is the usual style inside Emacs and
	may generate better code on 32-bit machines.

	Make sure a 64-bit char is never passed to ENCODE_CHAR.
	This is for reasons similar to the recent CHAR_STRING fix.
	* charset.c (Fencode_char): Check that character arg is actually
	a character.  Pass an int to ENCODE_CHAR.
	* charset.h (ENCODE_CHAR): Verify that the character argument is no
	wider than 'int', as a compile-time check to prevent future regressions
	in this area.

	* character.c (char_string): Remove unnecessary casts.

	Make sure a 64-bit char is never passed to CHAR_STRING.
	Otherwise, CHAR_STRING would do the wrong thing on a 64-bit platform,
	by silently ignoring the top 32 bits, allowing some values
	that were far too large to be valid characters.
	* character.h: Include <verify.h>.
	(CHAR_STRING, CHAR_STRING_ADVANCE): Verify that the character
	arguments are no wider than unsigned, as a compile-time check
	to prevent future regressions in this area.
	* data.c (Faset):
	* editfns.c (Fchar_to_string, general_insert_function, Finsert_char)
	(Fsubst_char_in_region):
	* fns.c (concat):
	* xdisp.c (decode_mode_spec_coding):
	Adjust to CHAR_STRING's new requirement.
	* editfns.c (Finsert_char, Fsubst_char_in_region):
	* fns.c (concat): Check that character args are actually
	characters.  Without this test, these functions did the wrong
	thing with wildly out-of-range values on 64-bit hosts.

	Remove incorrect casts to 'unsigned' that lose info on 64-bit hosts.
	These casts should not be needed on 32-bit hosts, either.
	* keyboard.c (read_char):
	* lread.c (Fload): Remove casts to unsigned.

	* lisp.h (UNSIGNED_CMP): New macro.
	This fixes comparison bugs on 64-bit hosts.
	(ASCII_CHAR_P): Use it.
	* casefiddle.c (casify_object):
	* character.h (ASCII_BYTE_P, CHAR_VALID_P)
	(SINGLE_BYTE_CHAR_P, CHAR_STRING):
	* composite.h (COMPOSITION_ENCODE_RULE_VALID):
	* dispextern.h (FACE_FROM_ID):
	* keyboard.c (read_char): Use UNSIGNED_CMP.

	* xmenu.c (dialog_selection_callback) [!USE_GTK]: Cast to intptr_t,
	not to EMACS_INT, to avoid GCC warning.

	* xfns.c (x_set_scroll_bar_default_width): Remove unused 'int' locals.

	* buffer.h (PTR_BYTE_POS, BUF_PTR_BYTE_POS): Remove harmful cast.
	The cast incorrectly truncated 64-bit byte offsets to 32 bits, and
	isn't needed on 32-bit machines.

	* buffer.c (Fgenerate_new_buffer_name):
	Use EMACS_INT for count, not int.
	(advance_to_char_boundary): Return EMACS_INT, not int.

	* data.c (Qcompiled_function): Now static.

	* window.c (window_body_lines): Now static.

	* image.c (gif_load): Rename local to avoid shadowing.

	* lisp.h (SAFE_ALLOCA_LISP): Check for integer overflow.
	(struct Lisp_Save_Value): Use ptrdiff_t, not int, for 'integer' member.
	* alloc.c (make_save_value): Integer argument is now of type
	ptrdiff_t, not int.
	(mark_object): Use ptrdiff_t, not int.
	* lisp.h (pD): New macro.
	* print.c (print_object): Use it.

	* alloc.c: Use EMACS_INT, not int, to count objects.
	(total_conses, total_markers, total_symbols, total_vector_size)
	(total_free_conses, total_free_markers, total_free_symbols)
	(total_free_floats, total_floats, total_free_intervals)
	(total_intervals, total_strings, total_free_strings):
	Now EMACS_INT, not int.  All uses changed.
	(Fgarbage_collect): Compute overall total using a double, so that
	integer overflow is less likely to be a problem.  Check for overflow
	when converting back to an integer.
	(n_interval_blocks, n_string_blocks, n_float_blocks, n_cons_blocks)
	(n_vectors, n_symbol_blocks, n_marker_blocks): Remove.
	These were 'int' variables that could overflow on 64-bit hosts;
	they were never used, so remove them instead of repairing them.
	(nzombies, ngcs, max_live, max_zombies): Now EMACS_INT, not 'int'.
	(inhibit_garbage_collection): Set gc_cons_threshold to max value.
	Previously, this ceilinged at INT_MAX, but that doesn't work on
	64-bit machines.
	(allocate_pseudovector): Don't use EMACS_INT when int would do.

	* alloc.c (Fmake_bool_vector): Don't assume vector size fits in int.
	(allocate_vectorlike): Check for ptrdiff_t overflow.
	(mark_vectorlike, mark_char_table, mark_object): Avoid EMACS_UINT
	when a (possibly-narrower) signed value would do just as well.
	We prefer using signed arithmetic, to avoid comparison confusion.

	* alloc.c: Catch some string size overflows that we were missing.
	(XMALLOC_OVERRUN_CHECK_SIZE) [!XMALLOC_OVERRUN_CHECK]: Define to 0,
	for convenience in STRING_BYTES_MAX.
	(STRING_BYTES_MAX): New macro, superseding the old one in lisp.h.
	The definition here is exact; the one in lisp.h was approximate.
	(allocate_string_data): Check for string overflow.  This catches
	some instances we weren't catching before.  Also, it catches
	size_t overflow on (unusual) hosts where SIZE_MAX <= min
	(PTRDIFF_MAX, MOST_POSITIVE_FIXNUM), e.g., when size_t is 32 bits
	and ptrdiff_t and EMACS_INT are both 64 bits.

	* character.c, coding.c, doprnt.c, editfns.c, eval.c:
	All uses of STRING_BYTES_MAX replaced by STRING_BYTES_BOUND.
	* lisp.h (STRING_BYTES_BOUND): Rename from STRING_BYTES_MAX.

	* character.c (string_escape_byte8): Fix nbytes/nchars typo.

	* alloc.c (Fmake_string): Check for out-of-range init.

2011-06-15  Stefan Monnier  <monnier@iro.umontreal.ca>

	* eval.c (Fdefvaralias): Also mark the target as variable-special-p.

2011-06-14  Jan Djärv  <jan.h.d@swipnet.se>

	* xfns.c (x_set_scroll_bar_default_width): Remove argument to
	xg_get_default_scrollbar_width.

	* gtkutil.c: Include emacsgtkfixed.h if HAVE_GTK3.
	(int_gtk_range_get_value): Move to the scroll bar part of the file.
	(style_changed_cb): Call update_theme_scrollbar_width and call
	x_set_scroll_bar_default_width and xg_frame_set_char_size for
	all frames (Bug#8505).
	(xg_create_frame_widgets): Call emacs_fixed_new if HAVE_GTK3 (Bug#8505).
	Call gtk_window_set_resizable if HAVE_GTK3.
	(x_wm_set_size_hint): Call emacs_fixed_set_min_size with min width
	and height if HAVE_GTK3 (Bug#8505).
	(scroll_bar_width_for_theme): New variable.
	(update_theme_scrollbar_width): New function.
	(xg_get_default_scrollbar_width): Move code to
	update_theme_scrollbar_width, just return scroll_bar_width_for_theme.
	(xg_initialize): Call update_theme_scrollbar_width.

	* gtkutil.h (xg_get_default_scrollbar_width): Remove argument.

	* emacsgtkfixed.c, emacsgtkfixed.h: New files.

2011-06-12  Martin Rudalics  <rudalics@gmx.at>

	* frame.c (make_frame): Call other_buffer_safely instead of
	other_buffer.

	* window.c (temp_output_buffer_show): Call display_buffer with
	second argument Vtemp_buffer_show_specifiers and reset latter
	immediately after the call.
	(Vtemp_buffer_show_specifiers): New variable.
	(auto_window_vscroll_p, next_screen_context_lines)
	(Vscroll_preserve_screen_position): Remove leading asterisks from
	doc-strings.

2011-06-12  Paul Eggert  <eggert@cs.ucla.edu>

	Fix minor problems found by GCC 4.6.0 static checking.
	* buffer.c (Qclone_number): Remove for now, as it's unused.
	(record_buffer, Funrecord_buffer): Rename local to avoid shadowing.
	(record_buffer): Remove unused local.
	* frame.c (other_visible_frames, frame_buffer_list): Now static.
	(set_frame_buffer_list): Remove; unused.
	* frame.h (other_visible_frames): Remove decl.
	* keyboard.h (menu_items_inuse): Declare only if USE_GTK || USE_MOTIF.
	* lisp.h (frame_buffer_list, set_frame_buffer_list): Remove decls.
	(add_gpm_wait_descriptor, delete_gpm_wait_descriptor): Declare only
	if HAVE_GPM.
	* menu.c (menu_items_inuse): Now static unless USE_GTK || USE_MOTIF.
	* process.c (add_gpm_wait_descriptor, delete_gpm_wait_descriptor):
	Define only if HAVE_GPM.
	* widget.c (EmacsFrameResize, emacsFrameClassRec): Now static.
	(update_hints_inhibit): Remove; never set.  All uses removed.
	* widgetprv.h (emacsFrameClassRec): Remove decl.
	* window.c (delete_deletable_window): Now returns void, since it
	wasn't returning anything.
	(compare_window_configurations): Remove unused locals.
	* xfns.c (x_set_scroll_bar_default_width): Remove unused locals.
	* xmenu.c (x_menu_set_in_use): Define only if USE_GTK || USE_MOTIF.
	(dialog_selection_callback) [!USE_GTK]: Prefer intptr_t for integers
	the same widths as pointers.  This follows up on the 2011-05-06 patch.
	* xterm.c (x_alloc_lighter_color_for_widget): Define only if USE_LUCID.
	* xterm.h: Likewise.
	(x_menu_set_in_use): Declare only if USE_GTK || USE_MOTIF.

2011-06-12  Juanma Barranquero  <lekktu@gmail.com>

	* makefile.w32-in: Update dependencies.
	(LISP_H): Add lib/intprops.h.

2011-06-11  Chong Yidong  <cyd@stupidchicken.com>

	* image.c (gif_load): Add animation frame delay to the metadata.
	(syms_of_image): Use DEFSYM.  New symbol `delay'.

2011-06-11  Martin Rudalics  <rudalics@gmx.at>

	* window.c (delete_deletable_window): Re-add.
	(Fset_window_configuration): Rewrite to handle dead buffers and
	consequently deletable windows.
	(window_tree, Fwindow_tree): Remove.  Supply functionality in
	window.el.
	(compare_window_configurations): Simplify code.

2011-06-11  Andreas Schwab  <schwab@linux-m68k.org>

	* image.c (imagemagick_load_image): Fix type mismatch.
	(Fimagemagick_types): Likewise.

	* window.h (replace_buffer_in_windows): Declare.

2011-06-11  Martin Rudalics  <rudalics@gmx.at>

	* buffer.c: New Lisp objects Qbuffer_list_update_hook and
	Qclone_number.  Remove external declaration of Qdelete_window.
	(Fbuffer_list): Rewrite doc-string.  Minor restructuring of
	code.
	(Fget_buffer_create, Fmake_indirect_buffer, Frename_buffer):
	Run Qbuffer_list_update_hook if allowed.
	(Fother_buffer): Rewrite doc-string.  Major rewrite for new
	buffer list implementation.
	(other_buffer_safely): New function.
	(Fkill_buffer): Replace call to replace_buffer_in_all_windows by
	calls to replace_buffer_in_windows and
	replace_buffer_in_windows_safely.  Run Qbuffer_list_update_hook
	if allowed.
	(record_buffer): Inhibit quitting and rewrite using quittable
	functions.  Run Qbuffer_list_update_hook if allowed.
	(Frecord_buffer, Funrecord_buffer): New functions.
	(switch_to_buffer_1, Fswitch_to_buffer): Remove.
	Move switch-to-buffer to window.el.
	(bury-buffer): Move to window.el.
	(Vbuffer_list_update_hook): New variable.

	* lisp.h (other_buffer_safely): Add prototype in buffer.c
	section.

	* window.h (resize_frame_windows): Move up in code.
	(Fwindow_frame): Remove EXFUN.
	(replace_buffer_in_all_windows): Remove prototype.
	(replace_buffer_in_windows_safely): Add prototype.

	* window.c: Declare Qdelete_window static again.  Move down
	declaration of select_count.
	(Fnext_window, Fprevious_window): Rewrite doc-strings.
	(Fother_window): Move to window.el.
	(window_loop): Remove DELETE_BUFFER_WINDOWS and UNSHOW_BUFFER
	cases.  Add REPLACE_BUFFER_IN_WINDOWS_SAFELY case.
	(Fdelete_windows_on, Freplace_buffer_in_windows): Move to
	window.el.
	(replace_buffer_in_windows): Implement by calling
	Qreplace_buffer_in_windows.
	(replace_buffer_in_all_windows): Remove with some functionality
	moved into replace_buffer_in_windows_safely.
	(replace_buffer_in_windows_safely): New function.
	(select_window_norecord, select_frame_norecord): Move in front
	of run_window_configuration_change_hook.  Remove now obsolete
	declarations.
	(Fset_window_buffer): Rewrite doc-string.
	Call Qrecord_window_buffer.
	(keys_of_window): Move binding for other-window to window.el.

2011-06-11  Chong Yidong  <cyd@stupidchicken.com>

	* dispextern.h (struct image): Replace data member, whose int_val
	and ptr_val fields were not used by anything, with a single
	lisp_val object.

	* image.c (Fimage_metadata, make_image, mark_image, tiff_load)
	(gif_clear_image, gif_load, imagemagick_load_image)
	(gs_clear_image, gs_load): Callers changed.

2011-06-10  Paul Eggert  <eggert@cs.ucla.edu>

	* buffer.h: Include <time.h>, for time_t.
	Needed to build on FreeBSD 8.2.  Problem reported by Herbert J. Skuhra.

	Fix minor problems found by static checking.

	* image.c (PixelGetMagickColor): Declare if ImageMagick headers don't.

	Make identifiers static if they are not used in other modules.
	* data.c (Qcompiled_function, Qframe, Qvector):
	* image.c (QimageMagick, Qsvg):
	* minibuf.c (Qmetadata):
	* window.c (resize_window_check, resize_root_window): Now static.
	* window.h (resize_window_check, resize_root_window): Remove decls.

	* window.c (window_deletion_count, delete_deletable_window):
	Remove; unused.
	(window_body_lines): Now static.
	(Fdelete_other_windows_internal): Mark vars as initialized.
	Make sure 'resize_failed' is initialized.
	(run_window_configuration_change_hook): Rename local to avoid shadowing.
	(resize_window_apply): Remove unused local.
	* window.h (delete_deletable_window): Remove decl.

	* image.c (gif_load, svg_load_image): Rename locals to avoid shadowing.
	(imagemagick_load_image): Fix pointer signedness problem by changing
	last arg from unsigned char * to char *.  All uses changed.
	Also, fix a local for similar reasons.
	Remove unused locals.  Remove locals to avoid shadowing.
	(fn_rsvg_handle_free): Remove; unused.
	(svg_load, svg_load_image): Fix pointer signedness problem.
	(imagemagick_load_image): Don't use garbage pointer image_wand.

	* ftfont.c (ftfont_get_metrics, ftfont_drive_otf): Remove unused locals.

2011-06-10  Chong Yidong  <cyd@stupidchicken.com>

	* image.c (gif_load): Fix omitted cast error introduced by
	2011-06-06 change.

2011-06-10  Martin Rudalics  <rudalics@gmx.at>

	* window.h (resize_proportionally, orig_total_lines)
	(orig_top_line): Remove from window structure.
	(set_window_height, set_window_width, change_window_heights)
	(Fdelete_window): Remove prototypes.
	(resize_frame_windows): Remove duplicate declaration.

2011-06-10  Eli Zaretskii  <eliz@gnu.org>

	* window.h (resize_frame_windows, resize_window_check)
	(delete_deletable_window, resize_root_window)
	(resize_frame_windows): Declare prototypes.

	* window.c (resize_window_apply): Make definition be "static" to
	match the prototype.

2011-06-10  Martin Rudalics  <rudalics@gmx.at>

	* window.c: Remove declarations of Qwindow_size_fixed,
	window_min_size_1, window_min_size_2, window_min_size,
	size_window, window_fixed_size_p, enlarge_window, delete_window.
	Remove static from declaration of Qdelete_window, it's
	temporarily needed by Fbury_buffer.
	(replace_window): Don't assign orig_top_line and
	orig_total_lines.
	(Fdelete_window, delete_window): Remove.  Window deletion is
	handled by window.el.
	(window_loop): Remove DELETE_OTHER_WINDOWS case.
	Replace Fdelete_window calls with calls to Qdelete_window.
	(Fdelete_other_windows): Remove.  Deleting other windows is
	handled by window.el.
	(window_fixed_size_p): Remove.  Fixed-sizeness of windows is
	handled in window.el.
	(window_min_size_2, window_min_size_1, window_min_size): Remove.
	Window minimum sizes are handled in window.el.
	(shrink_windows, size_window, set_window_height)
	(set_window_width, change_window_heights, window_height)
	(window_width, CURBEG, CURSIZE, enlarge_window)
	(adjust_window_trailing_edge, Fadjust_window_trailing_edge)
	(Fenlarge_window, Fshrink_window): Remove.  Window resizing is
	handled in window.el.
	(make_dummy_parent): Rename to make_parent_window and give it a
	second argument horflag.
	(make_window): Don't set resize_proportionally any more.
	(Fsplit_window): Remove.  Windows are split in window.el.
	(save_restore_action, save_restore_orig_size)
	(shrink_window_lowest_first, save_restore_orig_size): Remove.
	Resize mini windows in window.el.
	(grow_mini_window, shrink_mini_window): Implement by calling
	Qresize_root_window_vertically, resize_window_check and
	resize_window_apply.
	(saved_window, Fset_window_configuration, save_window_save):
	Do not handle orig_top_line, orig_total_lines, and
	resize_proportionally.
	(window_min_height, window_min_width): Move to window.el.
	(keys_of_window): Move bindings for delete-other-windows,
	split-window, delete-window and enlarge-window to window.el.

	* buffer.c: Temporarily extern Qdelete_window.
	(Fbury_buffer): Temporarily call Qdelete_window instead of
	Fdelete_window (Fbury_buffer will move to window.el soon).

	* frame.c (set_menu_bar_lines_1): Remove code handling
	orig_top_line and orig_total_lines.

	* dispnew.c (adjust_frame_glyphs_initially): Don't use
	set_window_height but set heights directly.
	(change_frame_size_1): Use resize_frame_windows.

	* xdisp.c (init_xdisp): Don't use set_window_height but set
	heights directly.

	* xfns.c (x_set_menu_bar_lines, x_set_tool_bar_lines):
	Use resize_frame_windows instead of change_window_heights and run
	run_window_configuration_change_hook.

	* w32fns.c (x_set_tool_bar_lines): Use resize_frame_windows
	instead of change_window_heights and run
	run_window_configuration_change_hook.

2011-06-09  Martin Rudalics  <rudalics@gmx.at>

	* window.c (replace_window): Rename second argument REPLACEMENT to
	NEW.  New third argument SETFLAG.  Rewrite.
	(delete_window, make_dummy_parent): Call replace_window with
	third argument 1.
	(window_list_1): Move down in code.
	(run_window_configuration_change_hook): Move set_buffer part
	before select_frame_norecord part in order to unwind correctly.
	Rename count1 to count.
	(recombine_windows, delete_deletable_window, resize_root_window)
	(Fdelete_other_windows_internal)
	(Frun_window_configuration_change_hook, make_parent_window)
	(resize_window_check, resize_window_apply, Fresize_window_apply)
	(resize_frame_windows, Fsplit_window_internal)
	(Fdelete_window_internal, Fresize_mini_window_internal):
	New functions.
	(syms_of_window): New variables Vwindow_splits and Vwindow_nest.

2011-06-08  Martin Rudalics  <rudalics@gmx.at>

	* window.h (window): Add some new members to window structure -
	normal_lines, normal_cols, new_total, new_normal, clone_number,
	splits, nest, prev_buffers, next_buffers.
	(WINDOW_TOTAL_SIZE): Move here from window.c.
	(MIN_SAFE_WINDOW_WIDTH, MIN_SAFE_WINDOW_HEIGHT): Define here.

	* window.c (Fwindow_height, Fwindow_width, Fwindow_full_width_p):
	Remove.
	(make_dummy_parent): Set new members of windows structure.
	(make_window): Move down in code.  Handle new members of window
	structure.
	(Fwindow_clone_number, Fwindow_splits, Fset_window_splits)
	(Fwindow_nest, Fset_window_nest, Fwindow_new_total)
	(Fwindow_normal_size, Fwindow_new_normal, Fwindow_prev_buffers)
	(Fset_window_prev_buffers, Fwindow_next_buffers)
	(Fset_window_next_buffers, Fset_window_clone_number):
	New functions.
	(Fwindow_hscroll, Fwindow_at, Fwindow_point, Fwindow_start)
	(Fwindow_end, Fwindow_line_height, Fset_window_dedicated_p):
	Doc-string fixes.
	(Fwindow_parameters, Fwindow_parameter, Fset_window_parameter):
	Argument WINDOW can be now internal window too.
	(Fwindow_use_time): Move up in code.
	(Fget_buffer_window): Rename argument FRAME to ALL-FRAMES.
	Rewrite doc-string.
	(Fset_window_configuration, saved_window)
	(Fcurrent_window_configuration, save_window_save): Handle new
	members of window structure.
	(WINDOW_TOTAL_SIZE, MIN_SAFE_WINDOW_WIDTH)
	(MIN_SAFE_WINDOW_HEIGHT): Move to window.h.
	(syms_of_window): New Lisp objects Qrecord_window_buffer,
	Qwindow_deletable_p, Qdelete_window, Qreplace_buffer_in_windows,
	Qget_mru_window, Qresize_root_window,
	Qresize_root_window_vertically, Qsafe, Qabove, Qbelow,
	Qauto_buffer_name; staticpro them.

2011-06-07  Martin Rudalics  <rudalics@gmx.at>

	* window.c (Fwindow_total_size, Fwindow_left_column)
	(Fwindow_top_line, window_body_lines, Fwindow_body_size)
	(Fwindow_list_1): New functions.
	(window_box_text_cols): Replace with window_body_cols.
	(Fwindow_width, Fscroll_left, Fscroll_right):
	Use window_body_cols instead of window_box_text_cols.
	(delete_window, Fset_window_configuration):
	Call delete_all_subwindows with window as argument.
	(delete_all_subwindows): Take a window as argument and not a
	structure.  Rewrite.
	(window_loop): Remove handling of GET_LRU_WINDOW and
	GET_LARGEST_WINDOW.
	(Fget_lru_window, Fget_largest_window): Move to window.el.

	* window.h: Extern window_body_cols instead of
	window_box_text_cols.  delete_all_subwindows now takes a
	Lisp_Object as argument.

	* indent.c (compute_motion, Fcompute_motion):
	Use window_body_cols instead of window_box_text_cols.

	* frame.c (delete_frame): Call delete_all_subwindows with root
	window as argument.

2011-06-07  Daniel Colascione  <dan.colascione@gmail.com>

	* fns.c (Fputhash): Document return value.

2011-06-06  Chong Yidong  <cyd@stupidchicken.com>

	* image.c (gif_load): Implement gif89a spec "no disposal" method.

2011-06-06  Paul Eggert  <eggert@cs.ucla.edu>

	Cons<->int and similar integer overflow fixes (Bug#8794).

	Check for overflow when converting integer to cons and back.
	* charset.c (Fdefine_charset_internal, Fdecode_char):
	Use cons_to_unsigned to catch overflow.
	(Fencode_char): Use INTEGER_TO_CONS.
	* composite.h (LGLYPH_CODE): Use cons_to_unsigned.
	(LGLYPH_SET_CODE): Use INTEGER_TO_CONS.
	* data.c (long_to_cons, cons_to_long): Remove.
	(cons_to_unsigned, cons_to_signed): New functions.
	These signal an error for invalid or out-of-range values.
	* dired.c (Ffile_attributes): Use INTEGER_TO_CONS.
	* fileio.c (Fset_visited_file_modtime): Use CONS_TO_INTEGER.
	* font.c (Ffont_variation_glyphs):
	* fontset.c (Finternal_char_font): Use INTEGER_TO_CONS.
	* lisp.h: Include <intprops.h>.
	(INTEGER_TO_CONS, CONS_TO_INTEGER): New macros.
	(cons_to_signed, cons_to_unsigned): New decls.
	(long_to_cons, cons_to_long): Remove decls.
	* undo.c (record_first_change): Use INTEGER_TO_CONS.
	(Fprimitive_undo): Use CONS_TO_INTEGER.
	* xfns.c (Fx_window_property): Likewise.
	* xselect.c: Include <limits.h>.
	(x_own_selection, selection_data_to_lisp_data):
	Use INTEGER_TO_CONS.
	(x_handle_selection_request, x_handle_selection_clear)
	(x_get_foreign_selection, Fx_disown_selection_internal)
	(Fx_get_atom_name, x_send_client_event): Use CONS_TO_INTEGER.
	(lisp_data_to_selection_data): Use cons_to_unsigned.
	(x_fill_property_data): Use cons_to_signed.
	Report values out of range.

	Check for buffer and string overflow more precisely.
	* buffer.h (BUF_BYTES_MAX): New macro.
	* lisp.h (STRING_BYTES_MAX): New macro.
	* alloc.c (Fmake_string):
	* character.c (string_escape_byte8):
	* coding.c (coding_alloc_by_realloc):
	* doprnt.c (doprnt):
	* editfns.c (Fformat):
	* eval.c (verror):
	Use STRING_BYTES_MAX, not MOST_POSITIVE_FIXNUM,
	since they may not be the same number.
	* editfns.c (Finsert_char):
	* fileio.c (Finsert_file_contents):
	Likewise for BUF_BYTES_MAX.

	* image.c: Use ptrdiff_t, not int, for sizes.
	(slurp_file): Switch from int to ptrdiff_t.
	All uses changed.
	(slurp_file): Check that file size fits in both size_t (for
	malloc) and ptrdiff_t (for sanity and safety).

	* fileio.c (Fverify_visited_file_modtime): Avoid time overflow
	if b->modtime has its maximal value.

	* dired.c (Ffile_attributes): Don't assume EMACS_INT has >32 bits.

	Don't assume time_t can fit into int.
	* buffer.h (struct buffer.modtime): Now time_t, not int.
	* fileio.c (Fvisited_file_modtime): No need for time_t cast now.
	* undo.c (Fprimitive_undo): Use time_t, not int, for time_t value.

	Minor fixes for signed vs unsigned integers.
	* character.h (MAYBE_UNIFY_CHAR):
	* charset.c (maybe_unify_char):
	* keyboard.c (read_char, reorder_modifiers):
	XINT -> XFASTINT, since the integer must be nonnegative.
	* ftfont.c (ftfont_spec_pattern):
	* keymap.c (access_keymap, silly_event_symbol_error):
	XUINT -> XFASTINT, since the integer must be nonnegative.
	(Fsingle_key_description, preferred_sequence_p): XUINT -> XINT,
	since it makes no difference and we prefer signed.
	* keyboard.c (record_char): Use XUINT when all the neighbors do.
	(access_keymap): NATNUMP -> INTEGERP, since the integer must be
	nonnegative.

2011-06-06  Stefan Monnier  <monnier@iro.umontreal.ca>

	* window.h (Fwindow_frame): Declare.

2011-06-06  Paul Eggert  <eggert@cs.ucla.edu>

	* alloc.c: Simplify handling of large-request failures (Bug#8800).
	(SPARE_MEMORY): Always define.
	(LARGE_REQUEST): Remove.
	(memory_full): Use SPARE_MEMORY rather than LARGE_REQUEST.

2011-06-06  Martin Rudalics  <rudalics@gmx.at>

	* lisp.h: Move EXFUNS for Fframe_root_window,
	Fframe_first_window and Fset_frame_selected_window to window.h.

	* window.h: Move EXFUNS for Fframe_root_window,
	Fframe_first_window and Fset_frame_selected_window here from
	lisp.h.

	* frame.c (Fwindow_frame, Fframe_first_window)
	(Fframe_root_window, Fframe_selected_window)
	(Fset_frame_selected_window): Move to window.c.
	(Factive_minibuffer_window): Move to minibuf.c.
	(Fother_visible_frames_p): New function.

	* minibuf.c (Factive_minibuffer_window): Move here from frame.c.

	* window.c (decode_window, decode_any_window): Move up in code.
	(Fwindowp, Fwindow_live_p): Rewrite doc-strings.
	(inhibit_frame_unsplittable): Remove unused variable.
	(Fwindow_buffer): Move up and rewrite doc-string.
	(Fwindow_parent, Fwindow_vchild, Fwindow_hchild, Fwindow_next)
	(Fwindow_prev): New functions.
	(Fwindow_frame): Move here from frame.c.  Accept any window as
	argument.
	(Fframe_root_window, Fframe_first_window)
	(Fframe_selected_window): Move here from frame.c.  Accept frame
	or arbitrary window as argument.  Update doc-strings.
	(Fminibuffer_window): Move up in code.
	(Fwindow_minibuffer_p): Move up in code and simplify.
	(Fset_frame_selected_window): Move here from frame.c.
	Marginal rewrite.
	(Fselected_window, select_window, Fselect_window): Move up in
	code.  Minor doc-string fixes.

2011-06-06  Paul Eggert  <eggert@cs.ucla.edu>

	* alloc.c (memory_full) [SYSTEM_MALLOC]: Port to MacOS (Bug#8800).
	Do not assume that spare memory exists; that assumption is valid
	only if SYSTEM_MALLOC.
	(LARGE_REQUEST): New macro, so that the issue of large requests
	is separated from the issue of spare memory.

2011-06-05  Andreas Schwab  <schwab@linux-m68k.org>

	* editfns.c (Fformat): Correctly handle zero flag with hexadecimal
	format.  (Bug#8806)

	* gtkutil.c (xg_get_default_scrollbar_width): Avoid warning.

	* xfns.c (x_set_scroll_bar_default_width): Move declarations
	before statements.

2011-06-05  Jan Djärv  <jan.h.d@swipnet.se>

	* gtkutil.c (xg_get_default_scrollbar_width): New function.

	* gtkutil.h: Declare xg_get_default_scrollbar_width.

	* xfns.c (x_set_scroll_bar_default_width): If USE_GTK, get
	min width by calling x_set_scroll_bar_default_width (Bug#8505).

2011-06-05  Juanma Barranquero  <lekktu@gmail.com>

	* xdisp.c (single_display_spec_intangible_p): Remove declaration.

2011-06-04  Chong Yidong  <cyd@stupidchicken.com>

	* xselect.c (x_clipboard_manager_save): Remove redundant arg.
	(x_clipboard_manager_save): Add return value.
	(x_clipboard_manager_error_1, x_clipboard_manager_error_2):
	New error handlers.
	(x_clipboard_manager_save_frame, x_clipboard_manager_save_all):
	Obey Vx_select_enable_clipboard_manager.  Catch errors in
	x_clipboard_manager_save (Bug#8779).
	(Vx_select_enable_clipboard_manager): New variable.
	(x_get_foreign_selection): Reduce scope of x_catch_errors (Bug#8790).

2011-06-04  Dan Nicolaescu  <dann@ics.uci.edu>

	* emacs.c (main): Warn when starting a GTK emacs in daemon mode.

2011-06-04  YAMAMOTO Mitsuharu  <mituharu@math.s.chiba-u.ac.jp>

	* fringe.c (update_window_fringes): Don't update overlay arrow bitmap
	in the current matrix if keep_current_p is non-zero.

2011-06-04  Eli Zaretskii  <eliz@gnu.org>

	* bidi.c (bidi_level_of_next_char): Fix last change.

2011-06-03  Eli Zaretskii  <eliz@gnu.org>

	Support bidi reordering of text covered by display properties.

	* bidi.c (bidi_copy_it): Use offsetof instead of emulating it.
	(bidi_fetch_char, bidi_fetch_char_advance): New functions.
	(bidi_cache_search, bidi_cache_iterator_state)
	(bidi_paragraph_init, bidi_resolve_explicit, bidi_resolve_weak)
	(bidi_level_of_next_char, bidi_move_to_visually_next):
	Support character positions inside a run of characters covered by a
	display string.
	(bidi_paragraph_init, bidi_resolve_explicit_1)
	(bidi_level_of_next_char): Call bidi_fetch_char and
	bidi_fetch_char_advance instead of FETCH_CHAR and
	FETCH_CHAR_ADVANCE.
	(bidi_init_it): Initialize new members.
	(LRE_CHAR, RLE_CHAR, PDF_CHAR, LRO_CHAR, RLO_CHAR): Remove macro
	definitions.
	(bidi_explicit_dir_char): Lookup character type in bidi_type_table,
	instead of using explicit *_CHAR codes.
	(bidi_resolve_explicit, bidi_resolve_weak):
	Use FETCH_MULTIBYTE_CHAR instead of FETCH_CHAR, as reordering of
	bidirectional text is supported only in multibyte buffers.
	(bidi_init_it): Accept additional argument FRAME_WINDOW_P and use
	it to initialize the frame_window_p member of struct bidi_it.
	(bidi_cache_iterator_state, bidi_resolve_explicit_1)
	(bidi_resolve_explicit, bidi_resolve_weak)
	(bidi_level_of_next_char, bidi_move_to_visually_next): Abort if
	bidi_it->nchars is non-positive.
	(bidi_level_of_next_char): Don't try to lookup the cache for the
	next/previous character if nothing is cached there yet, or if we
	were just reseat()'ed to a new position.

	* xdisp.c (set_cursor_from_row): Set start and stop points
	according to the row's direction when priming the loop that looks
	for the glyph on which to display cursor.
	(single_display_spec_intangible_p): Function deleted.
	(display_prop_intangible_p): Reimplement to call
	handle_display_spec instead of single_display_spec_intangible_p.
	Accept 3 additional arguments needed by handle_display_spec.
	This fixes incorrect cursor motion across display property with complex
	values: lists, `(when COND...)' forms, etc.
	(single_display_spec_string_p): Support property values that are
	lists with the argument STRING its top-level element.
	(display_prop_string_p): Fix the condition for processing a
	property that is a list to be consistent with handle_display_spec.
	(handle_display_spec): New function, refactored from the
	last portion of handle_display_prop.
	(compute_display_string_pos): Accept additional argument
	FRAME_WINDOW_P.  Call handle_display_spec to determine whether the
	value of a `display' property is a "replacing spec".
	(handle_single_display_spec): Accept 2 additional arguments BUFPOS
	and FRAME_WINDOW_P.  If IT is NULL, don't set up the iterator from
	the display property, but just return a value indicating whether
	the display property will replace the characters it covers.
	(Fcurrent_bidi_paragraph_direction): Initialize the nchars and
	frame_window_p members of struct bidi_it.
	(compute_display_string_pos, compute_display_string_end):
	New functions.
	(push_it): Accept second argument POSITION, where pop_it should
	jump to continue iteration.
	(reseat_1): Initialize bidi_it.disp_pos.

	* keyboard.c (adjust_point_for_property): Adjust the call to
	display_prop_intangible_p to its new signature.

	* dispextern.h (struct bidi_it): New member frame_window_p.
	(bidi_init_it): Update prototypes.
	(display_prop_intangible_p): Update prototype.
	(compute_display_string_pos, compute_display_string_end):
	Declare prototypes.
	(struct bidi_it): New members nchars and disp_pos.  ch_len is now
	EMACS_INT.

2011-06-02  Paul Eggert  <eggert@cs.ucla.edu>

	Malloc failure behavior now depends on size of allocation.
	* alloc.c (buffer_memory_full, memory_full): New arg NBYTES.
	* lisp.h: Change signatures accordingly.
	* alloc.c, buffer.c, editfns.c, menu.c, minibuf.c, xterm.c:
	All callers changed.  (Bug#8762)

	* gnutls.c: Use Emacs's memory allocators.
	Without this change, the gnutls library would invoke malloc etc.
	directly, which causes problems on non-SYNC_INPUT hosts, and which
	runs afoul of improving memory_full behavior.  (Bug#8761)
	(fn_gnutls_global_set_mem_functions): New macro or function pointer.
	(emacs_gnutls_global_init): Use it to specify xmalloc, xrealloc,
	xfree instead of the default malloc, realloc, free.
	(Fgnutls_boot): No need to check for memory allocation failure,
	since xmalloc does that for us.

	Remove arbitrary limit of 2**31 entries in hash tables.  (Bug#8771)
	* category.c (hash_get_category_set):
	* ccl.c (ccl_driver):
	* charset.c (Fdefine_charset_internal):
	* charset.h (struct charset.hash_index):
	* composite.c (get_composition_id, gstring_lookup_cache)
	(composition_gstring_put_cache):
	* composite.h (struct composition.hash_index):
	* dispextern.h (struct image.hash):
	* fns.c (next_almost_prime, larger_vector, cmpfn_eql)
	(cmpfn_equal, cmpfn_user_defined, hashfn_eq, hashfn_eql)
	(hashfn_equal, hashfn_user_defined, make_hash_table)
	(maybe_resize_hash_table, hash_lookup, hash_put)
	(hash_remove_from_table, hash_clear, sweep_weak_table, SXHASH_COMBINE)
	(sxhash_string, sxhash_list, sxhash_vector, sxhash_bool_vector)
	(Fsxhash, Fgethash, Fputhash, Fmaphash):
	* image.c (make_image, search_image_cache, lookup_image)
	(xpm_put_color_table_h):
	* lisp.h (struct Lisp_Hash_Table):
	* minibuf.c (Ftry_completion, Fall_completions, Ftest_completion):
	* print.c (print): Use 'EMACS_UINT' and 'EMACS_INT'
	for hashes and hash indexes, instead of 'unsigned' and 'int'.
	* alloc.c (allocate_vectorlike):
	Check for overflow in vector size calculations.
	* ccl.c (ccl_driver):
	Check for overflow when converting EMACS_INT to int.
	* fns.c, image.c: Remove unnecessary static decls that would otherwise
	need to be updated by these changes.
	* fns.c (make_hash_table, maybe_resize_hash_table):
	Check for integer overflow with large hash tables.
	(make_hash_table, maybe_resize_hash_table, Fmake_hash_table):
	Prefer the faster XFLOAT_DATA to XFLOATINT where either will do.
	(SXHASH_REDUCE): New macro.
	(sxhash_string, sxhash_list, sxhash_vector, sxhash_bool_vector):
	Use it instead of discarding useful hash info with large hash values.
	(sxhash_float): New function.
	(sxhash): Use it.  No more need for "& INTMASK" due to above changes.
	* lisp.h (FIXNUM_BITS): New macro, useful for SXHASH_REDUCE etc.
	(MOST_NEGATIVE_FIXNUM, MOST_POSITIVE_FIXNUM, INTMASK):
	Rewrite to use FIXNUM_BITS, as this simplifies things.
	(next_almost_prime, larger_vector, sxhash, hash_lookup, hash_put):
	Adjust signatures to match updated version of code.
	(consing_since_gc): Now EMACS_INT, since a single hash table can
	use more than INT_MAX bytes.

2011-06-01  Dan Nicolaescu  <dann@ics.uci.edu>

	Make it possible to build with GCC-4.6+ -O2 -flto.

	* emacs.c (__malloc_initialize_hook): Mark as EXTERNALLY_VISIBLE.

2011-06-01  Stefan Monnier  <monnier@iro.umontreal.ca>

	* minibuf.c (get_minibuffer, read_minibuf_unwind):
	Call minibuffer-inactive-mode.

2011-05-31  Juanma Barranquero  <lekktu@gmail.com>

	* makefile.w32-in ($(BLD)/data.$(O), $(BLD)/editfns.$(O)):
	Update dependencies.

2011-05-31  Dan Nicolaescu  <dann@ics.uci.edu>

	* data.c (init_data): Remove code for UTS, this system is not
	supported anymore.

2011-05-31  Dan Nicolaescu  <dann@ics.uci.edu>

	Don't force ./temacs to start in terminal mode.

	* frame.c (make_initial_frame): Initialize faces in all cases, not
	only when CANNOT_DUMP is defined.
	* dispnew.c (init_display): Remove CANNOT_DUMP condition.

2011-05-31  Dan Nicolaescu  <dann@ics.uci.edu>

	* dispnew.c (add_window_display_history): Use const for the string
	pointer.  Remove declaration, not needed.

2011-05-31  Paul Eggert  <eggert@cs.ucla.edu>

	Use 'inline', not 'INLINE'.
	<http://lists.gnu.org/archive/html/emacs-devel/2011-05/msg00914.html>
	* alloc.c, fontset.c (INLINE): Remove.
	* alloc.c, bidi.c, charset.c, coding.c, dispnew.c, fns.c, image.c:
	* intervals.c, keyboard.c, process.c, syntax.c, textprop.c, w32term.c:
	* xdisp.c, xfaces.c, xterm.c: Replace all uses of INLINE with inline.
	* gmalloc.c (register_heapinfo): Use inline unconditionally.
	* lisp.h (LISP_MAKE_RVALUE): Use inline, not __inline__.

2011-05-31  Dan Nicolaescu  <dann@ics.uci.edu>

	Make it possible to run ./temacs.

	* callproc.c (set_initial_environment): Remove CANNOT_DUMP code,
	syms_of_callproc does the same thing.  Remove test for
	"initialized", do it in the caller.
	* emacs.c (main): Avoid calling set_initial_environment when dumping.

2011-05-31  Stefan Monnier  <monnier@iro.umontreal.ca>

	* minibuf.c (Finternal_complete_buffer): Return `category' metadata.
	(read_minibuf): Use get_minibuffer.
	(syms_of_minibuf): Use DEFSYM.
	(Qmetadata): New var.
	* data.c (Qbuffer): Don't make it static.
	(syms_of_data): Use DEFSYM.

2011-05-31  Paul Eggert  <eggert@cs.ucla.edu>

	* ccl.c (CCL_CODE_RANGE): Allow negative numbers.  (Bug#8751)
	(CCL_CODE_MIN): New macro.

2011-05-30  Paul Eggert  <eggert@cs.ucla.edu>

	* alloc.c (lisp_align_malloc): Omit unnecessary val==NULL tests.

	* eval.c (Qdebug): Now static.
	* lisp.h (Qdebug): Remove decl.  This reverts a part of the
	2011-04-26T11:26:05Z!dan.colascione@gmail.com that inadvertently undid part of
	2011-04-14T06:48:41Z!eggert@cs.ucla.edu.

2011-05-29  Chong Yidong  <cyd@stupidchicken.com>

	* image.c: Various fixes to ImageMagick code comments.
	(Fimagemagick_types): Doc fix.

2011-05-29  Paul Eggert  <eggert@cs.ucla.edu>

	Minor fixes prompted by GCC 4.6.0 warnings.

	* xselect.c (converted_selections, conversion_fail_tag): Now static.

	* emacs.c [HAVE_X_WINDOWS]: Include "xterm.h".
	(x_clipboard_manager_save_all): Move extern decl to ...
	* xterm.h: ... here, so that it can be checked for consistency.

2011-05-29  Chong Yidong  <cyd@stupidchicken.com>

	* xselect.c (x_clipboard_manager_save_frame)
	(x_clipboard_manager_save_all): New functions.
	(Fx_clipboard_manager_save): Lisp function deleted.

	* emacs.c (Fkill_emacs): Call x_clipboard_manager_save_all.
	* frame.c (delete_frame): Call x_clipboard_manager_save_frame.

	* xterm.h: Update prototype.

2011-05-28  William Xu  <william.xwl@gmail.com>

	* nsterm.m (ns_term_shutdown): Synchronize user defaults before
	exiting (Bug#8239).

2011-05-28  Jim Meyering  <meyering@redhat.com>

	Avoid a sign-extension bug in crypto_hash_function.
	* fns.c (to_uchar): Define.
	(crypto_hash_function): Use it to convert some newly-signed
	variables to unsigned, to avoid sign-extension bugs.  For example,
	without this change, (md5 "truc") would evaluate to
	45723a2aff78ff4fff7fff1114760e62 rather than the expected
	45723a2af3788c4ff17f8d1114760e62.  Reported by Antoine Levitt in
	https://lists.gnu.org/archive/html/emacs-devel/2011-05/msg00883.html.

2011-05-27  Paul Eggert  <eggert@cs.ucla.edu>

	Integer overflow fixes.

	* dbusbind.c: Serial number integer overflow fixes.
	(CHECK_DBUS_SERIAL_GET_SERIAL): New macro.
	(Fdbus_call_method_asynchronously, xd_read_message_1): Use a float
	to hold a serial number that is too large for a fixnum.
	(Fdbus_method_return_internal, Fdbus_method_error_internal):
	Check for serial numbers out of range.  Decode any serial number
	that was so large that it became a float.  (Bug#8722)

	* dbusbind.c: Use XFASTINT rather than XUINT, and check for nonneg.
	(Fdbus_call_method, Fdbus_call_method_asynchronously):
	Use XFASTINT rather than XUINT when numbers are nonnegative.
	(xd_append_arg, Fdbus_method_return_internal):
	(Fdbus_method_error_internal): Likewise.  Also, for unsigned
	arguments, check that Lisp number is nonnegative, rather than
	silently wrapping negative numbers around.  (Bug#8722)
	(xd_read_message_1): Don't assume dbus_uint32_t can fit in int.
	(Bug#8722)

	* data.c (arith_driver, Flsh): Avoid unnecessary casts to EMACS_UINT.

	* ccl.c (ccl_driver): Redo slightly to avoid the need for 'unsigned'.

	ccl: add integer overflow checks
	* ccl.c (CCL_CODE_MAX, GET_CCL_RANGE, GET_CCL_CODE, GET_CCL_INT):
	(IN_INT_RANGE): New macros.
	(ccl_driver): Use them to check for integer overflow when
	decoding a CCL program.  Many of the new checks are whether XINT (x)
	fits in int; it doesn't always, on 64-bit hosts.  The new version
	doesn't catch all possible integer overflows, but it's an
	improvement.  (Bug#8719)

	* alloc.c (make_event_array): Use XINT, not XUINT.
	There's no need for unsigned here.

	* mem-limits.h (EXCEEDS_LISP_PTR) [!USE_LSB_TAG]: EMACS_UINT -> uintptr_t
	This follows up to the 2011-05-06 change that substituted uintptr_t
	for EMACS_INT.  This case wasn't caught back then.

	Rework Fformat to avoid integer overflow issues.
	* editfns.c: Include <float.h> unconditionally, as it's everywhere
	now (part of C89).  Include <verify.h>.
	(MAX_10_EXP, CONVERTED_BYTE_SIZE): Remove; no longer needed.
	(pWIDE, pWIDElen, signed_wide, unsigned_wide): New defns.
	(Fformat): Avoid the prepass trying to compute sizes; it was only
	approximate and thus did not catch overflow reliably.  Instead, walk
	through the format just once, formatting and computing sizes as we go,
	checking for integer overflow at every step, and allocating a larger
	buffer as needed.  Keep track separately whether the format is
	multibyte.  Keep only the most-recently calculated precision, rather
	than them all.  Record whether each argument has been converted to
	string.  Use EMACS_INT, not int, for byte and char and arg counts.
	Support field widths and precisions larger than INT_MAX.  Avoid
	sprintf's undefined behavior with conversion specifications such as %#d
	and %.0c.  Fix bug with strchr succeeding on '\0' when looking for
	flags.  Fix bug with (format "%c" 256.0).  Avoid integer overflow when
	formatting out-of-range floating point numbers with int
	formats.  (Bug#8668)

	* lisp.h (FIXNUM_OVERFLOW_P): Work even if arg is a NaN.

	* data.c: Avoid integer truncation in expressions involving floats.
	* data.c: Include <intprops.h>.
	(arith_driver): When there's an integer overflow in an expression
	involving floating point, convert the integers to floating point
	so that the resulting value does not suffer from catastrophic
	integer truncation.  For example, on a 64-bit host (* 4
	most-negative-fixnum 0.5) should yield about -4.6e+18, not zero.
	Do not rely on undefined behavior after integer overflow.

	merge count_size_as_multibyte, parse_str_to_multibyte
	* character.c, character.h (count_size_as_multibyte):
	Rename from parse_str_to_multibyte; all uses changed.
	Check for integer overflow.
	* insdel.c, lisp.h (count_size_as_multibyte): Remove,
	since it's now a duplicate of the other.  This is more of
	a character than a buffer op, so better that it's in character.c.
	* fns.c, print.c: Adjust to above changes.

2011-05-27  Stefan Monnier  <monnier@iro.umontreal.ca>

	* xselect.c (x_convert_selection): Yet another int/Lisp_Object mixup.

2011-05-27  Paul Eggert  <eggert@cs.ucla.edu>

	* xselect.c: Fix minor problems prompted by GCC 4.6.0 warnings.
	(x_handle_selection_request, frame_for_x_selection): Remove unused vars.
	(x_clipboard_manager_save): Now static.
	(Fx_clipboard_manager_save): Rename local to avoid shadowing.

	* fns.c: Fix minor problems prompted by GCC 4.6.0 warnings.
	(crypto_hash_function): Now static.
	Fix pointer signedness problems.  Avoid unnecessary initializations.

2011-05-27  Chong Yidong  <cyd@stupidchicken.com>

	* termhooks.h (Vselection_alist): Make it terminal-local.

	* terminal.c (create_terminal): Initialize it.

	* xselect.c: Support for clipboard managers.
	(Vselection_alist): Move to termhooks.h as terminal-local var.
	(LOCAL_SELECTION): New macro.
	(x_atom_to_symbol): Handle x_display_info_for_display fail case.
	(symbol_to_x_atom): Remove gratuitous arg.
	(x_handle_selection_request, lisp_data_to_selection_data)
	(x_get_foreign_selection, Fx_register_dnd_atom): Callers changed.
	(x_own_selection, x_get_local_selection, x_convert_selection):
	New arg, specifying work frame.  Use terminal-local Vselection_alist.
	(some_frame_on_display): Delete unused function.
	(Fx_own_selection_internal, Fx_get_selection_internal)
	(Fx_disown_selection_internal, Fx_selection_owner_p)
	(Fx_selection_exists_p): New optional frame arg.
	(frame_for_x_selection, Fx_clipboard_manager_save): New functions.
	(x_handle_selection_clear): Don't treat other terminals with the
	same keyboard specially.  Use the terminal-local Vselection_alist.
	(x_clear_frame_selections): Use Frun_hook_with_args.

	* xterm.c (x_term_init): Intern ATOM and CLIPBOARD_MANAGER atoms.

	* xterm.h: Add support for those atoms.

2011-05-26  Chong Yidong  <cyd@stupidchicken.com>

	* xselect.c: ICCCM-compliant handling of MULTIPLE targets.
	(converted_selections, conversion_fail_tag): New global variables.
	(x_selection_request_lisp_error): Free the above.
	(x_get_local_selection): Remove unnecessary code.
	(x_reply_selection_request): Args changed; handle arbitrary array
	of converted selections stored in converted_selections.
	Separate the XChangeProperty and SelectionNotify steps.
	(x_handle_selection_request): Rewrite to handle MULTIPLE target.
	(x_convert_selection): New function.
	(x_handle_selection_event): Simplify.
	(x_get_foreign_selection): Don't ignore incoming requests while
	waiting for an answer; this will fail when we implement
	SAVE_TARGETS, and seems unnecessary anyway.
	(selection_data_to_lisp_data): Recognize ATOM_PAIR type.
	(Vx_sent_selection_functions): Doc fix.

2011-05-26  Leo Liu  <sdl.web@gmail.com>

	* editfns.c (Ftranspose_regions): Allow empty regions.  (Bug#8699)

2011-05-25  YAMAMOTO Mitsuharu  <mituharu@math.s.chiba-u.ac.jp>

	* dispextern.h (struct glyph_row): New member fringe_bitmap_periodic_p.

	* dispnew.c (shift_glyph_matrix, scrolling_window): Mark scrolled row
	for fringe update if it has periodic bitmap.
	(row_equal_p): Also compare left_fringe_offset, right_fringe_offset,
	and fringe_bitmap_periodic_p.

	* fringe.c (get_fringe_bitmap_data): New function.
	(draw_fringe_bitmap_1, update_window_fringes): Use it.
	(update_window_fringes): Record periodicity of fringe bitmap in glyph
	row.  Mark glyph row for fringe update if periodicity changed.

	* xdisp.c (try_window_reusing_current_matrix): Don't mark scrolled row
	for fringe update unless it has periodic bitmap.

2011-05-25  Kenichi Handa  <handa@m17n.org>

	* xdisp.c (get_next_display_element): Set correct it->face_id for
	a static composition.

2011-05-24  Leo Liu  <sdl.web@gmail.com>

	* deps.mk (fns.o):
	* makefile.w32-in ($(BLD)/fns.$(O)): Include sha1.h.

	* fns.c (crypto_hash_function, Fsha1): New function.
	(Fmd5): Use crypto_hash_function.
	(syms_of_fns): Add Ssha1.

2011-05-22  Paul Eggert  <eggert@cs.ucla.edu>

	* gnutls.c: Remove unused macros.
	(fn_gnutls_transport_set_lowat, fn_gnutls_transport_set_pull_function):
	(fn_gnutls_transport_set_push_function) [!WINDOWSNT]:
	Remove macros that are defined and never used.
	Caught by gcc -Wunused-macros (GCC 4.6.0, Fedora 14).

2011-05-22  Chong Yidong  <cyd@stupidchicken.com>

	* xselect.c (syms_of_xselect): Remove unused symbol SAVE_TARGETS.
	(Fx_get_selection_internal): Minor cleanup.
	(Fx_own_selection_internal): Rename arguments for consistency with
	select.el.

2011-05-22  Paul Eggert  <eggert@cs.ucla.edu>

	* xselect.c (QSAVE_TARGETS): New static var, to fix build failure.

2011-05-22  Chong Yidong  <cyd@stupidchicken.com>

	* xselect.c (syms_of_xselect): Include character.h; use DEFSYM.

2011-05-21  YAMAMOTO Mitsuharu  <mituharu@math.s.chiba-u.ac.jp>

	* dispnew.c (scrolling_window): Don't exclude the case that the
	last enabled row in the desired matrix touches the bottom boundary.

2011-05-21  Glenn Morris  <rgm@gnu.org>

	* Makefile.in ($(etc)/DOC): Make second command line even shorter.
	(SOME_MACHINE_OBJECTS): Replace FONT_OBJ by its maximal expansion,
	and add some more files.

2011-05-20  Eli Zaretskii  <eliz@gnu.org>

	* callproc.c (Fcall_process) [MSDOS]: Fix arguments to
	report_file_error introduced by the change from 2011-05-07.

2011-05-20  Paul Eggert  <eggert@cs.ucla.edu>

	* systime.h (Time): Define only if emacs is defined.
	This is to allow ../lib-src/profile.c to be compiled on FreeBSD,
	where the include path doesn't have X11/X.h by default.  See
	<http://lists.gnu.org/archive/html/emacs-devel/2011-05/msg00561.html>.

2011-05-20 Kenichi Handa  <handa@m17n.org>

	* composite.c (find_automatic_composition): Fix previous change.

2011-05-20  Glenn Morris  <rgm@gnu.org>

	* lisp.mk: New file, split from Makefile.in.
	* Makefile.in (lisp): Move to separate file, inserted by @lisp_frag@.
	(shortlisp): Remove.
	($(etc)/DOC): Edit lisp.mk rather than using $shortlisp.

2011-05-19  Glenn Morris  <rgm@gnu.org>

	* Makefile.in (MSDOS_SUPPORT_REAL, MSDOS_SUPPORT, NS_SUPPORT)
	(REAL_MOUSE_SUPPORT, GPM_MOUSE_SUPPORT, MOUSE_SUPPORT, TOOLTIP_SUPPORT)
	(BASE_WINDOW_SUPPORT, X_WINDOW_SUPPORT, WINDOW_SUPPORT): Remove.
	(lisp): Set the order to that of loadup.el.
	(shortlisp): Make it a copy of $lisp.
	(SOME_MACHINE_LISP): Remove.
	($(etc)/DOC): Depend just on $lisp, not $SOME_MACHINE_LISP too.
	Use just $shortlisp, not $SOME_MACHINE_LISP too.

2011-05-18  Kenichi Handa  <handa@m17n.org>

	* composite.c (CHAR_COMPOSABLE_P): Add more check for efficiency.
	(BACKWARD_CHAR): Wrap the arg STOP by parenthesis.
	(find_automatic_composition): Mostly rewrite for efficiency.

2011-05-18  Juanma Barranquero  <lekktu@gmail.com>

	* makefile.w32-in: Update dependencies.

2011-05-18  Christoph Scholtes  <cschol2112@googlemail.com>

	* menu.c: Include limits.h (fixes the MS-Windows build broken by
	2011-06-18T18:49:19Z!cyd@stupidchicken.com).

2011-05-18  Paul Eggert  <eggert@cs.ucla.edu>

	Fix some integer overflow issues, such as string length overflow.

	* insdel.c (count_size_as_multibyte): Check for string overflow.

	* character.c (lisp_string_width): Check for string overflow.
	Use EMACS_INT, not int, for string indexes and lengths; in
	particular, 2nd arg is now EMACS_INT, not int.  Do not crash if
	the resulting string length overflows an EMACS_INT; instead,
	report a string overflow if no precision given.  When checking for
	precision exhaustion, use a check that cannot possibly have
	integer overflow.  (Bug#8675)
	* character.h (lisp_string_width): Adjust to new signature.

	* alloc.c (string_overflow): New function.
	(Fmake_string): Use it.  This doesn't change behavior, but saves
	a few bytes and will simplify future changes.
	* character.c (string_escape_byte8): Likewise.
	* lisp.h (string_overflow): New decl.

	Fixups, following up to the user-interface timestamp change.
	* nsterm.m (last_mouse_movement_time, ns_mouse_position): Use Time
	for UI timestamps, instead of unsigned long.
	* msdos.c (mouse_get_pos): Likewise.
	* w32inevt.c (movement_time, w32_console_mouse_position): Likewise.
	* w32gui.h (Time): Define by including "systime.h" rather than by
	declaring it ourselves.  (Bug#8664)

	* dispextern.h (struct image): Don't assume time_t <= unsigned long.
	* image.c (clear_image_cache): Likewise.

	* term.c (term_mouse_position): Don't assume time_t wraparound.

	Be more systematic about user-interface timestamps.
	Before, the code sometimes used 'Time', sometimes 'unsigned long',
	and sometimes 'EMACS_UINT', to represent these timestamps.
	This change causes it to use 'Time' uniformly, as that's what X uses.
	This makes the code easier to follow, and makes it easier to catch
	integer overflow bugs such as Bug#8664.
	* frame.c (Fmouse_position, Fmouse_pixel_position):
	Use Time, not unsigned long, for user-interface timestamps.
	* keyboard.c (last_event_timestamp, kbd_buffer_get_event): Likewise.
	(button_down_time, make_lispy_position, make_lispy_movement): Likewise.
	* keyboard.h (last_event_timestamp): Likewise.
	* menu.c (Fx_popup_menu) [!HAVE_X_WINDOWS]: Likewise.
	* menu.h (xmenu_show): Likewise.
	* term.c (term_mouse_position): Likewise.
	* termhooks.h (struct input_event.timestamp): Likewise.
	(struct terminal.mouse_position_hook): Likewise.
	* xmenu.c (create_and_show_popup_menu, xmenu_show): Likewise.
	* xterm.c (XTmouse_position, x_scroll_bar_report_motion): Likewise.
	* systime.h (Time): New decl.  Pull it in from <X11/X.h> if
	HAVE_X_WINDOWS, otherwise define it as unsigned long, which is
	what it was before.
	* menu.h, termhooks.h: Include "systime.h", for Time.

	* keyboard.c (make_lispy_event): Fix problem in integer overflow.
	Don't assume that the difference between two unsigned long values
	can fit into an integer.  At this point, we know button_down_time
	<= event->timestamp, so the difference must be nonnegative, so
	there's no need to cast the result if double-click-time is
	nonnegative, as it should be; check that it's nonnegative, just in
	case.  This bug is triggered when events are more than 2**31 ms
	apart (about 25 days).  (Bug#8664)

	* xselect.c (last_event_timestamp): Remove duplicate decl.
	(x_own_selection): Remove needless cast to unsigned long.

	* xmenu.c (set_frame_menubar): Use int, not EMACS_UINT, for indexes
	that always fit in int.  Use a sentinel instead of a counter, to
	avoid a temp and to allay GCC's concerns about possible int overflow.
	* frame.h (struct frame): Use int for menu_bar_items_used
	instead of EMACS_INT, since it always fits in int.

	* menu.c (grow_menu_items): Check for int overflow.

	* xmenu.c (set_frame_menubar): Don't mishandle vectors with no nils.

	* xterm.c: Use EMACS_INT for Emacs modifiers, and int for X modifiers.
	Before, the code was not consistent.  These values cannot exceed
	2**31 - 1 so there's no need to make them unsigned.
	(x_x_to_emacs_modifiers): Accept int and return EMACS_INT.
	(x_emacs_to_x_modifiers): Accept EMACS_INT and return int.
	(x_x_to_emacs_modifiers, x_emacs_to_x_modifiers): Reject non-integers
	as modifiers.
	* xterm.h (x_x_to_emacs_modifiers): Adjust to signature change.

	* lisp.h (XINT) [USE_LISP_UNION_TYPE]: Cast to EMACS_INT.
	(XUINT) [USE_LISP_UNION_TYPE]: Cast to EMACS_UINT.
	Otherwise, GCC 4.6.0 warns about printf (pI, XINT (...)),
	presumably because the widths might not match.

	* window.c (size_window): Avoid needless test at loop start.

2011-05-18  Courtney Bane  <emacs-bugs-7626@cbane.org>  (tiny change)

	* term.c (Fresume_tty): Restore hooks before reinitializing (bug#8687).

2011-05-12  Drew Adams  <drew.adams@oracle.com>

	* textprop.c (Fprevious_single_char_property_change): Doc fix (bug#8655).

2011-05-12  YAMAMOTO Mitsuharu  <mituharu@math.s.chiba-u.ac.jp>

	* w32term.c (w32_draw_fringe_bitmap): Rename local vars `left' and
	`width' to `bar_area_x' and `bar_area_width', respectively.
	(x_scroll_run): Take account of fringe background extension.

	* xterm.c (x_draw_fringe_bitmap) [USE_TOOLKIT_SCROLL_BARS]:
	Rename local vars `left' and `width' to `bar_area_x' and
	`bar_area_width', respectively.
	(x_scroll_run) [USE_TOOLKIT_SCROLL_BARS]: Take account of fringe
	background extension.

2011-05-10  Jim Meyering  <meyering@redhat.com>

	* xdisp.c (x_intersect_rectangles): Fix typo "the the -> the".

2011-05-10  Juanma Barranquero  <lekktu@gmail.com>

	* image.c (Finit_image_library): Return t for built-in image types,
	like pbm and xbm.  (Bug#8640)

2011-05-09  Andreas Schwab  <schwab@linux-m68k.org>

	* w32menu.c (set_frame_menubar): Fix submenu allocation.

2011-05-07  Eli Zaretskii  <eliz@gnu.org>

	* w32console.c (Fset_screen_color): Doc fix.
	(Fget_screen_color): New function.
	(syms_of_ntterm): Defsubr it.

	* callproc.c (call_process_cleanup) [MSDOS]: Don't close and
	unlink the temporary file if Fcall_process didn't create it in the
	first place.
	(Fcall_process) [MSDOS]: Don't create tempfile if stdout of the
	child process will be redirected to a file specified with `:file'.
	Don't try to re-open tempfile in that case, and set fd[0] to -1 as
	cue to call_process_cleanup not to close that handle.

2011-05-07  Ben Key  <bkey76@gmail.com>

	* makefile.w32-in: The bootstrap-temacs rule now makes use of
	one of two shell specific rules, either bootstrap-temacs-CMD or
	bootstrap-temacs-SH.  The bootstrap-temacs-SH rule is identical
	to the previous implementation of the bootstrap-temacs rule.
	The bootstrap-temacs-CMD rule is similar to the previous
	implementation of the bootstrap-temacs rule except that it
	makes use of the ESC_CFLAGS variable instead of the CFLAGS
	variable.

	These changes, along with some changes to nt/configure.bat,
	nt/gmake.defs, and nt/nmake.defs, are required to extend my
	earlier fix to add support for --cflags and --ldflags options
	that include quotes so that it works whether make uses cmd or
	sh as the shell.

2011-05-06  Michael Albinus  <michael.albinus@gmx.de>

	* dbusbind.c (QCdbus_type_unix_fd): Declare static.
	(xd_remove_watch): Don't check QCdbus_type_unix_fd for SYMBOLP, it
	is a constant.
	(Fdbus_init_bus, xd_read_queued_messages): Bus can be a symbol or
	a string.  Handle both cases.
	(Fdbus_call_method_asynchronously, Fdbus_register_signal)
	(Fdbus_register_method): Use Qinvalid_function.

2011-05-06  Juanma Barranquero  <lekktu@gmail.com>

	* makefile.w32-in: Update dependencies.
	(LISP_H): Add inttypes.h and stdin.h.
	(PROCESS_H): Add unistd.h.

2011-05-06  Eli Zaretskii  <eliz@gnu.org>

	* lread.c: Include limits.h (fixes the MS-Windows build broken by
	2011-05-06T07:13:19Z!eggert@cs.ucla.edu).

2011-05-06  Paul Eggert  <eggert@cs.ucla.edu>

	* image.c (Finit_image_library) [!HAVE_NTGUI]: Omit unused local.

	* term.c (vfatal): Remove stray call to va_end.
	It's not needed and the C Standard doesn't allow it here anyway.

	Use C99's va_copy to avoid undefined behavior on x86-64 GNU/Linux.
	* eval.c (verror): doprnt a copy of ap, not the original.  (Bug#8545)

	* eval.c (verror): OK to create a string of up to MOST_POSITIVE_FIXNUM
	bytes.

	* term.c: Don't include <stdarg.h>, as <lisp.h> does that.

	* callproc.c (Fcall_process): Use 'volatile' to avoid vfork clobbering.

	* process.c (Fformat_network_address): Fix typo: args2 -> *args2.

	* xmenu.c (set_frame_menubar): Fix typo: int * -> int (3 times).

	* coding.c (detect_coding_charset): Fix typo: * 2 -> *4 (Bug#8601).

	* charset.h (struct charset.code_space): Now has 15 elements, not 16.
	* charset.c (Fdefine_charset_internal): Don't initialize
	charset.code_space[15].  The value was garbage, on hosts with
	32-bit int (Bug#8600).

	* lread.c (read_integer): Be more consistent with string-to-number.
	Use string_to_number to do the actual conversion; this avoids
	rounding errors and fixes some other screwups.  Without this fix,
	for example, #x1fffffffffffffff was misread as -2305843009213693952.
	(digit_to_number): Move earlier, for benefit of read_integer.
	Return -1 if the digit is out of range for the base, -2 if it is
	not a digit in any supported base.  (Bug#8602)

	* doprnt.c (doprnt): Support arbitrary pI values, such as "I64".

	* dispnew.c (scrolling_window): Return 1 if we scrolled,
	to match comment at start of function.  This also removes a
	GCC warning about overflow in a 32+64-bit port.

	* lisp.h (EMACS_INT, EMACS_UINT, BITS_PER_EMACS_INT, pI): Simplify.

	* dbusbind.c: Do not use XPNTR on a value that may be an integer.
	Reported by Stefan Monnier in
	<http://lists.gnu.org/archive/html/emacs-devel/2011-04/msg00919.html>.
	(xd_remove_watch, Fdbus_init_bus, xd_read_queued_messages):
	Use SYMBOLP-guarded XSYMBOL, not XPNTR.

	* lisp.h (EMACS_INTPTR): Remove.  All uses changed to intptr_t.
	(EMACS_UINTPTR): Likewise, with uintptr_t.

	* lisp.h: Prefer 64-bit EMACS_INT if available.
	(EMACS_INT, EMACS_UINT, BITS_PER_EMACS_INT, pI): Define to 64-bit
	on 32-bit hosts that have 64-bit int, so that they can access
	large files.
	However, temporarily disable this change unless the temporary
	symbol WIDE_EMACS_INT is defined.

	* lread.c, process.c: Do not include <inttypes.h>; lisp.h does it now.

	Prefer intptr_t/uintptr_t for integers the same widths as pointers.
	This removes an assumption that EMACS_INT and long are the same
	width as pointers.  The assumption is true for Emacs porting targets
	now, but we want to make other targets possible.
	* lisp.h: Include <inttypes.h>, for INTPTR_MAX, UINTPTR_MAX.
	(EMACS_INTPTR, EMACS_UINTPTR): New macros.
	In the rest of the code, change types of integers that hold casted
	pointers to EMACS_INTPTR and EMACS_UINTPTR, systematically
	replacing EMACS_INT, long, EMACS_UINT, and unsigned long.
	(XTYPE): Don't cast arg to EMACS_UINT; normally is not needed.
	(XSET): Cast type of XTYPE arg to EMACS_INTPTR; it is needed here.
	No need to cast type when ORing.
	(XPNTR): Return a value of type EMACS_INTPTR or EMACS_UINTPTR.
	* alloc.c (lisp_align_malloc): Remove a no-longer-needed cast.
	* doc.c (store_function_docstring): Use EMACS_INTPTR, so as not to
	assume EMACS_INT is the same width as char *.
	* gtkutil.c (xg_gtk_scroll_destroy, xg_tool_bar_button_cb):
	(xg_tool_bar_callback, xg_tool_bar_help_callback, xg_make_tool_item):
	Remove no-longer-needed casts.
	(xg_create_scroll_bar, xg_tool_bar_button_cb, xg_tool_bar_callback):
	(xg_tool_bar_help_callback, xg_make_tool_item):
	Use EMACS_INTPTR to hold an integer
	that will be cast to void *; this can avoid a GCC warning
	if EMACS_INT is not the same width as void *.
	* menu.c (find_and_call_menu_selection): Remove no-longer-needed cast.
	* xdisp.c (display_echo_area_1, resize_mini_window_1):
	(current_message_1, set_message_1):
	Use a local to convert to proper width without a cast.
	* xmenu.c (dialog_selection_callback): Likewise.

	* sysdep.c (get_random): Don't assume EMACS_INT is no wider than long.
	Also, don't assume VALBITS / RAND_BITS is less than 5,
	and don't rely on undefined behavior when shifting a 1 left into
	the sign bit.
	* lisp.h (get_random): Change signature to match.

	* lread.c (hash_string): Use size_t, not int, for hash computation.
	Normally we prefer signed values; but hashing is special, because
	it's better to use unsigned division on hash table sizes so that
	the remainder is nonnegative.  Also, size_t is the natural width
	for hashing into memory.  The previous code used 'int', which doesn't
	retain enough info to hash well into very large tables.
	(oblookup, oblookup_last_bucket_number, Funintern): Likewise.

	* dbusbind.c: Don't possibly lose pointer info when converting.
	(xd_remove_watch, Fdbus_init_bus, xd_read_queued_messages):
	Use XPNTR rather than XHASH, so that the high-order bits of
	the pointer aren't lost when converting through void *.

	* eval.c (Fautoload): Don't double-shift a pointer.

	* fns.c (Frandom): Let EMACS_UINT be wider than unsigned long.

2011-05-06  Juanma Barranquero  <lekktu@gmail.com>

	* gnutls.c (DEF_GNUTLS_FN):
	* image.c (DEF_IMGLIB_FN): Make function pointers static.

2011-05-05  Andreas Schwab  <schwab@linux-m68k.org>

	* lread.c (lisp_file_lexically_bound_p): Stop scanning at end
	marker.  (Bug#8610)

2011-05-05 Eli Zaretskii  <eliz@gnu.org>

	* w32heap.c (allocate_heap) [USE_LISP_UNION_TYPE || USE_LSB_TAG]:
	New version that can reserve upto 2GB of heap space.

2011-05-05  Chong Yidong  <cyd@stupidchicken.com>

	* nsfns.m (Fns_read_file_name): Doc fix (Bug#8534).

2011-05-05  Teodor Zlatanov  <tzz@lifelogs.com>

	* gnutls.c (fn_gnutls_certificate_set_x509_key_file): Add alias to
	`gnutls_certificate_set_x509_key_file'.

2011-05-05  Juanma Barranquero  <lekktu@gmail.com>

	* makefile.w32-in ($(BLD)/image.$(O), $(BLD)/process.$(O)):
	Update dependencies.

2011-05-04  Juanma Barranquero  <lekktu@gmail.com>

	* gnutls.h (emacs_gnutls_write, emacs_gnutls_read):
	* gnutls.c (emacs_gnutls_write, emacs_gnutls_read):
	Remove unused parameter `fildes'.
	* process.c (read_process_output, send_process): Don't pass it.

2011-05-04  Juanma Barranquero  <lekktu@gmail.com>

	Fix previous change: the library cache is defined in w32.c.
	* image.c (CACHE_IMAGE_TYPE) [!HAVE_NTGUI]: Define to noop.
	(Finit_image_library): Wrap Vlibrary_cache on "#ifdef HAVE_NTGUI".

2011-05-04  Juanma Barranquero  <lekktu@gmail.com>

	Implement dynamic loading of GnuTLS on Windows.

	* gnutls.h (GNUTLS_EMACS_ERROR_NOT_LOADED): New macro.
	(emacs_gnutls_write, emacs_gnutls_read): Mark as extern.
	(emacs_gnutls_record_check_pending, emacs_gnutls_transport_set_errno):
	Declare.

	* gnutls.c (Qgnutls_dll): Define.
	(DEF_GNUTLS_FN, LOAD_GNUTLS_FN): New macros.
	(gnutls_*): Declare function pointers.
	(init_gnutls_functions): New function to initialize function pointers.
	(emacs_gnutls_handshake, Fgnutls_error_string, Fgnutls_deinit)
	(emacs_gnutls_global_init, Fgnutls_bye): Use function pointers.
	(emacs_gnutls_record_check_pending, emacs_gnutls_transport_set_errno):
	Wrappers for gnutls_record_check_pending and gnutls_transport_set_errno.
	(emacs_gnutls_write, emacs_gnutls_read)
	(emacs_gnutls_handle_error, Fgnutls_error_fatalp)
	(Fgnutls_available_p): New function.
	(Fgnutls_boot): Call Fgnutls_available_p.  Use function pointers.
	(syms_of_gnutls) <Qgnutls_dll>: Initialize and staticpro it.
	(syms_of_gnutls) <Sgnutls_available_p>: defsubr it.

	* image.c: Include w32.h.
	(Vimage_type_cache): Delete.
	(syms_of_image) <Vimage_type_cache>: Don't initialize and staticpro it.
	(CACHE_IMAGE_TYPE, Finit_image_library): Use Vlibrary_cache instead.
	(w32_delayed_load): Move to w32.c.

	* w32.h (VlibraryCache, QCloaded_from, w32_delayed_load): Declare.

	* w32.c (QCloaded_from, Vlibrary_cache): Define.
	(w32_delayed_load): Move from image.c.  When loading a library, record
	its filename in the :loaded-from property of the library id.
	(globals_of_w32) <QCloaded_from, Vlibrary_cache>:
	Initialize and staticpro them.
	(emacs_gnutls_pull, emacs_gnutls_push): Call emacs_gnutls_* functions.

	* process.c: Include lisp.h before w32.h, not after.
	(wait_reading_process_output): Call emacs_gnutls_record_check_pending
	instead of gnutls_record_check_pending.

	* callproc.c, emacs.c: Include lisp.h before w32.h, not after.

2011-05-04  Teodor Zlatanov  <tzz@lifelogs.com>

	* gnutls.c (Fgnutls_boot): Support :keylist and :crlfiles options
	instead of :keyfiles.  Give GnuTLS the keylist and the CRL lists
	as passed in.

2011-05-03  Jan Djärv  <jan.h.d@swipnet.se>

	* xterm.c (x_set_frame_alpha): Do not set property on anything
	else than FRAME_X_OUTER_WINDOW (Bug#8608).

2011-05-02  Juanma Barranquero  <lekktu@gmail.com>

	* sysdep.c (get_tty_size) [WINDOWSNT]: Implement.  (Bug#8596)

2011-05-02  Juanma Barranquero  <lekktu@gmail.com>

	* gnutls.c (Qgnutls_log_level, Qgnutls_code, Qgnutls_anon)
	(Qgnutls_x509pki, Qgnutls_e_interrupted, Qgnutls_e_again)
	(Qgnutls_e_invalid_session, Qgnutls_e_not_ready_for_handshake)
	(gnutls_global_initialized, Qgnutls_bootprop_priority)
	(Qgnutls_bootprop_trustfiles, Qgnutls_bootprop_keyfiles)
	(Qgnutls_bootprop_callbacks, Qgnutls_bootprop_loglevel)
	(Qgnutls_bootprop_hostname, Qgnutls_bootprop_verify_flags)
	(Qgnutls_bootprop_verify_error, Qgnutls_bootprop_verify_hostname_error)
	(Qgnutls_bootprop_callbacks_verify): Make static.

2011-05-01  Andreas Schwab  <schwab@linux-m68k.org>

	* callproc.c: Indentation fixup.

	* sysdep.c (wait_for_termination_1): Make static.
	(wait_for_termination, interruptible_wait_for_termination):
	Move after wait_for_termination_1.

2011-05-01  Lars Magne Ingebrigtsen  <larsi@gnus.org>

	* sysdep.c (interruptible_wait_for_termination): New function
	which is like wait_for_termination, but allows keyboard
	interruptions.

	* callproc.c (Fcall_process): Add (:file "file") as an option for
	the STDOUT buffer.
	(Fcall_process_region): Ditto.

2011-04-30  Eli Zaretskii  <eliz@gnu.org>

	* dosfns.c (Fint86, Fdos_memget, Fdos_memput): Use `ASIZE (FOO)'
	rather than `XVECTOR (FOO)->size'.

	* process.c: Remove HAVE_INTTYPES_H condition from inclusion of
	inttypes.h, as a gnulib replacement is used if it not available in
	system headers.

2011-04-21  Eli Zaretskii  <eliz@gnu.org>

	Lift the MOST_POSITIVE_FIXNUM/4 limitation on visited files.
	* fileio.c (Finsert_file_contents): Don't limit file size to 1/4
	of MOST_POSITIVE_FIXNUM.  (Bug#8528)

	* coding.c (coding_alloc_by_realloc): Error out if destination
	will grow beyond MOST_POSITIVE_FIXNUM.
	(decode_coding_emacs_mule): Abort if there isn't enough place in
	charbuf for the composition carryover bytes.  Reserve an extra
	space for up to 2 characters produced in a loop.
	(decode_coding_iso_2022): Abort if there isn't enough place in
	charbuf for the composition carryover bytes.

2011-04-21  Eli Zaretskii  <eliz@gnu.org>

	* doprnt.c (doprnt) [!HAVE_LONG_LONG_INT]: Error out instead of
	aborting when %lld or %lll format is passed.
	[!HAVE_UNSIGNED_LONG_LONG_INT]: Error out instead of aborting when
	%llo or %llx format is passed.  (Bug#8545)

	* window.c (window_scroll_line_based): Use a marker instead of
	simple variables to record original value of point.  (Bug#7952)

	* doprnt.c (doprnt): Fix the case where a multibyte sequence
	produced by %s or %c overflows available buffer space.  (Bug#8545)

2011-04-28  Paul Eggert  <eggert@cs.ucla.edu>

	* doprnt.c (doprnt): Omit useless test; int overflow check (Bug#8545).
	(SIZE_MAX): Move defn after all includes, as they might #define it.

2011-04-28  Juanma Barranquero  <lekktu@gmail.com>

	* w32.c (init_environment): Warn about defaulting HOME to C:\.

2011-04-28  Juanma Barranquero  <lekktu@gmail.com>

	* keyboard.c (Qdelayed_warnings_hook): Define.
	(command_loop_1): Run `delayed-warnings-hook'
	if Vdelayed_warnings_list is non-nil.
	(syms_of_keyboard) <delayed-warnings-hook>: DEFSYM it.
	(syms_of_keyboard) <delayed-warnings-list>: DEFVAR_LISP it.

2011-04-28  Eli Zaretskii  <eliz@gnu.org>

	* doprnt.c (doprnt): Don't return value smaller than the buffer
	size if the message was truncated.  (Bug#8545).

2011-04-28  Juanma Barranquero  <lekktu@gmail.com>

	* w32fns.c (Fx_change_window_property, Fx_delete_window_property)
	(Fx_window_property): #if-0 the whole functions, not just the bodies.

2011-04-27  Paul Eggert  <eggert@cs.ucla.edu>

	* doprnt.c (doprnt): Support "ll" length modifier, for long long.

2011-04-27  Juanma Barranquero  <lekktu@gmail.com>

	* makefile.w32-in: Update dependencies.

2011-04-27  Eli Zaretskii  <eliz@gnu.org>

	Improve `doprnt' and its usage.  (Bug#8545)
	* doprnt.c (doprnt): Make sure `format' is never accessed beyond
	`format_end'.  Remove support for %l as a conversion specifier.
	Don't use xrealloc.  Improve diagnostics when the %l size modifier
	is used.  Update the commentary.

	* eval.c (verror): Simplify calculation of size_t.

	* coding.c (Ffind_operation_coding_system): Fix diagnostic error
	messages.

2011-04-27  Yoshiaki Kasahara  <kasahara@nc.kyushu-u.ac.jp>  (tiny change)

	* buffer.c (init_buffer) [USE_MMAP_FOR_BUFFERS]: Adjust to aliasing
	change.

2011-04-27  Paul Eggert  <eggert@cs.ucla.edu>

	* nsmenu.m: Replace all uses of XVECTOR with ASIZE and AREF.
	This makes this file independent of the recent pseudovector change.

2011-04-26  Paul Eggert  <eggert@cs.ucla.edu>

	* keyboard.c (handle_user_signal): Fix pointer signedness problem.

	* gnutls.c (emacs_gnutls_handle_error): Remove unused local.
	(Fgnutls_boot): gnutls_certificate_verify_peers2 wants unsigned *.
	Remove unused local.
	(emacs_gnutls_write): Don't use uninitialized rtnval if nbyte <= 0.

	* lisp.h: Fix a problem with aliasing and vector headers.  (Bug#8546)
	GCC 4.6.0 optimizes based on type-based alias analysis.
	For example, if b is of type struct buffer * and v of type struct
	Lisp_Vector *, then gcc -O2 was incorrectly assuming that &b->size
	!= &v->size, and therefore "v->size = 1; b->size = 2; return
	v->size;" must therefore return 1.  This assumption is incorrect
	for Emacs, since it type-puns struct Lisp_Vector * with many other
	types.  To fix this problem, this patch adds a new type struct
	vectorlike_header that documents the constraints on layout of vectors
	and pseudovectors, and helps optimizing compilers not get fooled
	by Emacs's type punning.  It also adds the macros XSETTYPED_PVECTYPE
	XSETTYPED_PSEUDOVECTOR, TYPED_PSEUDOVECTORP, for similar reasons.
	* lisp.h (XSETTYPED_PVECTYPE): New macro, specifying the name of
	the size member.
	(XSETPVECTYPE): Rewrite in terms of new macro.
	(XSETPVECTYPESIZE): New macro, specifying both type and size.
	This is a bit clearer, and further avoids the possibility of
	undesirable aliasing.
	(XSETTYPED_PSEUDOVECTOR): New macro, specifying the size.
	(XSETPSEUDOVECTOR): Rewrite in terms of XSETTYPED_PSEUDOVECTOR.
	(XSETSUBR): Rewrite in terms of XSETTYPED_PSEUDOVECTOR and XSIZE,
	since Lisp_Subr is a special case (no "next" field).
	(ASIZE): Now uses header.size rather than size.
	All previous uses of XVECTOR (foo)->size replaced to use this macro,
	to avoid the hassle of writing XVECTOR (foo)->header.size.
	(struct vectorlike_header): New type.
	(TYPED_PSEUDOVECTORP): New macro, also specifying the C type of the
	object, to help avoid aliasing.
	(PSEUDOVECTORP): Rewrite in terms of TYPED_PSEUDOVECTORP.
	(SUBRP): Likewise, since Lisp_Subr is a special case.
	* lisp.h (struct Lisp_Vector, struct Lisp_Char_Table):
	(struct Lisp_Sub_Char_Table, struct Lisp_Bool_Vector):
	(struct Lisp_Hash_Table): Combine first two members into a single
	struct vectorlike_header member.  All uses of "size" and "next" members
	changed to be "header.size" and "header.next".
	* buffer.h (struct buffer): Likewise.
	* font.h (struct font_spec, struct font_entity, struct font): Likewise.
	* frame.h (struct frame): Likewise.
	* process.h (struct Lisp_Process): Likewise.
	* termhooks.h (struct terminal): Likewise.
	* window.c (struct save_window_data, struct saved_window): Likewise.
	* window.h (struct window): Likewise.
	* alloc.c (allocate_buffer, Fmake_bool_vector, allocate_pseudovector):
	Use XSETPVECTYPESIZE, not XSETPVECTYPE, to avoid aliasing problems.
	* buffer.c (init_buffer_once): Likewise.
	* lread.c (defsubr): Use XSETTYPED_PVECTYPE, since Lisp_Subr is a
	special case.
	* process.c (Fformat_network_address): Use local var for size,
	for brevity.

	* bytecode.c (exec_byte_code): Don't use XVECTOR before CHECK_VECTOR.

	Make the Lisp reader and string-to-float more consistent (Bug#8525)
	* data.c (atof): Remove decl; no longer used or needed.
	(digit_to_number): Move to lread.c.
	(Fstring_to_number): Use new string_to_number function, to be
	consistent with how the Lisp reader treats infinities and NaNs.
	Do not assume that floating-point numbers represent EMACS_INT
	without losing information; this is not true on most 64-bit hosts.
	Avoid double-rounding errors, by insisting on integers when
	parsing non-base-10 numbers, as the documentation specifies.
	* lisp.h (string_to_number): New decl, replacing ...
	(isfloat_string): Remove.
	* lread.c: Include <inttypes.h>, for uintmax_t and strtoumax.
	(read1): Do not accept +. and -. as integers; this
	appears to have been a coding error.  Similarly, do not accept
	strings like +-1e0 as floating point numbers.  Do not report
	overflow for integer overflows unless the base is not 10 which
	means we have no simple and reliable way to continue.
	Break out the floating-point parsing into a new
	function string_to_number, so that Fstring_to_number parses
	floating point numbers consistently with the Lisp reader.
	(digit_to_number): Move here from data.c.  Make it static inline.
	(E_CHAR, EXP_INT): Remove, replacing with ...
	(E_EXP): New macro, to solve the "1.0e+" problem mentioned below.
	(string_to_number): New function, replacing isfloat_string.
	This function checks for valid syntax and produces the resulting
	Lisp float number too.  Rework it so that string-to-number
	no longer mishandles examples like "1.0e+".  Use strtoumax,
	so that overflow for non-base-10 numbers is reported only when
	there's no portable and simple way to convert to floating point.

	* textprop.c (set_text_properties_1): Rewrite for clarity,
	and to avoid GCC warning about integer overflow.

	* intervals.h (struct interval): Use EMACS_INT for members
	where EMACS_UINT might cause problems.  See
	<http://lists.gnu.org/archive/html/emacs-devel/2011-04/msg00514.html>.
	(CHECK_TOTAL_LENGTH): Remove cast to EMACS_INT; no longer needed.
	* intervals.c (interval_deletion_adjustment): Now returns EMACS_INT.
	All uses changed.
	(offset_intervals): Tell GCC not to worry about length overflow
	when negating a negative length.

	* alloc.c (overrun_check_malloc, overrun_check_realloc): Now static.
	(overrun_check_free): Likewise.

	* alloc.c (SDATA_SIZE) [!GC_CHECK_STRING_BYTES]: Avoid runtime check
	in the common case where SDATA_DATA_OFFSET is a multiple of Emacs
	word size.

	* gnutls.c: Fix problems found by GCC 4.6.0 on Ubuntu 10.10.
	(gnutls_make_error): Rename local to avoid shadowing.
	(gnutls_emacs_global_deinit): ifdef out; not used.
	(Fgnutls_boot): Use const for pointer to readonly storage.
	Comment out unused local.  Fix pointer signedness problems.

	* lread.c (openp): Don't stuff size_t into an 'int'.
	Use <= on length, not < on length + 1, to avoid GCC 4.6.0 warning
	about possible signed overflow.

	* gtkutil.c: Fix problems found by GCC 4.6.0 on Ubuntu 10.10.
	(GDK_KEY_g): Don't define if already defined.
	(xg_prepare_tooltip): Avoid pointer signedness problem.
	(xg_set_toolkit_scroll_bar_thumb): Redo to avoid two casts.

	* process.c (Fnetwork_interface_info): Avoid left-shift undefined
	behavior with 1 << 31.  GCC 4.6.0 warns about this on 32-bit hosts.

	* xfns.c (Fx_window_property): Simplify a bit,
	to make a bit faster and to avoid GCC 4.6.0 warning.
	* xselect.c (x_get_window_property, x_handle_dnd_message): Likewise.

	* fns.c (internal_equal): Don't assume size_t fits in int.

	* alloc.c (compact_small_strings): Tighten assertion a little.

	Replace pEd with more-general pI, and fix some printf arg casts.
	* lisp.h (pI): New macro, generalizing old pEd macro to other
	conversion specifiers.  For example, use "...%"pI"d..." rather
	than "...%"pEd"...".
	(pEd): Remove.  All uses replaced with similar uses of pI.
	* src/m/amdx86-64.h, src/m/ia64.h, src/m/ibms390x.h: Likewise.
	* alloc.c (check_pure_size): Don't overflow by converting size to int.
	* bidi.c (bidi_dump_cached_states): Use pI to avoid cast.
	* data.c (Fnumber_to_string): Use pI instead of if-then-else-abort.
	* dbusbind.c (xd_append_arg): Use pI to avoid cast.
	(Fdbus_method_return_internal, Fdbus_method_error_internal): Likewise.
	* font.c (font_unparse_xlfd): Avoid potential buffer overrun on
	64-bit hosts.
	(font_unparse_xlfd, font_unparse_fcname): Use pI to avoid casts.
	* keyboard.c (record_char, modify_event_symbol): Use pI to avoid casts.
	* print.c (safe_debug_print, print_object): Likewise.
	(print_object): Don't overflow by converting EMACS_INT or EMACS_UINT
	to int.
	Use pI instead of if-then-else-abort.  Use %p to avoid casts,
	avoiding the 0 flag, which is not portable.
	* process.c (Fmake_network_process): Use pI to avoid cast.
	* region-cache.c (pp_cache): Likewise.
	* xdisp.c (decode_mode_spec): Likewise.
	* xrdb.c (x_load_resources) [USE_MOTIF]: Use pI to avoid undefined
	behavior on 64-bit hosts with printf arg.
	* xselect.c (x_queue_event): Use %p to avoid casts, avoiding 0 flag.
	(x_stop_queuing_selection_requests): Likewise.
	(x_get_window_property): Don't truncate byte count to an 'int'
	when tracing.

	* frame.c (frame_name_fnn_p): Get rid of strtol, which isn't right
	here, since it parses constructs like leading '-' and spaces,
	which are not wanted; and it overflows with large numbers.
	Instead, simply match F[0-9]+, which is what is wanted anyway.

	* alloc.c: Remove unportable assumptions about struct layout.
	(SDATA_SELECTOR, SDATA_DATA_OFFSET): New macros.
	(SDATA_OF_STRING, SDATA_SIZE, allocate_string_data):
	(allocate_vectorlike, make_pure_vector): Use the new macros,
	plus offsetof, to remove unportable assumptions about struct layout.
	These assumptions hold on all porting targets that I know of, but
	they are not guaranteed, they're easy to remove, and removing them
	makes further changes easier.

	* alloc.c (BLOCK BYTES): Fix typo by changing "ablock" to "ablocks".
	This doesn't fix a bug but makes the code clearer.
	(string_overrun_cookie): Now const.  Use initializers that
	don't formally overflow signed char, to avoid warnings.
	(allocate_string_data) [GC_CHECK_STRING_OVERRUN]: Fix typo that
	can cause Emacs to crash when string overrun checking is enabled.
	(allocate_buffer): Don't assume sizeof (struct buffer) is a
	multiple of sizeof (EMACS_INT); it need not be, if
	alignof(EMACS_INT) < sizeof (EMACS_INT).
	(check_sblock, check_string_bytes, check_string_free_list): Protoize.

2011-04-26  Juanma Barranquero  <lekktu@gmail.com>

	* keyboard.c (QCrtl): Rename from Qrtl.  All uses changed.

2011-04-26  Teodor Zlatanov  <tzz@lifelogs.com>

	* gnutls.c (emacs_gnutls_handshake): Return an error if we're not
	supposed to be handshaking.  (Bug#8556)
	Reported by Paul Eggert <eggert@cs.ucla.edu>.

2011-04-26  Daniel Colascione  <dan.colascione@gmail.com>

	* lisp.h (Qdebug): List symbol.
	* eval.c (Qdebug): Restore global linkage.
	* keyboard.c (debug-on-event): New variable.
	(handle_user_signal): Break into debugger when debug-on-event
	matches the current signal symbol.

2011-04-25  Dan Nicolaescu  <dann@ics.uci.edu>

	* alloc.c (check_sblock, check_string_bytes)
	(check_string_free_list): Convert to standard C.

2011-04-25  Teodor Zlatanov  <tzz@lifelogs.com>

	* w32.c (emacs_gnutls_push): Fix typo.

2011-04-25  Eli Zaretskii  <eliz@gnu.org>

	* gnutls.c (emacs_gnutls_handshake): Avoid compiler warnings about
	"cast to pointer from integer of different size".

	Improve doprnt and its use in verror.  (Bug#8545)
	* doprnt.c (doprnt): Document the set of format control sequences
	supported by the function.  Use SAFE_ALLOCA instead of always
	using `alloca'.

	* eval.c (verror): Don't limit the buffer size at size_max-1, that
	is one byte too soon.  Don't use xrealloc; instead xfree and
	xmalloc anew.

2011-04-24  Teodor Zlatanov  <tzz@lifelogs.com>

	* gnutls.h: Add GNUTLS_STAGE_CALLBACKS enum to denote we're in the
	callbacks stage.

	* gnutls.c: Renamed global_initialized to
	gnutls_global_initialized.  Added internals for the
	:verify-hostname-error, :verify-error, and :verify-flags
	parameters of `gnutls-boot' and documented those parameters in the
	docstring.  Start callback support.
	(emacs_gnutls_handshake): Add Woe32 support.  Retry handshake
	unless a fatal error occurred.  Call gnutls_alert_send_appropriate
	on error.  Return error code.
	(emacs_gnutls_write): Call emacs_gnutls_handle_error.
	(emacs_gnutls_read): Likewise.
	(Fgnutls_boot): Return handshake error code.
	(emacs_gnutls_handle_error): New function.
	(wsaerror_to_errno): Likewise.

	* w32.h (emacs_gnutls_pull): Add prototype.
	(emacs_gnutls_push): Likewise.

	* w32.c (emacs_gnutls_pull): New function for GnuTLS on Woe32.
	(emacs_gnutls_push): Likewise.

2011-04-24  Claudio Bley  <claudio.bley@gmail.com>  (tiny change)

	* process.c (wait_reading_process_output): Check if GnuTLS
	buffered some data internally if no FDs are set for TLS
	connections.

	* makefile.w32-in (OBJ2): Add gnutls.$(O).
	(LIBS): Link to USER_LIBS.
	($(BLD)/gnutls.$(0)): New target.

2011-04-24  Eli Zaretskii  <eliz@gnu.org>

	* xdisp.c (handle_single_display_spec): Rename the
	display_replaced_before_p argument into display_replaced_p, to
	make it consistent with the commentary.  Fix typos in the
	commentary.

	* textprop.c (syms_of_textprop): Remove dead code.
	(copy_text_properties): Delete obsolete commentary about an
	interface that was deleted long ago.  Fix typos in the description
	of arguments.

	* msdos.c (XMenuActivate, XMenuAddSelection): Adjust argument list
	to changes in oldXMenu/XMenu.h from 2011-04-16.
	<menu_help_message, prev_menu_help_message>: Constify.
	(IT_menu_make_room): menu->help_text is now `const char **';
	adjust.

	* msdos.h (XMenuActivate, XMenuAddSelection): Adjust prototypes
	to changes in oldXMenu/XMenu.h from 2011-04-16.
	(struct XMenu): Declare `help_text' `const char **'.

	* xfaces.c <Qunspecified>: Make extern again.

	* syntax.c: Include sys/types.h before including regex.h, as
	required by Posix.

	* doc.c (get_doc_string): Improve the format passed to `error'.

	* doprnt.c (doprnt): Improve commentary.

	* term.c (init_tty) [MSDOS]: Fix 1st argument to maybe_fatal.

	* Makefile.in (TAGS): Depend on $(M_FILE) and $(S_FILE), and scan
	them with etags.

	* makefile.w32-in (globals.h): Add a dummy recipe, to make any
	changes in globals.h immediately force recompilation.
	(TAGS): Depend on $(CURDIR)/m/intel386.h and
	$(CURDIR)/s/ms-w32.h.
	(TAGS-gmake): Scan $(CURDIR)/m/intel386.h and $(CURDIR)/s/ms-w32.h.

	* character.c (Fchar_direction): Function deleted.
	(syms_of_character): Don't defsubr it.
	<char-direction-table>: Deleted.

2011-04-23  Eli Zaretskii  <eliz@gnu.org>

	Fix doprnt so it could be used again safely in `verror'.  (Bug#8435)
	* doprnt.c: Include limits.h.
	(SIZE_MAX): New macro.
	(doprnt): Return a size_t value.  2nd arg is now size_t.
	Many local variables are now size_t instead of int or unsigned.
	Improve overflow protection.  Support `l' modifier for integer
	conversions.  Support %l conversion.  Don't assume an EMACS_INT
	argument for integer conversions and for %c.

	* lisp.h (doprnt): Restore prototype.

	* makefile.w32-in ($(BLD)/callint.$(O)): Depend on
	$(SRC)/character.h.

	* Makefile.in (base_obj): Add back doprnt.o.

	* deps.mk (doprnt.o): Add back prerequisites.
	(callint.o): Depend on character.h.

	* eval.c (internal_lisp_condition_case): Include the handler
	representation in the error message.
	(verror): Call doprnt instead of vsnprintf.  Fix an off-by-one bug
	when breaking from the loop.

	* xdisp.c (vmessage): Call doprnt instead of vsnprintf.

	* callint.c (Fcall_interactively): When displaying error message
	about invalid control letter, pass the character's codepoint, not
	a pointer to its multibyte form.  Improve display of the character
	in octal and display also its hex code.

	* character.c (char_string): Use %x to display the (unsigned)
	codepoint of an invalid character, to avoid displaying a bogus
	negative value.

	* font.c (check_otf_features): Pass SDATA of SYMBOL_NAME to
	`error', not SYMBOL_NAME itself.

	* coding.c (Fencode_sjis_char, Fencode_big5_char): Use %c for
	character arguments to `error'.

	* charset.c (check_iso_charset_parameter): Fix incorrect argument
	to `error' in error message about FINAL_CHAR argument.  Make sure
	FINAL_CHAR is a character, and use %c when it is passed as
	argument to `error'.

2011-04-23  Eli Zaretskii  <eliz@gnu.org>

	* s/ms-w32.h (localtime): Redirect to sys_localtime.

	* w32.c: Include <time.h>.
	(sys_localtime): New function.

2011-04-23  Chong Yidong  <cyd@stupidchicken.com>

	* xdisp.c (init_xdisp): Initialize echo_area_window (Bug#6451).

	* buffer.c (syms_of_buffer): Doc fix (Bug#6902).

2011-04-23  Samuel Thibault  <sthibault@debian.org>  (tiny change)

	* sysdep.c (wait_for_termination): On GNU Hurd, kill returns -1 on
	zombies (Bug#8467).

2011-04-19  Eli Zaretskii  <eliz@gnu.org>

	* syntax.h (SETUP_SYNTAX_TABLE_FOR_OBJECT): Fix setting of
	gl_state.e_property when gl_state.object is Qt.

	* insdel.c (make_gap_larger): Remove limitation of buffer size
	to <= INT_MAX.

2011-04-18  Chong Yidong  <cyd@stupidchicken.com>

	* xdisp.c (lookup_glyphless_char_display)
	(produce_glyphless_glyph): Handle cons cell entry in
	glyphless-char-display.
	(Vglyphless_char_display): Document it.

	* term.c (produce_glyphless_glyph): Handle cons cell entry in
	glyphless-char-display.

2011-04-17  Chong Yidong  <cyd@stupidchicken.com>

	* xdisp.c (get_next_display_element): Remove unnecessary ifdefs.

	* termhooks.h (FRAME_WINDOW_P): Remove duplicated definitions.

	* dispextern.h (FACE_SUITABLE_FOR_ASCII_CHAR_P): Add missing
	definition for no-X builds.

2011-04-16  Paul Eggert  <eggert@cs.ucla.edu>

	Static checks with GCC 4.6.0 and non-default toolkits.

	* s/sol2-6.h, s/unixware.h (PTY_TTY_NAME_SPRINTF): Protoize decl.

	* process.c (keyboard_bit_set): Define only if SIGIO.
	(send_process_trap): Mark it with NO_RETURN if it doesn't return.
	(send_process): Repair possible setjmp clobbering.

	* s/usg5-4-common.h (SETUP_SLAVE_PTY): Don't pass extra arg to 'fatal'.

	* eval.c: Include <stdio.h>, for vsnprintf on non-GNU/Linux hosts.

	* data.c (arith_error): Mark with NO_RETURN if it doesn't return.

	* alloc.c (bytes_used_when_full, SPARE_MEMORY, BYTES_USED):
	Define only if needed.

	* sysdep.c (_FILE_OFFSET_BITS): Make this hack even uglier
	by pacifying GCC about it.  Maybe it's time to retire it?
	* xfaces.c (USG, __TIMEVAL__): Likewise.

	* dispextern.h (struct redisplay_interface): Rename param
	to avoid shadowing.
	* termhooks.h (struct terminal): Likewise.
	* xterm.c (xembed_send_message): Likewise.

	* insdel.c (make_gap_smaller): Define only if
	USE_MMAP_FOR_BUFFERS || REL_ALLOC || DOUG_LEA_MALLOC.

	* keyboard.c (read_char): Make a var volatile so longjmp won't clobber
	it.

	* emacs.c (MAX_HEAP_BSS_DIFF, my_edata): Move to where they're used,
	so that we aren't warned about unused symbols.

	* xfns.c (Fx_file_dialog): Rename local to avoid shadowing.

	* xdisp.c (x_produce_glyphs): Mark var as initialized (Bug#8512).

	* xfns.c (x_real_positions): Mark locals as initialized.

	* xmenu.c (xmenu_show): Don't use uninitialized vars.

	* xterm.c: Fix problems found by static analysis with other toolkits.
	(toolkit_scroll_bar_interaction): Define and use only if USE_X_TOOLKIT.
	(x_dispatch_event): Declare static if USE_GTK, and
	define if USE_GTK || USE_X_TOOLKIT.
	(SET_SAVED_BUTTON_EVENT): Define only if USE_X_TOOLKIT || USE_GTK.
	* xterm.h (x_dispatch_event): Extern only if USE_X_TOOLKIT.
	* xterm.c, xterm.h (x_mouse_leave): Bring this function back, but only
	if defined HAVE_MENUS && !defined USE_X_TOOLKIT && !defined USE_GTK.

	* xmenu.c (menu_help_callback): Pointer type fixes.
	Use const pointers when pointing at readonly data.  Avoid pointer
	signedness clashes.
	(FALSE): Remove unused macro.
	(update_frame_menubar): Remove unused decl.

	* xfns.c (Fx_hide_tip): Move locals to avoid shadowing.

	* menu.c (push_submenu_start, push_submenu_end): Do not define unless
	USE_X_TOOLKIT || USE_GTK || HAVE_NS || defined HAVE_NTGUI.
	(single_menu_item): Rename local to avoid shadowing.

	* keyboard.c (make_lispy_event): Remove unused local var.

	* frame.c, frame.h (x_get_resource_string): Bring this back, but
	only if HAVE_X_WINDOWS && !USE_X_TOOLKIT.

	* bitmaps: Change bitmaps from unsigned char back to the X11
	compatible char.  Avoid the old compiler warnings about
	out-of-range initializers by using, for example, '\xab' rather
	than 0xab.

	* xgselect.c (xgselect_initialize): Check vs interface
	even if ! (defined (USE_GTK) || defined (HAVE_GCONF)).

	* xmenu.c (xmenu_show): Rename parm to avoid shadowing.

	* xterm.c (x_create_toolkit_scroll_bar): Use const * for pointers
	to read-only memory.

	* fns.c (vector): Remove; this old hack is no longer needed.

	* xsmfns.c (create_client_leader_window): Rename shadowing arg.
	Remove unused var.
	(gdk_x11_set_sm_client_id) [!USE_GTK]: Don't define.

	* xrdb.c (x_load_resources): Omit unused local.

	* xfns.c (free_frame_menubar, atof): Remove duplicate decls.
	(x_window): Rename locals to avoid shadowing.
	(USG): Use the kludged USG macro, to pacify gcc.

	* xterm.c (x_alloc_nearest_color_for_widget): Remove; unused.
	(x_term_init): Remove local to avoid shadowing.

	* xfns.c, xterm.c (_XEditResCheckMessages): Protoize decl.

	* xdisp.c, dispextern.h (set_vertical_scroll_bar): Now extern if
	USE_TOOLKIT_SCROLL_BARS && !USE_GTK, as xterm.c needs it then.

2011-04-16  Eli Zaretskii  <eliz@gnu.org>

	* gnutls.c (Fgnutls_boot): Don't pass Lisp_Object to `error'.

	Fix regex.c, syntax.c and friends for buffers > 2GB.
	* syntax.h (struct gl_state_s): Declare character position members
	EMACS_INT.

	* syntax.c (update_syntax_table): Declare 2nd argument EMACS_INT.

	* textprop.c (verify_interval_modification, interval_of):
	Declare arguments EMACS_INT.

	* intervals.c (adjust_intervals_for_insertion): Declare arguments
	EMACS_INT.

	* intervals.h (CHECK_TOTAL_LENGTH): Cast to EMACS_INT, not `int'.

	* indent.c (Fvertical_motion): Local variable it_start is now
	EMACS_INT.

	* regex.c (re_match, re_match_2, re_match_2_internal)
	(bcmp_translate, regcomp, regexec, print_double_string)
	(group_in_compile_stack, re_search, re_search_2, regex_compile)
	(re_compile_pattern, re_exec): Declare arguments and local
	variables `size_t' and `ssize_t' and return values `regoff_t', as
	appropriate.
	(POP_FAILURE_REG_OR_COUNT) <pfreg>: Declare `long'.
	(CHECK_INFINITE_LOOP) <failure>: Declare `ssize_t'.
	<compile_stack_type>: `size' and `avail' are now `size_t'.

	* regex.h <regoff_t>: Use ssize_t, not int.
	(re_search, re_search_2, re_match, re_match_2): Arguments that
	specify buffer/string position and length are now ssize_t and
	size_t.  Return type is regoff_t.

2011-04-16  Ben Key  <bkey76@gmail.com>

	* nsfont.m: Fixed bugs in ns_get_family and
	ns_descriptor_to_entity that were caused by using free to
	deallocate memory blocks that were allocated by xmalloc (via
	xstrdup).  This caused Emacs to crash when compiled with
	XMALLOC_OVERRUN_CHECK defined (when Emacs was configured with
	--enable-checking=xmallocoverrun).  xfree is now used to
	deallocate these memory blocks.

2011-04-15  Paul Eggert  <eggert@cs.ucla.edu>

	* sysdep.c (emacs_read): Remove unnecessary check vs MAX_RW_COUNT.

	emacs_write: Accept and return EMACS_INT for sizes.
	See http://lists.gnu.org/archive/html/emacs-devel/2011-04/msg00514.html
	et seq.
	* gnutls.c, gnutls.h (emacs_gnutls_read, emacs_gnutls_write):
	Accept and return EMACS_INT.
	(emacs_gnutls_write): Return the number of bytes written on
	partial writes.
	* sysdep.c, lisp.h (emacs_read, emacs_write): Likewise.
	(emacs_read, emacs_write): Remove check for negative size, as the
	Emacs source code has been audited now.
	* sysdep.c (MAX_RW_COUNT): New macro, to work around kernel bugs.
	(emacs_read, emacs_write): Use it.
	* process.c (send_process): Adjust to the new signatures of
	emacs_write and emacs_gnutls_write.  Do not attempt to store
	a byte offset into an 'int'; it might overflow.
	See http://lists.gnu.org/archive/html/emacs-devel/2011-04/msg00483.html

	* sound.c: Don't assume sizes fit in 'int'.
	(struct sound_device.period_size, alsa_period_size):
	Return EMACS_INT, not int.
	(struct sound_device.write, vox_write, alsa_write):
	Accept EMACS_INT, not int.
	(wav_play, au_play): Use EMACS_INT to store sizes and to
	record read return values.

2011-04-15  Ben Key  <bkey76@gmail.com>

	* keyboard.c (Qundefined): Don't declare static since it is used
	in nsfns.m.
	* xfaces.c (Qbold, Qexpanded, Qitalic, Qcondensed): Don't declare
	static since they are used in nsfont.m.

2011-04-15  Stefan Monnier  <monnier@iro.umontreal.ca>

	* process.c (Qprocessp): Don't declare static.
	* lisp.h (Qprocessp): Declare again.

2011-04-15  Juanma Barranquero  <lekktu@gmail.com>

	* font.c (Qopentype): Don't make static (used from w32uniscribe.c).

2011-04-14  Paul Eggert  <eggert@cs.ucla.edu>

	Improve C-level modularity by making more things 'static'.

	Don't publish debugger-only interfaces to other modules.
	* lisp.h (safe_debug_print, debug_output_compilation_hack):
	(verify_bytepos, count_markers): Move decls to the only modules
	that need them.
	* region-cache.h (pp_cache): Likewise.
	* window.h (check_all_windows): Likewise.
	* marker.c, print.c, region-cache.c, window.c: Decls moved here.

	* sysdep.c (croak): Now static, if
	defined TIOCNOTTY || defined USG5 || defined CYGWIN.
	* syssignal.h (croak): Declare only if not static.

	* alloc.c (refill_memory_reserve): Now static if
	!defined REL_ALLOC || defined SYSTEM_MALLOC.
	* lisp.h (refill_memory_reserve): Declare only if not static.

	* xsettings.c, xsettings.h (xsettings_get_system_normal_font):
	Define only if USE_LUCID.

	* xrdb.c (x_customization_string, x_rm_string): Now static.

	* xmenu.c (x_menu_wait_for_event): Export only if USE_MOTIF.
	* xterm.h (x_menu_wait_for_event): Declare only if USE_MOTIF.

	* xdisp.c (draw_row_with_mouse_face): Now static.
	* dispextern.h (draw_row_with_mouse_fave): Remove decl.

	* window.h (check_all_windows): Mark externally visible.

	* window.c (window_deletion_count): Now static.

	* undo.c: Make symbols static if they're not exported.
	(last_undo_buffer, last_boundary_position, pending_boundary):
	Now static.

	* textprop.c (interval_insert_behind_hooks): Now static.
	(interval_insert_in_front_hooks): Likewise.

	* term.c: Make symbols static if they're not exported.
	(tty_turn_off_highlight, get_tty_terminal, max_frame_cols):
	(max_frame_lines, tty_set_terminal_modes):
	(tty_reset_terminal_modes, tty_turn_off_highlight):
	(get_tty_terminal): Now static.
	(term_mouse_moveto): Do not define if HAVE_WINDOW_SYSTEM.
	* termhooks.h (term_mouse_moveto): Do not declare if
	HAVE_WINDOW_SYSTEM.
	* dispextern.h (tty_set_terminal_modes, tty_reset_terminal_modes):
	(tty_turn_off_highlight, get_tty_terminal): Remove decls.

	* sysdep.c: Make symbols static if they're not exported.
	(emacs_get_tty, emacs_set_tty, old_fcntl_flags, old_fcntl_owner):
	Now static.
	(sigprocmask_set, full_mask): Remove; unused.
	(wait_debugging): Mark as visible.
	* syssignal.h (SIGFULLMASK, full_mask): Remove decls.
	* systty.h (emacs_get_tty, emacs_set_tty): Remove decls.

	* syntax.c (syntax_temp): Define only if !__GNUC__.

	* sound.c (current_sound_device, current_sound): Now static.

	* search.c (searchbufs, searchbuf_head): Now static.

	* scroll.c (scroll_cost): Remove; unused.
	* dispextern.h (scroll_cost): Remove decl.

	* region-cache.h (pp_cache): Mark as externally visible.

	* process.c: Make symbols static if they're not exported.
	(process_tick, update_tick, create_process, chan_process):
	(Vprocess_alist, proc_buffered_char, datagram_access):
	(fd_callback_data, send_process_frame, process_sent_to): Now static.
	(deactivate_process): Mark defn as static, as well as decl.
	* lisp.h (create_process): Remove decl.
	* process.h (chan_process, Vprocess_alist): Remove decls.

	* print.c: Make symbols static if they're not exported.
	(print_depth, new_backquote_output, being_printed, print_buffer):
	(print_buffer_size, print_buffer_pos, print_buffer_pos_byte):
	(print_interval, print_number_index, initial_stderr_stream):
	Now static.
	* lisp.h (Fprinc): Remove decl.
	(debug_output_compilation_hack): Mark as externally visible.

	* sysdep.c (croak): Move decl from here to syssignal.h.
	* syssignal.h (croak): Put it here, so the API can be checked when
	'croak' is called from dissociate_if_controlling_tty.

	* minibuf.c: Make symbols static if they're not exported.
	(minibuf_save_list, choose_minibuf_frame): Now static.
	* lisp.h (choose_minibuf_frame): Remove decl.

	* lisp.h (verify_bytepos, count_markers): Mark as externally visible.

	* lread.c: Make symbols static if they're not exported.
	(read_objects, initial_obarray, oblookup_last_bucket_number):
	Now static.
	(make_symbol): Remove; unused.
	* lisp.h (initial_obarray, make_symbol): Remove decls.

	* keyboard.c: Make symbols static if they're not exported.
	(single_kboard, recent_keys_index, total_keys, recent_keys):
	(this_command_key_count_reset, raw_keybuf, raw_keybuf_count):
	(this_single_command_key_start, echoing, last_auto_save):
	(read_key_sequence_cmd, dribble, recursive_edit_unwind):
	(command_loop, echo_now, keyboard_init_hook, help_char_p):
	(quit_throw_to_read_char, command_loop_2, top_level_1, poll_timer):
	(Vlispy_mouse_stem, double_click_count):
	Now static.
	(force_auto_save_soon): Define only if SIGDANGER.
	(ignore_mouse_drag_p): Now static if
	!defined HAVE_WINDOW_SYSTEM || defined USE_GTK || defined HAVE_NS.
	(print_help): Remove; unused.
	(stop_character, last_timer_event): Mark as externally visible.
	* keyboard.h (ignore_mouse_drag_p): Declare only if
	defined HAVE_WINDOW_SYSTEM && !defined USE_GTK && !defined HAVE_NS.
	(echo_now, help_char_p, quit_throw_to_read_char): Remove decls.
	* lisp.h (echoing): Remove decl.
	(force_auto_save_soon): Declare only if SIGDANGER.
	* xdisp.c (redisplay_window): Simplify code, to make it more
	obvious that ignore_mouse_drag_p is not accessed if !defined
	USE_GTK && !defined HAVE_NS.

	* intervals.c: Make symbols static if they're not exported.
	(merge_properties_sticky, merge_interval_right, delete_interval):
	Now static.
	* intervals.h (merge_interval_right, delete_interval): Remove decls.

	* insdel.c: Make symbols static if they're not exported.
	However, leave prepare_to_modify_buffer alone.  It's never
	called from outside this function, but that appears to be a bug.
	(combine_after_change_list, combine_after_change_buffer):
	(adjust_after_replace, signal_before_change): Now static.
	(adjust_after_replace_noundo): Remove; unused.
	* lisp.h (adjust_after_replace, adjust_after_replace_noundo):
	(signal_before_change): Remove decls.

	* indent.c (val_compute_motion, val_vmotion): Now static.

	* image.c: Make symbols static if they're not exported.
	* dispextern.h (x_create_bitmap_from_xpm_data): Do not declare
	if USE_GTK.
	* image.c (x_create_bitmap_from_xpm_data): Do not define if USE_GTK.
	(xpm_color_cache, ct_table, ct_colors_allocated): Now static.

	* fringe.c (standard_bitmaps): Now static.
	(max_used_fringe_bitmap): Now static, unless HAVE_NS.

	* frame.c: Make symbols static if they're not exported.
	(x_report_frame_params, make_terminal_frame): Now static.
	(get_frame_param): Now static, unless HAVE_NS.
	(x_fullscreen_adjust): Define if WINDOWSNT, not if HAVE_WINDOW_SYSTEM.
	(x_get_resource_string): Remove; not used.
	* frame.h (make_terminal_frame, x_report_frame_params):
	(x_get_resource_string); Remove decls.
	(x_fullscreen_adjust): Declare only if WINDOWSNT.
	* lisp.h (get_frame_param): Declare only if HAVE_NS.

	* font.c, fontset.c: Make symbols static if they're not exported.
	* dispextern.h (FACE_SUITABLE_FOR_ASCII_CHAR_P): New macro.
	(FACE_SUITABLE_FOR_CHAR_P): Use it.
	* font.c (font_close_object): Now static.
	* font.h (font_close_object): Remove.
	* fontset.c (FONTSET_OBJLIST): Remove.
	(free_realized_fontset) #if-0 the body, which does nothing.
	(face_suitable_for_char_p): #if-0, as it's never called.
	* fontset.h (face_suitable_for_char_p): Remove decl.
	* xfaces.c (face_at_string_position):
	Use FACE_SUITABLE_FOR_ASCII_CHAR_P, not FACE_SUITABLE_FOR_CHAR_P,
	since 0 is always ASCII.

	* fns.c (weak_hash_tables): Now static.

	* fileio.c: Make symbols static if they're not exported.
	(auto_saving, auto_save_mode_bits, auto_save_error_occurred):
	(Vwrite_region_annotation_buffers): Now static.

	* eval.c: Make symbols static if they're not exported.
	(backtrace_list, lisp_eval_depth, when_entered_debugger): Now static.
	* lisp.h (backtrace_list): Remove decl.

	* emacs.c: Make symbols static if they're not exported.
	(malloc_state_ptr, malloc_using_checking, syms_of_emacs):
	(fatal_error_code, fatal_error_signal_hook, standard_args):
	Now static.
	(fatal_error_signal): Now static, unless FLOAT_CATCH_SIGKILL.
	(DEFINE_DUMMY_FUNCTION): Mark function as externally visible.
	(__CTOR_LIST__, __DTOR_LIST__): Now externally visible.
	* lisp.h (fatal_error_signal_hook): Remove decl.
	(fatal_error_signal): Declare only if FLOAT_CATCH_SIGKILL.

	* editfns.c: Move a (normally-unused) function to its only use.
	* editfns.c, lisp.h (get_operating_system_release): Remove.
	* process.c (init_process) [DARWIN_OS]: Do it inline, as it is not
	worth the hassle of breaking this out.

	* xterm.c: Make symbols static if they're not exported.
	(x_raise_frame, x_lower_frame, x_wm_set_window_state):
	(x_wm_set_icon_pixmap, x_initialize, XTread_socket_fake_io_error):
	(x_destroy_window, x_delete_display):
	Now static.
	(x_dispatch_event): Now static if ! (USE_MOTIF || USE_X_TOOLKIT).
	(x_mouse_leave): Remove; unused.
	* xterm.h (x_display_info_for_name, x_raise_frame, x_lower_frame):
	(x_destroy_window, x_wm_set_window_state, x_wm_set_icon_pixmap):
	(x_delete_display, x_initialize, x_set_border_pixel, x_screen_planes):
	Remove decls.
	(x_mouse_leave): Declare only if WINDOWSNT.
	(x_dispatch_event): Declare only if USE_MOTIF or USE_X_TOOLKIT.
	(xic_create_fontsetname): Declare only if HAVE_X_WINDOWS &&
	USE_X_TOOLKIT.

	* ftxfont.c: Make symbols static if they're not exported.
	(ftxfont_driver): Export only if !defined HAVE_XFT && def8ined
	HAVE_FREETYPE.
	* font.h (ftxfont_driver): Likewise.

	* xfns.c: Make symbols static if they're not exported.
	(x_last_font_name, x_display_info_for_name):
	(x_set_foreground_color, x_set_background_color, x_set_mouse_color):
	(x_set_cursor_color, x_set_border_pixel, x_set_border_color):
	(x_set_cursor_type, x_set_icon_type, x_set_icon_name):
	(x_set_scroll_bar_foreground, x_set_scroll_bar_background):
	(x_explicitly_set_name, x_set_title, xic_defaut_fontset, tip_timer):
	(last_show_tip_args): Now static.
	(xic_defaut_fontset, xic_create_fontsetname): Define only if
	defined HAVE_X_WINDOWS && defined USE_X_TOOLKIT
	(x_screen_planes): Remove; unused.
	* dispextern.h (x_screen_planes): Remove decl.

	* dispnew.c: Make symbols static if they're not exported.
	* dispextern.h (redraw_garbaged_frames, scrolling):
	(increment_row_positions): Remove.
	* dispnew.c (new_glyph_matrix, increment_row_positions, scrolling):
	(delayed_size_change, glyph_matrix_count, glyph_pool_count):
	Now static.
	(redraw_garbaged_frames): Remove; unused.

	* xfaces.c: Make symbols static if they're not exported.
	* dispextern.h (ascii_face_of_lisp_face, free_realized_face):
	Remove decls.
	* xterm.h (defined_color): Remove decls.
	(x_free_dpy_colors): Declare only if USE_X_TOOLKIT.
	* xfaces.c (tty_suppress_bold_inverse_default_colors_p):
	(menu_face_changed_default, defined_color, free_realized_face):
	(x_free_dpy_colors): Define only if USE_X_TOOLKIT.
	(ascii_face_of_lisp_face): Remove; unused.

	* xdisp.c: Make symbols static if they're not exported.
	* dispextern.h (scratch_glyph_row, window_box_edges):
	(glyph_to_pixel_coords, set_cursor_from_row):
	(get_next_display_element, set_iterator_to_next):
	(highlight_trailing_whitespace, frame_to_window_pixel_xy):
	(show_mouse_face): Remove decls
	* frame.h (message_buf_print): Likewise.
	* lisp.h (pop_message, set_message, check_point_in_composition):
	Likewise.
	* xterm.h (set_vertical_scroll_bar): Likewise.
	* xdisp.c (list_of_error, Vmessage_stack, line_number_displayed):
	(message_buf_print, scratch_glyph_row, displayed_buffer):
	(set_iterator_to_next, pop_message, set_message, set_cursor_from_row):
	(get_next_display_element, show_mouse_face, window_box_edges):
	(frame_to_window_pixel_xy, check_point_in_composition):
	(set_vertical_scroll_bar, highlight_trailing_whitespace): Now static.
	(glyph_to_pixel_coords): Remove; unused.

	* dired.c (file_name_completion): Now static.

	* dbusbind.c (xd_in_read_queued_messages): Now static.

	* lisp.h (circular_list_error, FOREACH): Remove; unused.
	* data.c (circular_list_error): Remove.

	* commands.h (last_point_position, last_point_position_buffer):
	(last_point_position_window): Remove decls.
	* keyboard.c: Make these variables static.

	* coding.h (coding, code_convert_region, encode_coding_gap):
	Remove decls.
	* coding.c (Vsjis_coding_system, Vbig5_coding_system):
	(iso_code_class, detect_coding, code_convert_region): Now static.
	(encode_coding_gap): Remove; unused.

	* chartab.c (chartab_chars, chartab_bits): Now static.

	* charset.h (charset_iso_8859_1): Remove decl.
	* charset.c (charset_iso_8859_1, charset_emacs, map_charset_for_dump):
	Now static.

	* ccl.h (check_ccl_update, Vccl_program_table): Remove decls.
	* ccl.c (Vccl_program_table): Now static.
	(check_ccl_update): Remove; unused.

	* category.c (SET_CATEGORY_SET, set_category_set): Move here.
	* category.h: ... from here.
	* category.c (check_category_table, set_category_set): Now static.

	* casetab.c (Vascii_upcase_table, Vascii_eqv_table): Now static.
	* lisp.h: Remove these decls.

	* buffer.c (buffer_count): Remove unused var.

	* bidi.c (bidi_dump_cached_states): Mark as externally visible,
	so that it's not optimized away.
	(bidi_ignore_explicit_marks_for_paragraph_level): Likewise.
	* dispextern.h (bidi_dump_cached_states): Remove, since it's
	exported only to the debugger.

	* atimer.c (alarm_signal_handler, run_all_atimers): Now static.
	* atimer.h (run_all_atimers): Remove; not exported.

	font.c: Make copy_font_spec and merge_font_spec ordinary C functions.
	* font.c (copy_font_spec): Rename from Fcopy_font_spec, since it
	was inaccessible from Lisp.
	(merge_font_spec): Likewise, renaming from Fmerge_font_spec.
	* font.c, font.h, fontset.c, xfaces.c, xfont.c: Change all uses.

	alloc.c: Import and export fewer symbols, and remove unused items.
	* lisp.h (suppress_checking, die): Declare only if ENABLE_CHECKING
	is defined.
	(suppress_checking): Add EXTERNALLY_VISIBLE attribute, so that
	it's not optimized away by whole-program optimization.
	(message_enable_multibyte, free_misc): Remove.
	(catchlist, handlerlist, mark_backtrace):
	Declare only if BYTE_MARK_STACK.
	(mark_byte_stack): Likewise, fixing a ifdef-vs-if typo.
	* alloc.c (pure): Export only if VIRT_ADDR_VARIES is defined.
	(message_enable_multibyte): Remove decl.
	(free_misc, interval_free_list, float_block, float_block_index):
	(n_float_blocks, float_free_list, cons_block, cons_block_index):
	(cons_free_list, last_marked_index):
	Now static.
	(suppress_checking, die): Define only if ENABLE_CHECKING is defined.
	* eval.c (catchlist, handlerlist): Export only if BYTE_MARK_STACK.
	(mark_backtrace): Define only if BYTE_MARK_STACK.
	* xdisp.c (message_enable_multibyte): Now static.

	Declare Lisp_Object Q* variables to be 'static' if not exported.
	This makes it easier for human readers (and static analyzers)
	to see whether these variables are used from other modules.
	* alloc.c, buffer.c, bytecode.c, callint.c, casetab.c, category.c:
	* ccl.c, character.c, charset.c, cmds.c, coding.c, composite.c:
	* data.c, dbusbind.c, dired.c, editfns.c, eval.c, fileio.c, fns.c:
	* font.c, frame.c, fringe.c, ftfont.c, image.c, keyboard.c, keymap.c:
	* lread.c, macros.c, minibuf.c, print.c, process.c, search.c:
	* sound.c, syntax.c, textprop.c, window.c, xdisp.c, xfaces.c, xfns.c:
	* xmenu.c, xselect.c:
	Declare Q* vars static if they are not used in other modules.
	* ccl.h, character.h, charset.h, coding.h, composite.h, font.h:
	* frame.h, intervals.h, keyboard.h, lisp.h, process.h, syntax.h:
	Remove decls of unexported vars.
	* keyboard.h (EVENT_HEAD_UNMODIFIED): Remove now-unused macro.

	* lisp.h (DEFINE_FUNC): Make sname 'static'.

	Make Emacs functions such as Fatom 'static' by default.
	This makes it easier for human readers (and static analyzers)
	to see whether these functions can be called from other modules.
	DEFUN now defines a static function.  To make the function external
	so that it can be used in other C modules, use the new macro DEFUE.
	* lisp.h (Funibyte_char_to_multibyte, Fsyntax_table_p):
	(Finit_image_library):
	(Feval_region, Fbacktrace, Ffetch_bytecode, Fswitch_to_buffer):
	(Ffile_executable_p, Fmake_symbolic_link, Fcommand_execute):
	(Fget_process, Fdocumentation_property, Fbyte_code, Ffile_attributes):
	Remove decls, since these functions are now static.
	(Funintern, Fget_internal_run_time): New decls, since these functions
	were already external.

	* alloc.c, buffer.c, callint.c, callproc.c, casefiddle.c, casetab.c:
	* ccl.c, character.c, chartab.c, cmds.c, coding.c, data.c, dispnew.c:
	* doc.c, editfns.c, emacs.c, eval.c, fileio.c, filelock.c, floatfns.c:
	* fns.c, font.c, fontset.c, frame.c, image.c, indent.c:
	* keyboard.c, keymap.c, lread.c:
	* macros.c, marker.c, menu.c, minibuf.c, print.c, process.c, search.c:
	* syntax.c, term.c, terminal.c, textprop.c, undo.c:
	* window.c, xdisp.c, xfaces.c, xfns.c, xmenu.c, xsettings.c:
	Mark functions with DEFUE instead of DEFUN,
	if they are used in other modules.
	* buffer.c (Fset_buffer_major_mode, Fdelete_overlay): New forward
	decls for now-static functions.
	* buffer.h (Fdelete_overlay): Remove decl.
	* callproc.c (Fgetenv_internal): Mark as internal.
	* composite.c (Fremove_list_of_text_properties): Remove decl.
	(Fcomposition_get_gstring): New forward static decl.
	* composite.h (Fcomposite_get_gstring): Remove decl.
	* dired.c (Ffile_attributes): New forward static decl.
	* doc.c (Fdocumntation_property): New forward static decl.
	* eval.c (Ffetch_bytecode): New forward static decl.
	(Funintern): Remove extern decl; now in .h file where it belongs.
	* fileio.c (Fmake_symbolic_link): New forward static decl.
	* image.c (Finit_image_library): New forward static decl.
	* insdel.c (Fcombine_after_change_execute): Make forward decl static.
	* intervals.h (Fprevious_property_change):
	(Fremove_list_of_text_properties): Remove decls.
	* keyboard.c (Fthis_command_keys): Remove decl.
	(Fcommand_execute): New forward static decl.
	* keymap.c (Flookup_key): New forward static decl.
	(Fcopy_keymap): Now static.
	* keymap.h (Flookup_key): Remove decl.
	* process.c (Fget_process): New forward static decl.
	(Fprocess_datagram_address): Mark as internal.
	* syntax.c (Fsyntax_table_p): New forward static decl.
	(skip_chars): Remove duplicate decl.
	* textprop.c (Fprevious_property_change): New forward static decl.
	* window.c (Fset_window_fringes, Fset_window_scroll_bars):
	Now internal.
	(Fset_window_margins, Fset_window_vscroll): New forward static decls.
	* window.h (Fset_window_vscroll, Fset_window_margins): Remove decls.

	* editfns.c (Fformat): Remove unreachable code.

2011-04-14  Andreas Schwab  <schwab@linux-m68k.org>

	* fileio.c (Finsert_file_contents): Fix typo in 2005-05-13
	change.  (Bug#8496)

2011-04-13  Eli Zaretskii  <eliz@gnu.org>

	* xdisp.c (handle_invisible_prop): Don't call bidi_paragraph_init
	when at ZV.  (Bug#8487)

2011-04-12  Andreas Schwab  <schwab@linux-m68k.org>

	* charset.c (Fclear_charset_maps): Use xfree instead of free.
	(Bug#8437)
	* keyboard.c (parse_tool_bar_item): Likewise.
	* sound.c (sound_cleanup, alsa_close): Likewise.
	* termcap.c (tgetent): Likewise.
	* xfns.c (x_default_font_parameter): Likewise.
	* xsettings.c (read_and_apply_settings): Likewise.

	* alloc.c (overrun_check_malloc, overrun_check_realloc)
	(overrun_check_free): Protoize.

2011-04-12  Paul Eggert  <eggert@cs.ucla.edu>

	* sysdep.c (emacs_read, emacs_write): Check for negative sizes
	since callers should never pass a negative size.
	Change the signature to match that of plain 'read' and 'write'; see
	<http://lists.gnu.org/archive/html/emacs-devel/2011-04/msg00397.html>.
	* lisp.h: Update prototypes of emacs_write and emacs_read.

2011-04-11  Eli Zaretskii  <eliz@gnu.org>

	* xdisp.c (redisplay_window): Don't try to determine the character
	position of the scroll margin if the window start point w->startp
	is outside the buffer's accessible region.  (Bug#8468)

2011-04-10  Eli Zaretskii  <eliz@gnu.org>

	Fix write-region and its subroutines for buffers > 2GB.
	* fileio.c (a_write, e_write): Modify declaration of arguments and
	local variables to support buffers larger than 2GB.
	(Fcopy_file): Use EMACS_INT for return value of emacs_read.

	* sysdep.c (emacs_write, emacs_read): Use ssize_t for last
	argument, local variables, and return value.

	* lisp.h: Update prototypes of emacs_write and emacs_read.

	* sound.c (vox_write): Use ssize_t for return value of emacs_write.

2011-04-10  Paul Eggert  <eggert@cs.ucla.edu>

	* xdisp.c (vmessage): Use memchr, not strnlen, which some hosts lack.

	Fix more problems found by GCC 4.6.0's static checks.

	* xdisp.c (vmessage): Use a better test for character truncation.

	* charset.c (load_charset_map): <, not <=, for optimization,
	and to avoid potential problems with integer overflow.
	* chartab.c (sub_char_table_set_range, char_table_set_range): Likewise.
	* casetab.c (set_identity, shuffle): Likewise.
	* editfns.c (Fformat): Likewise.
	* syntax.c (skip_chars): Likewise.

	* xmenu.c (set_frame_menubar): Allocate smaller local vectors.
	This also lets GCC 4.6.0 generate slightly better loop code.

	* callint.c (Fcall_interactively): <, not <=, for optimization.
	(Fcall_interactively): Count the number of arguments produced,
	not the number of arguments given.  This is simpler and lets GCC
	4.6.0 generate slightly better code.

	* ftfont.c: Distingish more carefully between FcChar8 and char.
	The previous code passed unsigned char * to a functions like
	strlen and xstrcasecmp that expect char *, which does not
	conform to the C standard.
	(get_adstyle_property, ftfont_pattern_entity): Use FcChar8 for
	arguments to FcPatternGetString, and explicitly cast FcChar8 * to
	char * when the C standard requires it.

	* keyboard.c (read_char): Remove unused var.

	* eval.c: Port to Windows vsnprintf (Bug#8435).
	Include <limits.h>.
	(SIZE_MAX): Define if the headers do not.
	(verror): Do not give up if vsnprintf returns a negative count.
	Instead, grow the buffer.  This ports to Windows vsnprintf, which
	does not conform to C99.  Problem reported by Eli Zaretskii.
	Also, simplify the allocation scheme, by avoiding the need for
	calling realloc, and removing the ALLOCATED variable.

	* eval.c (verror): Initial buffer size is 4000 (not 200) bytes.

	Remove invocations of doprnt, as Emacs now uses vsnprintf.
	But keep the doprint source code for now, as we might revamp it
	and use it again (Bug#8435).
	* lisp.h (doprnt): Remove.
	* Makefile.in (base_obj): Remove doprnt.o.
	* deps.mk (doprnt.o): Remove.

	error: Print 32- and 64-bit integers portably (Bug#8435).
	Without this change, on typical 64-bit hosts error ("...%d...", N)
	was used to print both 32- and 64-bit integers N, which relied on
	undefined behavior.
	* lisp.h, src/m/amdx86-64.h, src/m/ia64.h, src/m/ibms390x.h (pEd):
	New macro.
	* lisp.h (error, verror): Mark as printf-like functions.
	* eval.c (verror): Use vsnprintf, not doprnt, to do the real work.
	Report overflow in size calculations when allocating printf buffer.
	Do not truncate output string at its first null byte.
	* xdisp.c (vmessage): Use vsnprintf, not doprnt, to do the real work.
	Truncate the output at a character boundary, since vsnprintf does not
	do that.
	* charset.c (check_iso_charset_parameter): Convert internal
	character to string before calling 'error', since %c now has the
	printf meaning.
	* coding.c (Fdecode_sjis_char, Fdecode_big5_char): Avoid int
	overflow when computing char to be passed to 'error'.  Do not
	pass Lisp_Object to 'error'; pass the integer instead.
	* nsfns.m (Fns_do_applescript): Use int, not long, since it's
	formatted with plain %d.

	* eval.c (internal_lisp_condition_case): Don't pass spurious arg.

	* keyboard.c (access_keymap_keyremap): Print func name, not garbage.

	* coding.c (Fdecode_sjis_char): Don't assume CODE fits in int.

	* xterm.c (x_catch_errors): Remove duplicate declaration.

	* term.c (maybe_fatal): Mark its 3rd arg as a printf format, too.

	* xdisp.c, lisp.h (message_nolog): Remove; unused.

2011-04-10  Jim Meyering  <meyering@redhat.com>

	use ssize_t and size_t for read- and write-like emacs_gnutls_* functions
	* gnutls.c (emacs_gnutls_read): Adjust signature to be more read-like:
	return ssize_t not "int", and use size_t as the buffer length.
	(emacs_gnutls_write): Likewise, and make the buffer pointer "const".
	* gnutls.h: Update declarations.
	* process.c (read_process_output): Use ssize_t, to match.
	(send_process): Likewise.

2011-04-09  Chong Yidong  <cyd@stupidchicken.com>

	* image.c (Fimagemagick_types): Doc fix, and comment cleanup.

2011-04-09  Chong Yidong  <cyd@stupidchicken.com>

	* ftfont.c (get_adstyle_property, ftfont_pattern_entity):
	Use unsigned char, to match FcChar8 type definition.

	* xterm.c (handle_one_xevent):
	* xmenu.c (create_and_show_popup_menu):
	* xselect.c (x_decline_selection_request)
	(x_reply_selection_request): Avoid type-punned deref of X events.

2011-04-09  Eli Zaretskii  <eliz@gnu.org>

	Fix some uses of `int' instead of EMACS_INT.
	* search.c (string_match_1, fast_string_match)
	(fast_c_string_match_ignore_case, fast_string_match_ignore_case)
	(scan_buffer, find_next_newline_no_quit)
	(find_before_next_newline, search_command, Freplace_match)
	(Fmatch_data): Make some `int' variables be EMACS_INT.

	* xdisp.c (display_count_lines): 3rd argument and return value now
	EMACS_INT.  All callers changed.
	(pint2hrstr): Last argument is now EMACS_INT.

	* coding.c (detect_coding_utf_8, detect_coding_emacs_mule)
	(detect_coding_iso_2022, detect_coding_sjis, detect_coding_big5)
	(detect_coding_ccl, detect_coding_charset, decode_coding_utf_8)
	(decode_coding_utf_16, decode_coding_emacs_mule)
	(decode_coding_iso_2022, decode_coding_sjis, decode_coding_big5)
	(decode_coding_ccl, decode_coding_charset)
	<consumed_chars, consumed_chars_base>: Declare EMACS_INT.
	(decode_coding_iso_2022, decode_coding_emacs_mule)
	(decode_coding_sjis, decode_coding_big5, decode_coding_charset)
	<char_offset, last_offset>: Declare EMACS_INT.
	(encode_coding_utf_8, encode_coding_utf_16)
	(encode_coding_emacs_mule, encode_invocation_designation)
	(encode_designation_at_bol, encode_coding_iso_2022)
	(encode_coding_sjis, encode_coding_big5, encode_coding_ccl)
	(encode_coding_raw_text, encode_coding_charset) <produced_chars>:
	Declare EMACS_INT.
	(ASSURE_DESTINATION): Declare more_bytes EMACS_INT.
	(encode_invocation_designation): Last argument P_NCHARS is now
	EMACS_INT.
	(decode_eol): Declare pos_byte, pos, and pos_end EMACS_INT.
	(produce_chars): from_nchars and to_nchars are now EMACS_INT.

	* coding.h (struct coding_system) <head_ascii>: Declare EMACS_INT.
	All users changed.

	* ccl.c (Fccl_execute_on_string): Declare some variables
	EMACS_INT.

2011-04-08  Samuel Thibault  <sthibault@debian.org>  (tiny change)

	* term.c (init_tty): Fix incorrect ifdef placement (Bug#8450).

2011-03-19  Christoph Scholtes  <cschol2112@googlemail.com>

	* process.c (Fformat_network_address): Doc fix.

2011-04-08  T.V. Raman  <tv.raman.tv@gmail.com>  (tiny change)

	* xml.c (parse_region): Avoid creating spurious whiespace nodes.

2011-04-08  Chong Yidong  <cyd@stupidchicken.com>

	* keyboard.c (read_char): Call Lisp function help-form-show,
	instead of using internal_with_output_to_temp_buffer.
	(Qhelp_form_show): New var.
	(syms_of_keyboard): Use DEFSYM macro.

	* print.c (internal_with_output_to_temp_buffer): Function deleted.

	* lisp.h (internal_with_output_to_temp_buffer): Remove prototype.

2011-04-06  Chong Yidong  <cyd@stupidchicken.com>

	* process.c (Flist_processes): Remove to Lisp.
	(list_processes_1): Delete.

2011-04-06  Eli Zaretskii  <eliz@gnu.org>

	* msdos.c (careadlinkat, careadlinkatcwd): MS-DOS replacements.

	* w32.c (careadlinkat, careadlinkatcwd): New always-fail stubs.

2011-04-06  Paul Eggert  <eggert@cs.ucla.edu>

	Fix more problems found by GCC 4.6.0's static checks.

	* xmenu.c (Fx_popup_dialog): Don't assume string is free of formats.

	* menu.c (Fx_popup_menu): Don't assume error_name lacks printf formats.

	* lisp.h (message, message_nolog, fatal): Mark as printf-like.

	* xdisp.c (vmessage): Mark as a printf-like function.

	* term.c (vfatal, maybe_fatal): Mark as printf-like functions.

	* sound.c (sound_warning): Don't crash if arg contains a printf format.

	* image.c (tiff_error_handler, tiff_warning_handler): Mark as
	printf-like functions.
	(tiff_load): Add casts to remove these marks before passing them
	to system-supplied API.

	* eval.c (Fsignal): Remove excess argument to 'fatal'.

	* coding.c (EMIT_ONE_BYTE, EMIT_TWO_BYTES): Use unsigned, not int.
	This avoids several warnings with gcc -Wstrict-overflow.
	(DECODE_COMPOSITION_RULE): If the rule is invalid, goto invalid_code
	directly, rather than having caller test rule sign.  This avoids
	some unnecessary tests.
	* composite.h (COMPOSITION_ENCODE_RULE_VALID): New macro.
	(COMPOSITION_ENCODE_RULE): Arguments now must be valid.  This
	affects only one use, in DECODE_COMPOSITION_RULE, which is changed.

	* xfont.c (xfont_text_extents): Remove var that was set but not used.
	(xfont_open): Avoid unnecessary tests.

	* composite.c (composition_gstring_put_cache): Use unsigned integer.

	* composite.h, composite.c (composition_gstring_put_cache):
	Use EMACS_INT, not int, for length.

	* composite.h (COMPOSITION_DECODE_REFS): New macro,
	breaking out part of COMPOSITION_DECODE_RULE.
	(COMPOSITION_DECODE_RULE): Use it.
	* composite.c (get_composition_id): Remove unused local vars,
	by using the new macro.

	* textprop.c (set_text_properties_1): Change while to do-while,
	since the condition is always true at first.

	* intervals.c (graft_intervals_into_buffer): Mark var as used.
	(interval_deletion_adjustment): Return unsigned value.
	All uses changed.

	* process.c (list_processes_1, create_pty, read_process_output):
	(exec_sentinel): Remove vars that were set but not used.
	(create_pty): Remove unnecessary "volatile"s.
	(Fnetwork_interface_info): Avoid possibility of int overflow.
	(read_process_output): Do adaptive read buffering even if carryover.
	(read_process_output): Simplify nbytes computation if buffered.

	* bytecode.c (exec_byte_code): Rename local to avoid shadowing.

	* syntax.c (scan_words): Remove var that was set but not used.
	(update_syntax_table): Use unsigned instead of int.

	* lread.c (lisp_file_lexically_bound_p): Use ints rather than endptrs.
	(lisp_file_lexically_bound_p, read1): Use unsigned instead of int.
	(safe_to_load_p): Make the end-of-loop test the inverse of the in-loop.

	* print.c (print_error_message): Avoid int overflow.

	* font.c (font_list_entities): Redo for clarity,
	so that reader need not know FONT_DPI_INDEX + 1 == FONT_SPACING_INDEX.

	* font.c (font_find_for_lface, Ffont_get_glyphs): Remove unused vars.
	(font_score): Avoid potential overflow in diff calculation.

	* fns.c (substring_both): Remove var that is set but not used.
	(sxhash): Redo loop for clarity and to avoid wraparound warning.

	* eval.c (funcall_lambda): Rename local to avoid shadowing.

	* alloc.c (mark_object_loop_halt, mark_object): Use size_t, not int.
	Otherwise, GCC 4.6.0 optimizes the loop check away since the check
	can always succeed if overflow has undefined behavior.

	* search.c (boyer_moore, wordify): Remove vars set but not used.
	(wordify): Omit three unnecessary tests.

	* indent.c (MULTIBYTE_BYTES_WIDTH): Don't compute wide_column.
	All callers changed.  This avoids the need for an unused var.

	* casefiddle.c (casify_region): Remove var that is set but not used.

	* dired.c (file_name_completion): Remove var that is set but not used.

	* fileio.c (Finsert_file_contents): Make EOF condition clearer.

	* fileio.c (Finsert_file_contents): Avoid signed integer overflow.
	(Finsert_file_contents): Remove unnecessary code checking fd.

	* minibuf.c (read_minibuf_noninteractive): Use size_t for sizes.
	Check for integer overflow on size calculations.

	* buffer.c (Fprevious_overlay_change): Remove var that is set
	but not used.

	* keyboard.c (menu_bar_items, read_char_minibuf_menu_prompt):
	Remove vars that are set but not used.
	(timer_check_2): Don't assume timer-list and idle-timer-list are lists.
	(timer_check_2): Mark vars as initialized.

	* gtkutil.c (xg_get_file_with_chooser): Mark var as initialized.

	* image.c (lookup_image): Remove var that is set but not used.
	(xbm_load): Use parse_p, for gcc -Werror=unused-but-set-variable.

	* fontset.c (Finternal_char_font, Ffontset_info): Remove vars
	that are set but not used.

	* xfns.c (make_invisible_cursor): Don't return garbage
	if XCreateBitmapFromData fails (Bug#8410).

	* xselect.c (x_get_local_selection, x_handle_property_notify):
	Remove vars that are set but not used.

	* xfns.c (x_create_tip_frame): Remove var that is set but not used.
	(make_invisible_cursor): Initialize a possibly-uninitialized variable.

	* xterm.c (x_scroll_bar_to_input_event) [!USE_GTK]:
	Remove var that is set but not used.
	(scroll_bar_windows_size): Now size_t, not int.
	(x_send_scroll_bar_event): Use size_t, not int, for sizes.
	Check for overflow.

	* xfaces.c (realize_named_face): Remove vars that are set but not used.
	(map_tty_color) [!defined MSDOS]: Likewise.

	* term.c (tty_write_glyphs): Use size_t; this avoids overflow warning.

	* coding.c: Remove vars that are set but not used.
	(DECODE_COMPOSITION_RULE): Remove 2nd arg, which is unused.
	All callers changed.
	(decode_coding_utf_8, decode_coding_utf_16 decode_coding_emacs_mule):
	(decode_coding_iso_2022, encode_coding_sjis, encode_coding_big5):
	(decode_coding_charset): Remove vars that are set but not used.

	* bytecode.c (Fbyte_code) [!defined BYTE_CODE_SAFE]: Remove var
	that is set but not used.

	* print.c (print_object): Remove var that is set but not used.

	Replace 2 copies of readlink code with 1 gnulib version (Bug#8401).
	The gnulib version avoids calling malloc in the usual case,
	and on 64-bit hosts doesn't have some arbitrary 32-bit limits.
	* fileio.c (Ffile_symlink_p): Use emacs_readlink.
	* filelock.c (current_lock_owner): Likewise.
	* lisp.h (READLINK_BUFSIZE, emacs_readlink): New function.
	* sysdep.c: Include allocator.h, careadlinkat.h.
	(emacs_no_realloc_allocator): New static constant.
	(emacs_readlink): New function.
	* deps.mk (sysdep.o): Depend on ../lib/allocator.h and on
	../lib/careadlinkat.h.

2011-04-04  Stefan Monnier  <monnier@iro.umontreal.ca>

	* keyboard.c (safe_run_hook_funcall): Fix last change (don't stop at the
	first non-nil return value).

2011-04-03  Jan Djärv  <jan.h.d@swipnet.se>

	* nsterm.m (ns_update_auto_hide_menu_bar): Define MAC_OS_X_VERSION_10_6
	if not defined (Bug#8403).

2011-04-02  Juanma Barranquero  <lekktu@gmail.com>

	* xdisp.c (display_count_lines): Remove parameter `start',
	unused since 1998-01-01T02:27:27Z!rms@gnu.org.  All callers changed.
	(get_char_face_and_encoding): Remove parameter `multibyte_p',
	unused since 2008-05-14T01:40:23Z!handa@m17n.org.  All callers changed.
	(fill_stretch_glyph_string): Remove parameters `row' and `area',
	unused at least since Kim's GUI unification at 2003-03-16T20:45:46Z!storm@cua.dk
	and thereabouts.  All callers changed.
	(get_per_char_metric): Remove parameter `f', unused since
	2008-05-14T01:40:23Z!handa@m17n.org.  All callers changed.

2011-04-02  Jim Meyering  <meyering@redhat.com>

	do not dereference NULL upon failed strdup
	* nsfont.m (ns_descriptor_to_entity): Use xstrdup, not strdup.
	(ns_get_family): Likewise.

2011-04-02  Juanma Barranquero  <lekktu@gmail.com>

	* eval.c (unwind_to_catch) [DEBUG_GCPRO]: Remove redundant assignment.

2011-04-02  Jan Djärv  <jan.h.d@swipnet.se>

	* nsterm.m (ns_update_auto_hide_menu_bar): Only for OSX 10.6 or
	later (Bug#8403).

2011-04-01  Stefan Monnier  <monnier@iro.umontreal.ca>

	Add lexical binding.

	* window.c (Ftemp_output_buffer_show): New fun.
	(Fsave_window_excursion):
	* print.c (Fwith_output_to_temp_buffer): Move to subr.el.

	* lread.c (lisp_file_lexically_bound_p): New function.
	(Fload): Bind Qlexical_binding.
	(readevalloop): Remove `evalfun' arg.
	Bind Qinternal_interpreter_environment.
	(Feval_buffer): Bind Qlexical_binding.
	(defvar_int, defvar_bool, defvar_lisp_nopro, defvar_kboard):
	Mark as dynamic.
	(syms_of_lread): Declare `lexical-binding'.

	* lisp.h (struct Lisp_Symbol): New field `declared_special'.

	* keyboard.c (eval_dyn): New fun.
	(menu_item_eval_property): Use it.

	* image.c (parse_image_spec): Use Ffunctionp.

	* fns.c (concat, mapcar1): Accept byte-code-functions.

	* eval.c (Fsetq): Handle lexical vars.
	(Fdefun, Fdefmacro, Ffunction): Make closures when needed.
	(Fdefconst, Fdefvaralias, Fdefvar): Mark as dynamic.
	(FletX, Flet): Obey lexical binding.
	(Fcommandp): Handle closures.
	(Feval): New `lexical' arg.
	(eval_sub): New function extracted from Feval.  Use it almost
	everywhere where Feval was used.  Look up vars in lexical env.
	Handle closures.
	(Ffunctionp): Move from subr.el.
	(Ffuncall): Handle closures.
	(apply_lambda): Remove `eval_flags'.
	(funcall_lambda): Handle closures and new byte-code-functions.
	(Fspecial_variable_p): New function.
	(syms_of_eval): Initialize the Vinternal_interpreter_environment var,
	but without exporting it to Lisp.

	* doc.c (Fdocumentation, store_function_docstring):
	* data.c (Finteractive_form): Handle closures.

	* callint.c (Fcall_interactively): Preserve lexical-binding mode for
	interactive spec.

	* bytecode.c (Bstack_ref, Bstack_set, Bstack_set2, BdiscardN):
	New byte-codes.
	(exec_byte_code): New function extracted from Fbyte_code to handle new
	calling convention for byte-code-functions.  Add new byte-codes.

	* buffer.c (defvar_per_buffer): Set new `declared_special' field.

	* alloc.c (Fmake_symbol): Init new `declared_special' field.

2011-03-31  Juanma Barranquero  <lekktu@gmail.com>

	* xdisp.c (redisplay_internal): Fix prototype.

2011-03-31  Eli Zaretskii  <eliz@gnu.org>

	* xdisp.c (SCROLL_LIMIT): New macro.
	(try_scrolling): Use it when setting scroll_limit.
	Limit scrolling to 100 screen lines.
	(redisplay_window): Even when falling back on "recentering",
	position point in the window according to scroll-conservatively,
	scroll-margin, and scroll-*-aggressively variables.  (Bug#6671)

	(try_scrolling): When point is above the window, allow searching
	as far as scroll_max, or one screenful, to compute vertical
	distance from PT to the scroll margin position.  This prevents
	try_scrolling from unnecessarily failing when
	scroll-conservatively is set to a value slightly larger than the
	window height.  Clean up the case of PT below the margin at bottom
	of window: scroll_max can no longer be INT_MAX.  When aggressive
	scrolling is in use, don't let point enter the opposite scroll
	margin as result of the scroll.
	(syms_of_xdisp) <scroll-conservatively>: Document the
	threshold of 100 lines for never-recentering scrolling.

2011-03-31  Juanma Barranquero  <lekktu@gmail.com>

	* dispextern.h (move_it_by_lines):
	* xdisp.c (move_it_by_lines): Remove parameter `need_y_p', unused
	since 2000-12-29T14:24:09Z!gerd@gnu.org.  All callers changed.
	(message_log_check_duplicate): Remove parameters `prev_bol' and
	`this_bol', unused since 1998-01-01T02:27:27Z!rms@gnu.org.  All callers changed.
	(redisplay_internal): Remove parameter `preserve_echo_area',
	unused since 1999-07-21T21:43:52Z!gerd@gnu.org.  All callers changed.

	* indent.c (Fvertical_motion):
	* window.c (window_scroll_pixel_based, Frecenter):
	Don't pass `need_y_p' to `move_it_by_lines'.

2011-03-30  Stefan Monnier  <monnier@iro.umontreal.ca>

	* eval.c (struct backtrace): Don't cheat with negative numbers, but do
	steal a few bits to be more compact.
	(interactive_p, Fbacktrace, Fbacktrace_frame, mark_backtrace):
	Remove unneeded casts.

	* bytecode.c (Fbyte_code): CAR and CDR can GC.

2011-03-30  Zachary Kanfer  <zkanfer@gmail.com>  (tiny change)

	* keyboard.c (Fexecute_extended_command): Do log the "suggest key
	binding" message (bug#7967).

2011-03-30  Paul Eggert  <eggert@cs.ucla.edu>

	Fix more problems found by GCC 4.6.0's static checks.

	* unexelf.c (unexec) [! (defined _SYSTYPE_SYSV || defined __sgi)]:
	Remove unused local var.

	* editfns.c (Fmessage_box): Remove unused local var.

	* xdisp.c (try_window_reusing_current_matrix, x_produce_glyphs):
	(note_mode_line_or_margin_highlight, note_mouse_highlight):
	Omit unused local vars.
	* window.c (shrink_windows): Omit unused local var.
	* menu.c (digest_single_submenu): Omit unused local var.
	* dispnew.c (update_window) [PERIODIC_PREEMPTION_CHECKING]:
	Omit unused local var.

	* keyboard.c (parse_modifiers_uncached, parse_modifiers):
	Don't assume string length fits in int.
	(keyremap_step, read_key_sequence): Use size_t for sizes.
	(read_key_sequence): Don't check last_real_key_start redundantly.

	* callproc.c (Fcall_process, Fcall_process_region): Use SAFE_ALLOCA
	instead of alloca (Bug#8344).

	* eval.c (Fbacktrace): Don't assume nargs fits in int.
	(Fbacktrace_frame): Don't assume nframes fits in int.

	* syntax.c (scan_sexps_forward): Avoid pointer wraparound.

	* xterm.c (x_make_frame_visible, same_x_server): Redo to avoid overflow
	concerns.

	* term.c (produce_glyphless_glyph): Remove unnecessary test.

	* cm.c (calccost): Turn while-do into do-while, for clarity.

	* keyboard.c (syms_of_keyboard): Use the same style as later
	in this function when indexing through an array.  This also
	works around GCC bug 48267.

	* image.c (tiff_load): Fix off-by-one image count (Bug#8336).

	* xselect.c (x_check_property_data): Return correct size (Bug#8335).

	* chartab.c (sub_char_table_ref_and_range): Redo for slight
	efficiency gain, and to bypass a gcc -Wstrict-overflow warning.

	* keyboard.c, keyboard.h (num_input_events): Now size_t.
	This avoids undefined behavior on integer overflow, and is a bit
	more convenient anyway since it is compared to a size_t variable.

	Variadic C functions now count arguments with size_t, not int.
	This avoids an unnecessary limitation on 64-bit machines, which
	caused (substring ...) to crash on large vectors (Bug#8344).
	* lisp.h (struct Lisp_Subr.function.aMANY): Now takes size_t, not int.
	(DEFUN_ARGS_MANY, internal_condition_case_n, safe_call): Likewise.
	All variadic functions and their callers changed accordingly.
	(struct gcpro.nvars): Now size_t, not int.  All uses changed.
	* data.c (arith_driver, float_arith_driver): Likewise.
	* editfns.c (general_insert_function): Likewise.
	* eval.c (struct backtrace.nargs, interactive_p)
	(internal_condition_case_n, run_hook_with_args, apply_lambda)
	(funcall_lambda, mark_backtrace): Likewise.
	* fns.c (concat): Likewise.
	* frame.c (x_set_frame_parameters): Likewise.
	* fns.c (get_key_arg): Now accepts and returns size_t, and returns
	0 if not found, not -1.  All callers changed.

	* alloc.c (garbage_collect): Don't assume stack size fits in int.
	(stack_copy_size): Now size_t, not int.
	(stack_copy, stack_copy_size): Define only if MAX_SAVE_STACK > 0.

2011-03-28  Juanma Barranquero  <lekktu@gmail.com>

	* coding.c (encode_designation_at_bol): Remove parameter `charbuf_end',
	unused since 2002-03-01T01:17:24Z!handa@m17n.org and 2008-02-01T16:01:31Z!miles@gnu.org.
	All callers changed.

	* lisp.h (multibyte_char_to_unibyte):
	* character.c (multibyte_char_to_unibyte): Remove parameter `rev_tbl',
	unused since 2002-03-01T01:16:34Z!handa@m17n.org and 2008-02-01T16:01:31Z!miles@gnu.org.
	* character.h (CHAR_TO_BYTE8):
	* cmds.c (internal_self_insert):
	* editfns.c (general_insert_function):
	* keymap.c (push_key_description):
	* search.c (Freplace_match):
	* xdisp.c (message_dolog, set_message_1): All callers changed.

2011-03-28  Stefan Monnier  <monnier@iro.umontreal.ca>

	* keyboard.c (safe_run_hook_funcall): New function.
	(safe_run_hooks_1, safe_run_hooks_error, safe_run_hooks): On error,
	don't set the hook to nil, but remove the offending function instead.
	(Qcommand_hook_internal): Remove, unused.
	(syms_of_keyboard): Don't initialize Qcommand_hook_internal nor define
	Vcommand_hook_internal.

	* eval.c (enum run_hooks_condition): Remove.
	(funcall_nil, funcall_not): New functions.
	(run_hook_with_args): Call each function through a `funcall' argument.
	Remove `cond' argument, now redundant.
	(Frun_hooks, Frun_hook_with_args, Frun_hook_with_args_until_success)
	(Frun_hook_with_args_until_failure): Adjust accordingly.
	(run_hook_wrapped_funcall, Frun_hook_wrapped): New functions.

2011-03-28  Juanma Barranquero  <lekktu@gmail.com>

	* dispextern.h (string_buffer_position): Remove declaration.

	* print.c (strout): Remove parameter `multibyte', unused since
	1999-08-21T19:30:21Z!gerd@gnu.org.  All callers changed.

	* search.c (boyer_moore): Remove parameters `len', `pos' and `lim',
	never used since function introduction in 1998-02-08T21:33:56Z!rms@gnu.org.
	All callers changed.

	* w32.c (_wsa_errlist): Use braces for struct initializers.

	* xdisp.c (string_buffer_position_lim): Remove parameter `w',
	never used since function introduction in 2001-03-09T18:41:50Z!gerd@gnu.org.
	All callers changed.
	(string_buffer_position): Likewise.  Also, make static (it's never
	used outside xdisp.c).
	(cursor_row_p): Remove parameter `w', unused since
	2000-10-17T16:08:57Z!gerd@gnu.org.  All callers changed.
	(decode_mode_spec): Remove parameter `precision', introduced during
	Gerd Moellmann's rewrite at 1999-07-21T21:43:52Z!gerd@gnu.org, but never used.
	All callers changed.

2011-03-27  Jan Djärv  <jan.h.d@swipnet.se>

	* nsterm.m (syms_of_nsterm): Use doc: for ns-auto-hide-menu-bar.

2011-03-27  Anders Lindgren  <andlind@gmail.com>

	* nsterm.m (ns_menu_bar_is_hidden): New variable.
	(ns_constrain_all_frames, ns_menu_bar_should_be_hidden)
	(ns_update_auto_hide_menu_bar): New functions.
	(ns_update_begin): Call ns_update_auto_hide_menu_bar.
	(applicationDidBecomeActive): Call ns_update_auto_hide_menu_bar and
	ns_constrain_all_frames.
	(constrainFrameRect): Return at once if ns_menu_bar_should_be_hidden.
	(syms_of_nsterm): DEFVAR ns-auto-hide-menu-bar, init to Qnil.

2011-03-27  Jan Djärv  <jan.h.d@swipnet.se>

	* nsmenu.m (runDialogAt): Remove argument to timer_check.

2011-03-27  Glenn Morris  <rgm@gnu.org>

	* syssignal.h: Replace RETSIGTYPE with void.
	* atimer.c, data.c, dispnew.c, emacs.c, floatfns.c, keyboard.c:
	* keyboard.h, lisp.h, process.c, sysdep.c, xterm.c:
	Replace SIGTYPE with void everywhere.
	* s/usg5-4-common.h (SIGTYPE): Remove definition.
	* s/template.h (SIGTYPE): Remove commented out definition.

2011-03-26  Eli Zaretskii  <eliz@gnu.org>

	* xdisp.c (redisplay_window): Don't check buffer's clip_changed
	flag as a prerequisite for invoking try_scrolling.  (Bug#6671)

2011-03-26  Juanma Barranquero  <lekktu@gmail.com>

	* w32.c (read_unc_volume): Use parameter `henum', instead of
	global variable `wget_enum_handle'.

	* keymap.c (describe_vector): Remove parameters `indices' and
	`char_table_depth', unused since 2002-03-01T01:43:26Z!handa@m17n.org.
	(describe_map, Fdescribe_vector): Adjust calls to `describe_vector'.

	* keyboard.h (timer_check, show_help_echo): Remove unused parameters.

	* keyboard.c (timer_check): Remove parameter `do_it_now',
	unused since 1996-04-12T06:01:29Z!rms@gnu.org.
	(show_help_echo): Remove parameter `ok_to_overwrite_keystroke_echo',
	unused since 2008-04-19T19:30:53Z!monnier@iro.umontreal.ca.

	* keyboard.c (read_char):
	* w32menu.c (w32_menu_display_help):
	* xmenu.c (show_help_event, menu_help_callback):
	Adjust calls to `show_help_echo'.

	* gtkutil.c (xg_maybe_add_timer):
	* keyboard.c (readable_events):
	* process.c (wait_reading_process_output):
	* xmenu.c (x_menu_wait_for_event): Adjust calls to `timer_check'.

	* insdel.c (adjust_markers_gap_motion):
	Remove; no-op since 1998-01-02T21:29:48Z!rms@gnu.org.
	(gap_left, gap_right): Don't call it.

2011-03-25  Chong Yidong  <cyd@stupidchicken.com>

	* xdisp.c (handle_fontified_prop): Discard changes to clip_changed
	incurred during fontification.

2011-03-25  Juanma Barranquero  <lekktu@gmail.com>

	* buffer.c (defvar_per_buffer): Remove unused parameter `doc'.
	(DEFVAR_PER_BUFFER): Don't pass it.

	* dispnew.c (row_equal_p, add_row_entry): Remove unused parameter `w'.
	(scrolling_window): Don't pass it.

2011-03-25  Juanma Barranquero  <lekktu@gmail.com>

	* dispextern.h (glyph_matric): Use #if GLYPH_DEBUG, not #ifdef.

	* fileio.c (check_executable) [DOS_NT]: Remove unused variables `len'
	and `suffix'.
	(Fset_file_selinux_context) [HAVE_LIBSELINUX]: Move here declaration
	of variables specific to SELinux and computation of `encoded_absname'.

	* image.c (XPutPixel): Remove unused variable `height'.

	* keyboard.c (make_lispy_event): Remove unused variable `hpos'.

	* unexw32.c (get_section_info): Remove unused variable `section'.

	* w32.c (stat): Remove unused variables `drive_root' and `devtype'.
	(system_process_attributes): Remove unused variable `sess'.
	(sys_read): Remove unused variable `err'.

	* w32fns.c (top): Wrap variables with #if GLYPH_DEBUG, not #ifdef.
	(w32_wnd_proc): Remove unused variable `isdead'.
	(unwind_create_frame): Use #if GLYPH_DEBUG, not #ifdef.
	(Fx_server_max_request_size): Remove unused variable `dpyinfo'.
	(x_create_tip_frame): Remove unused variable `tem'.

	* w32inevt.c (w32_console_read_socket):
	Remove unused variable `no_events'.

	* w32term.c (x_draw_composite_glyph_string_foreground):
	Remove unused variable `width'.

2011-03-24  Juanma Barranquero  <lekktu@gmail.com>

	* w32term.c (x_set_glyph_string_clipping):
	Don't pass uninitialized region to CombineRgn.

2011-03-23  Juanma Barranquero  <lekktu@gmail.com>

	* w32fns.c (x_set_menu_bar_lines): Remove unused variable `olines'.
	(w32_wnd_proc): Pass NULL to Windows API, not uninitialized buffer.
	(Fx_close_connection): Remove unused variable `i'.

	* w32font.c (w32font_draw): Return number of glyphs.
	(w32font_open_internal): Remove unused variable `i'.
	(w32font_driver): Add missing initializer.

	* w32menu.c (utf8to16): Remove unused variable `utf16'.
	(fill_in_menu): Remove unused variable `items_added'.

	* w32term.c (last_mouse_press_frame): Remove static global variable.
	(w32_clip_to_row): Remove unused variable `f'.
	(x_delete_terminal): Remove unused variable `i'.

	* w32uniscribe.c (uniscribe_shape): Remove unused variable `nclusters'.
	(NOTHING): Remove unused static global variable.
	(uniscribe_check_otf): Remove unused variable `table'.
	(uniscribe_font_driver): Add missing initializers.

2011-03-23  Julien Danjou  <julien@danjou.info>

	* term.c (Fsuspend_tty, Fresume_tty):
	* minibuf.c (read_minibuf, run_exit_minibuf_hook):
	* window.c (temp_output_buffer_show):
	* insdel.c (signal_before_change):
	* frame.c (Fhandle_switch_frame):
	* fileio.c (Fdo_auto_save):
	* emacs.c (Fkill_emacs):
	* editfns.c (save_excursion_restore):
	* cmds.c (internal_self_insert):
	* callint.c (Fcall_interactively):
	* buffer.c (Fkill_all_local_variables):
	* keyboard.c (Fcommand_execute, Fsuspend_emacs, safe_run_hooks_1):
	Use Frun_hooks.
	(command_loop_1): Use Frun_hooks.  Call safe_run_hooks
	unconditionnaly since it does the check itself.

2011-03-23  Paul Eggert  <eggert@cs.ucla.edu>

	Fix more problems found by GCC 4.5.2's static checks.

	* coding.c (encode_coding_raw_text): Avoid unnecessary test
	the first time through the loop, since we know p0 < p1 then.
	This also avoids a gcc -Wstrict-overflow warning.

	* lisp.h (SAFE_ALLOCA, SAFE_ALLOCA_LISP): Avoid 'int' overflow
	leading to a memory leak, possible in functions like
	load_charset_map_from_file that can allocate an unbounded number
	of objects (Bug#8318).

	* xmenu.c (set_frame_menubar): Use EMACS_UINT, not int, for indexes
	that could (at least in theory) be that large.

	* xdisp.c (message_log_check_duplicate): Return unsigned long, not int.
	This is less likely to overflow, and avoids undefined behavior if
	overflow does occur.  All callers changed.  Use strtoul to scan
	for the unsigned long integer.
	(pint2hrstr): Simplify and tune code slightly.
	This also avoids a (bogus) GCC warning with gcc -Wstrict-overflow.

	* scroll.c (do_scrolling): Work around GCC bug 48228.
	See <http://gcc.gnu.org/bugzilla/show_bug.cgi?id=48228>.

	* frame.c (Fmodify_frame_parameters): Simplify loop counter.
	This also avoids a warning with gcc -Wstrict-overflow.
	(validate_x_resource_name): Simplify count usage.
	This also avoids a warning with gcc -Wstrict-overflow.

	* fileio.c (Fcopy_file): Report error if fchown or fchmod
	fail (Bug#8306).

	* emacs.c (Fdaemon_initialized): Do not ignore I/O errors (Bug#8303).

	* process.c (Fmake_network_process): Use socklen_t, not int,
	where POSIX says socklen_t is required in portable programs.
	This fixes a porting bug on hosts like 64-bit HP-UX, where
	socklen_t is wider than int (Bug#8277).
	(Fmake_network_process, server_accept_connection):
	(wait_reading_process_output, read_process_output):
	Likewise.

	* process.c: Rename or move locals to avoid shadowing.
	(list_processes_1, Fmake_network_process):
	(read_process_output_error_handler, exec_sentinel_error_handler):
	Rename or move locals.
	(Fmake_network_process): Define label "retry_connect" only if needed.
	(Fnetwork_interface_info): Fix pointer signedness.
	(process_send_signal): Add cast to avoid pointer signedness problem.
	(FIRST_PROC_DESC, IF_NON_BLOCKING_CONNECT): Remove unused macros.
	(create_process): Use 'volatile' to avoid vfork clobbering (Bug#8298).

	Make tparam.h and terminfo.c consistent.
	* cm.c (tputs, tgoto, BC, UP): Remove extern decls.
	Include tparam.h instead, since it declares them.
	* cm.h (PC): Remove extern decl; tparam.h now does this.
	* deps.mk (cm.o, terminfo.o): Depend on tparam.h.
	* terminfo.c: Include tparam.h, to check interfaces.
	(tparm): Make 1st arg a const pointer in decl.  Put it at top level.
	(tparam): Adjust signature to match interface in tparam.h;
	this removes some undefined behavior.  Check that outstring and len
	are zero, which they always are with Emacs.
	* tparam.h (PC, BC, UP): New extern decls.

	* xftfont.c (xftfont_shape): Now static, and defined only if needed.
	(xftfont_open): Rename locals to avoid shadowing.

	* ftfont.c (ftfont_resolve_generic_family): Fix pointer signedness.
	(ftfont_otf_capability, ftfont_shape): Omit decls if not needed.
	(OTF_TAG_SYM): Omit macro if not needed.
	(ftfont_list): Remove unused local.
	(get_adstyle_property, ftfont_pattern_entity):
	(ftfont_lookup_cache, ftfont_open, ftfont_anchor_point):
	Rename locals to avoid shadowing.

	* xfont.c (xfont_list_family): Mark var as initialized.

	* xml.c (make_dom): Now static.

	* composite.c (composition_compute_stop_pos): Rename local to
	avoid shadowing.
	(composition_reseat_it): Remove unused locals.
	(find_automatic_composition, composition_adjust_point): Likewise.
	(composition_update_it): Mark var as initialized.
	(find_automatic_composition): Mark vars as initialized,
	with a FIXME (Bug#8290).

	character.h: Rename locals to avoid shadowing.
	* character.h (PREV_CHAR_BOUNDARY, FETCH_STRING_CHAR_ADVANCE):
	(FETCH_STRING_CHAR_AS_MULTIBYTE_ADVANCE, FETCH_CHAR_ADVANCE):
	(FETCH_CHAR_ADVANCE_NO_CHECK, INC_POS, DEC_POS, BUF_INC_POS):
	(BUF_DEC_POS): Be more systematic about renaming local temporaries
	to avoid shadowing.

	* textprop.c (property_change_between_p): Remove; unused.

	* intervals.c (interval_start_pos): Now static.

	* intervals.h (CHECK_TOTAL_LENGTH): Avoid empty "else".

	* atimer.c (start_atimer, append_atimer_lists, set_alarm):
	Rename locals to avoid shadowing.

	* sound.c (wav_play, au_play, Fplay_sound_internal):
	Fix pointer signedness.
	(alsa_choose_format): Remove unused local var.
	(wav_play): Initialize a variable to 0, to prevent undefined
	behavior (Bug#8278).

	* region-cache.c (insert_cache_boundary): Redo var to avoid shadowing.

	* region-cache.h (pp_cache): New decl, for gcc -Wmissing-prototypes.

	* callproc.c (Fcall_process): Use 'volatile' to avoid vfork
	clobbering (Bug#8298).
	* sysdep.c (sys_subshell): Likewise.
	Previously, the sys_subshell 'volatile' was incorrectly IF_LINTted out.

	* lisp.h (child_setup): Now NO_RETURN unless DOS_NT.
	This should get cleaned up, so that child_setup has the
	same signature on all platforms.

	* callproc.c (call_process_cleanup): Now static.
	(relocate_fd): Rename locals to avoid shadowing.

2011-03-22  Chong Yidong  <cyd@stupidchicken.com>

	* xterm.c (x_clear_frame): Remove XClearWindow call.  This appears
	not to be necessary, and produces flickering.

2011-03-20  Glenn Morris  <rgm@gnu.org>

	* config.in: Remove file.

2011-03-20  Juanma Barranquero  <lekktu@gmail.com>

	* minibuf.c (Vcompleting_read_function): Don't declare, global variables
	are now in src/globals.h.
	(syms_of_minibuf): Remove spurious & from previous change.

2011-03-20  Leo  <sdl.web@gmail.com>

	* minibuf.c (completing-read-function): New variable.
	(completing-read-default): Rename from completing-read.
	(completing-read): Call completing-read-function.

2011-03-19  Juanma Barranquero  <lekktu@gmail.com>

	* xfaces.c (Fx_load_color_file):
	Read color file from absolute filename (bug#8250).

2011-03-19  Juanma Barranquero  <lekktu@gmail.com>

	* makefile.w32-in: Update dependencies.

2011-03-17  Eli Zaretskii  <eliz@gnu.org>

	* makefile.w32-in ($(BLD)/unexw32.$(O)): Depend on $(SRC)/unexec.h.

2011-03-17  Paul Eggert  <eggert@cs.ucla.edu>

	Fix more problems found by GCC 4.5.2's static checks.

	* process.c (make_serial_process_unwind, send_process_trap):
	(sigchld_handler): Now static.

	* process.c (allocate_pty): Let PTY_ITERATION declare iteration vars.
	That way, the code declares only the vars that it needs.
	* s/aix4-2.h (PTY_ITERATION): Declare iteration vars.
	* s/cygwin.h (PTY_ITERATION): Likewise.
	* s/darwin.h (PTY_ITERATION): Likewise.
	* s/gnu-linux.h (PTY_ITERATION): Likewise.

	* s/irix6-5.h (PTY_OPEN): Declare stb, to loosen coupling.
	* process.c (allocate_pty): Don't declare stb unless it's needed.

	* bytecode.c (MAYBE_GC): Rewrite so as not to use empty "else".
	(CONSTANTLIM): Remove; unused.
	(METER_CODE, Bscan_buffer, Bread_char, Bset_mark):
	Define only if needed.

	* unexelf.c (unexec): Name an expression,
	to avoid gcc -Wbad-function-cast warning.
	Use a different way to cause a compilation error if anyone uses
	n rather than nn, a way that does not involve shadowing.
	(ELF_BSS_SECTION_NAME, OLD_PROGRAM_H): Remove; unused.

	* deps.mk (unexalpha.o): Remove; unused.

	New file unexec.h, the (simple) interface for unexec (Bug#8267).
	* unexec.h: New file.
	* deps.mk (emacs.o, unexaix.o, unexcw.o, unexcoff.o, unexelf.o):
	(unexhp9k800.o, unexmacosx.o, unexsol.o, unexw32.o):
	Depend on unexec.h.
	* emacs.c [!defined CANNOT_DUMP]: Include unexec.h.
	* unexaix.c, unexcoff.c, unexcw.c, unexelf.c, unexhp9k800.c:
	* unexmacosx.c, unexsol.c, unexw32.c: Include unexec.h.
	Change as necessary to match prototype in unexec.h.

	* syntax.c (Fforward_comment, scan_lists): Rename locals to avoid
	shadowing.
	(back_comment, skip_chars): Mark vars as initialized.

	* character.h (FETCH_STRING_CHAR_ADVANCE_NO_CHECK, BUF_INC_POS):
	Rename locals to avoid shadowing.

	* lread.c (read1): Rewrite so as not to use empty "else".
	(Fload, readevalloop, read1): Rename locals to avoid shadowing.

	* print.c (Fredirect_debugging_output): Fix pointer signedess.

	* lisp.h (debug_output_compilation_hack): Add decl here, to avoid
	warning when compiling print.c.

	* font.c (font_unparse_fcname): Abort in an "impossible" situation
	instead of using an uninitialized var.
	(font_sort_entities): Mark var as initialized.

	* character.h (FETCH_CHAR_ADVANCE): Rename locals to avoid shadowing.

	* font.c (font_unparse_xlfd): Don't mix pointers to variables with
	pointers to constants.
	(font_parse_fcname): Remove unused vars.
	(font_delete_unmatched): Now static.
	(font_get_spec): Remove; unused.
	(font_style_to_value, font_prop_validate_style, font_unparse_fcname):
	(font_update_drivers, Ffont_get_glyphs, font_add_log):
	Rename or move locals to avoid shadowing.

	* fns.c (require_nesting_list, require_unwind): Now static.
	(Ffillarray): Rename locals to avoid shadowing.

	* floatfns.c (domain_error2): Define only if needed.
	(Ffrexp, Fldexp): Rename locals to avoid shadowing.

	* alloc.c (mark_backtrace): Move decl from here ...
	* lisp.h: ... to here, so that it can be checked.

	* eval.c (call_debugger, do_debug_on_call, grow_specpdl): Now static.
	(Fdefvar): Rewrite so as not to use empty "else".
	(lisp_indirect_variable): Name an expression,
	to avoid gcc -Wbad-function-cast warning.
	(Fdefvar): Rename locals to avoid shadowing.

	* callint.c (quotify_arg, quotify_args): Now static.
	(Fcall_interactively): Rename locals to avoid shadowing.
	Use const pointer when appropriate.

	* lisp.h (get_system_name, get_operating_system_release):
	Move decls here, to check interfaces.
	* process.c (get_operating_system_release): Move decl to lisp.h.
	* xrdb.c (get_system_name): Likewise.
	* editfns.c (init_editfns, Fuser_login_name, Fuser_uid):
	(Fuser_real_uid, Fuser_full_name): Remove unnecessary casts,
	some of which prompt warnings from gcc -Wbad-function-cast.
	(Fformat_time_string, Fencode_time, Finsert_char):
	(Ftranslate_region_internal, Fformat):
	Rename or remove local vars to avoid shadowing.
	(Ftranslate_region_internal): Mark var as initialized.

	* doc.c (Fdocumentation, Fsnarf_documentation): Move locals to
	avoid shadowing.

	* lisp.h (eassert): Check that the argument compiles, even if
	ENABLE_CHECKING is not defined.

	* data.c (Findirect_variable): Name an expression, to avoid
	gcc -Wbad-function-cast warning.
	(default_value, arithcompare, arith_driver, arith_error): Now static.
	(store_symval_forwarding): Rename local to avoid shadowing.
	(Fmake_variable_buffer_local, Fmake_local_variable):
	Mark variables as initialized.
	(do_blv_forwarding, do_symval_forwarding): Remove; unused.

	* alloc.c (check_cons_list): Do not define unless GC_CHECK_CONS_LIST.
	(Fmake_vector, Fvector, Fmake_byte_code, Fgarbage_collect):
	Rename locals to avoid shadowing.
	(mark_stack): Move local variables into the #ifdef region where
	they're used.
	(BLOCK_INPUT_ALLOC, UNBLOCK_INPUT_ALLOC): Define only if
	! defined SYSTEM_MALLOC && ! defined SYNC_INPUT, as they are not
	needed otherwise.
	(CHECK_ALLOCATED): Define only if GC_CHECK_MARKED_OBJECTS.
	(GC_STRING_CHARS): Remove; not used.
	(Fmemory_limit): Cast sbrk's returned value to char *.

	* lisp.h (check_cons_list): Declare if GC_CHECK_CONS_LIST; this
	avoids undefined behavior in theory.

	* regex.c (IF_LINT): Add defn, for benefit of ../lib-src.

	Use functions, not macros, for up- and down-casing (Bug#8254).
	* buffer.h (DOWNCASE_TABLE, UPCASE_TABLE, DOWNCASE, UPPERCASEP):
	(NOCASEP, LOWERCASEP, UPCASE, UPCASE1): Remove.  All callers changed
	to use the following functions instead of these macros.
	(downcase): Adjust to lack of DOWNCASE_TABLE.  Return int, not
	EMACS_INT, since callers assume the returned value fits in int.
	(upcase1): Likewise, for UPCASE_TABLE.
	(uppercasep, lowercasep, upcase): New static inline functions.
	* editfns.c (Fchar_equal): Remove no-longer-needed workaround for
	the race-condition problem in the old DOWNCASE.

	* regex.c (CHARSET_LOOKUP_RANGE_TABLE_RAW, POP_FAILURE_REG_OR_COUNT):
	Rename locals to avoid shadowing.
	(regex_compile, re_match_2_internal): Move locals to avoid shadowing.
	(regex_compile, re_search_2, re_match_2_internal):
	Remove unused local vars.
	(FREE_VAR): Rewrite so as not to use empty "else",
	which gcc can warn about.
	(regex_compile, re_match_2_internal): Mark locals as initialized.
	(RETALLOC_IF): Define only if needed.
	(WORDCHAR_P): Likewise.  This one is never needed, but is used
	only in a comment talking about a compiler bug, so put inside
	the #if 0 of that comment.
	(CHARSET_LOOKUP_BITMAP, FAIL_STACK_FULL, RESET_FAIL_STACK):
	(PUSH_FAILURE_ELT, BUF_PUSH_3, STOP_ADDR_VSTRING):
	Remove; unused.

	* search.c (boyer_moore): Rename locals to avoid shadowing.
	* character.h (FETCH_STRING_CHAR_AS_MULTIBYTE_ADVANCE):
	(PREV_CHAR_BOUNDARY): Likewise.

	* search.c (simple_search): Remove unused var.

	* dired.c (compile_pattern): Move decl from here ...
	* lisp.h: ... to here, so that it can be checked.
	(struct re_registers): New forward decl.

	* character.h (INC_POS, DEC_POS): Rename locals to avoid shadowing.

	* indent.c (MULTIBYTE_BYTES_WIDTH): New args bytes, width.
	All uses changed.
	(MULTIBYTE_BYTES_WIDTH, scan_for_column, compute_motion):
	Rename locals to avoid shadowing.
	(Fvertical_motion): Mark locals as initialized.

	* casefiddle.c (casify_object, casify_region): Now static.
	(casify_region): Mark local as initialized.

	* cmds.c (internal_self_insert): Rename local to avoid shadowing.

	* lisp.h (GCPRO2_VAR, GCPRO3_VAR, GCPRO4_VAR, GCPRO5_VAR, GCPRO6_VAR):
	New macros, so that the caller can use some names other than
	gcpro1, gcpro2, etc.
	(GCPRO2, GCPRO3, GCPRO4, GCPRO5, GCPRO6): Reimplement in terms
	of the new macros.
	(GCPRO1_VAR, UNGCPRO_VAR): Change the meaning of the second
	argument, for consistency with GCPRO2_VAR, etc: it is now the
	prefix of the variable, not the variable itself.  All uses
	changed.
	* dired.c (directory_files_internal, file_name_completion):
	Rename locals to avoid shadowing.

	Fix a race condition diagnosed by gcc -Wsequence-point (Bug#8254).
	An expression of the form (DOWNCASE (x) == DOWNCASE (y)), found in
	dired.c's scmp function, had undefined behavior.
	* lisp.h (DOWNCASE_TABLE, UPCASE_TABLE, DOWNCASE, UPPERCASEP):
	(NOCASEP, LOWERCASEP, UPCASE, UPCASE1): Move from here ...
	* buffer.h: ... to here, because these macros use current_buffer,
	and the new implementation with inline functions needs to have
	current_buffer in scope now, rather than later when the macros
	are used.
	(downcase, upcase1): New static inline functions.
	(DOWNCASE, UPCASE1): Reimplement using these functions.
	This avoids undefined behavior in expressions like
	DOWNCASE (x) == DOWNCASE (y), which previously suffered
	from race conditions in accessing the global variables
	case_temp1 and case_temp2.
	* casetab.c (case_temp1, case_temp2): Remove; no longer needed.
	* lisp.h (case_temp1, case_temp2): Remove their decls.
	* character.h (ASCII_CHAR_P): Move from here ...
	* lisp.h: ... to here, so that the inline functions mentioned
	above can use them.

	* dired.c (directory_files_internal_unwind): Now static.

	* fileio.c (file_name_as_directory, directory_file_name):
	(barf_or_query_if_file_exists, auto_save_error, auto_save_1):
	Now static.
	(file_name_as_directory): Use const pointers when appropriate.
	(Fexpand_file_name): Likewise.  In particular, newdir might
	point at constant storage, so make it a const pointer.
	(Fmake_directory_internal, Fread_file_name): Remove unused vars.
	(Ffile_selinux_context, Fset_file_selinux_context): Fix pointer
	signedness issues.
	(Fset_file_times, Finsert_file_contents, auto_save_error):
	Rename locals to avoid shadowing.

	* minibuf.c (choose_minibuf_frame_1): Now static.
	(Ftry_completion, Fall_completions): Rename or remove locals
	to avoid shadowing.

	* marker.c (bytepos_to_charpos): Remove; unused.

	* lisp.h (verify_bytepos, count_markers): New decls,
	so that gcc does not warn that these functions aren't declared.

	* insdel.c (check_markers, make_gap_larger, make_gap_smaller):
	(reset_var_on_error, Fcombine_after_change_execute_1): Now static.
	(CHECK_MARKERS): Redo to avoid gcc -Wempty-body diagnostic.
	(copy_text): Remove unused local var.

	* filelock.c (within_one_second): Now static.
	(lock_file_1): Rename local to avoid shadowing.

	* buffer.c (fix_overlays_before): Mark locals as initialized.
	(fix_start_end_in_overlays): Likewise.  This function should be
	simplified by using pointers-to-pointers, but that's a different
	matter.
	(switch_to_buffer_1): Now static.
	(Fkill_buffer, record_buffer, Fbury_buffer, Fset_buffer_multibyte):
	(report_overlay_modification): Rename locals to avoid shadowing.

	* sysdep.c (system_process_attributes): Rename vars to avoid shadowing.
	Fix pointer signedness issue.
	(sys_subshell): Mark local as volatile if checking for lint,
	to suppress a gcc -Wclobbered warning that does not seem to be right.
	(MAXPATHLEN): Define only if needed.

	* process.c (serial_open, serial_configure): Move decls from here ...
	* systty.h: ... to here, so that they can be checked.

	* fns.c (get_random, seed_random): Move extern decls from here ...
	* lisp.h: ... to here, so that they can be checked.

	* sysdep.c (reset_io): Now static.
	(wait_for_termination_signal): Remove; unused.

	* keymap.c (keymap_parent, keymap_memberp, map_keymap_internal):
	(copy_keymap_item, append_key, push_text_char_description):
	Now static.
	(Fwhere_is_internal): Don't test CONSP (sequences) unnecessarily.
	(DENSE_TABLE_SIZE): Remove; unused.
	(get_keymap, access_keymap, Fdefine_key, Fwhere_is_internal):
	(describe_map_tree):
	Rename locals to avoid shadowing.

	* keyboard.c: Declare functions static if they are not used elsewhere.
	(echo_char, echo_dash, cmd_error, top_level_2):
	(poll_for_input, handle_async_input): Now static.
	(read_char, kbd_buffer_get_event, make_lispy_position):
	(make_lispy_event, make_lispy_movement, apply_modifiers):
	(decode_keyboard_code, tty_read_avail_input, menu_bar_items):
	(parse_tool_bar_item, read_key_sequence, Fread_key_sequence):
	(Fread_key_sequence_vector): Rename locals to avoid shadowing.
	(read_key_sequence, read_char): Mark locals as initialized.
	(Fexit_recursive_edit, Fabort_recursive_edit): Mark with NO_RETURN.

	* keyboard.h (make_ctrl_char): New decl.
	(mark_kboards): Move decl here ...
	* alloc.c (mark_kboards): ... from here.

	* lisp.h (force_auto_save_soon): New decl.

	* emacs.c (init_cmdargs): Rename local to avoid shadowing.
	(DEFINE_DUMMY_FUNCTION): New macro.
	(__do_global_ctors, __do_global_ctors_aux, __do_global_dtors, __main):
	Use it.
	(main): Add casts to avoid warnings
	if GCC considers string literals to be constants.

	* lisp.h (fatal_error_signal): Add decl, since it's exported.

	* dbusbind.c: Pointer signedness fixes.
	(xd_signature, xd_append_arg, xd_initialize):
	(Fdbus_call_method, Fdbus_call_method_asynchronously):
	(Fdbus_method_return_internal, Fdbus_method_error_internal):
	(Fdbus_send_signal, xd_read_message_1, Fdbus_register_service):
	(Fdbus_register_signal): Use SSDATA when the context wants char *.

	* dbusbind.c (Fdbus_init_bus): Add cast to avoid warning
	if GCC considers string literals to be constants.
	(Fdbus_register_service, Fdbus_register_method): Remove unused vars.

2011-03-16  Stefan Monnier  <monnier@iro.umontreal.ca>

	* print.c (PRINT_CIRCLE_CANDIDATE_P): New macro.
	(print_preprocess, print_object): New macro to fix last change.

	* print.c (print_preprocess): Don't forget font objects.

2011-03-16  Juanma Barranquero  <lekktu@gmail.com>

	* emacs.c (USAGE3): Doc fixes.

2011-03-15  Andreas Schwab  <schwab@linux-m68k.org>

	* coding.c (detect_coding_iso_2022): Reorganize code to clarify
	structure.

2011-03-14  Juanma Barranquero  <lekktu@gmail.com>

	* lisp.h (VWindow_system, Qfile_name_history):
	* keyboard.h (lispy_function_keys) [WINDOWSNT]:
	* w32term.h (w32_system_caret_hwnd, w32_system_caret_height)
	(w32_system_caret_x, w32_system_caret_y): Declare extern.

	* w32select.c: Don't #include "keyboard.h".
	(run_protected): Add extern declaration for waiting_for_input.

	* w32.c (Qlocal, noninteractive1, inhibit_window_system):
	* w32console.c (detect_input_pending, read_input_pending)
	(encode_terminal_code):
	* w32fns.c (quit_char, lispy_function_keys, Qtooltip)
	(w32_system_caret_hwnd, w32_system_caret_height, w32_system_caret_x)
	(w32_system_caret_y, Qfile_name_history):
	* w32font.c (w32font_driver, QCantialias, QCotf, QClang):
	* w32inevt.c (reinvoke_input_signal, lispy_function_keys):
	* w32menu.c (Qmenu_bar, QCtoggle, QCradio, Qoverriding_local_map)
	(Qoverriding_terminal_local_map, Qmenu_bar_update_hook):
	* w32proc.c (Qlocal, report_file_error):
	* w32term.c (Vwindow_system, updating_frame):
	* w32uniscribe.c (initialized, uniscribe_font_driver):
	Remove unneeded extern declarations.

2011-03-14  Chong Yidong  <cyd@stupidchicken.com>

	* buffer.c (Fmake_indirect_buffer): Fix incorrect assertions.

2011-03-13  Chong Yidong  <cyd@stupidchicken.com>

	* buffer.h (BUF_BEGV, BUF_BEGV_BYTE, BUF_ZV, BUF_ZV_BYTE, BUF_PT)
	(BUF_PT_BYTE): Rewrite to handle indirect buffers (Bug#8219).
	These macros can no longer be used for assignment.

	* buffer.c (Fget_buffer_create, Fmake_indirect_buffer):
	Assign struct members directly, instead of using BUF_BEGV etc.
	(record_buffer_markers, fetch_buffer_markers): New functions for
	recording and fetching special buffer markers.
	(set_buffer_internal_1, set_buffer_temp): Use them.

	* lread.c (unreadchar): Use SET_BUF_PT_BOTH.

	* insdel.c (adjust_point): Use SET_BUF_PT_BOTH.

	* intervals.c (temp_set_point_both): Use SET_BUF_PT_BOTH.
	(get_local_map): Use SET_BUF_BEGV_BOTH and SET_BUF_ZV_BOTH.

	* xdisp.c (hscroll_window_tree):
	(reconsider_clip_changes): Use PT instead of BUF_PT.

2011-03-13  Eli Zaretskii  <eliz@gnu.org>

	* makefile.w32-in ($(BLD)/editfns.$(O)): Depend on
	$(EMACS_ROOT)/lib/intprops.h.

2011-03-13  Paul Eggert  <eggert@cs.ucla.edu>

	Fix more problems found by GCC 4.5.2's static checks.

	* gtkutil.c (xg_get_pixbuf_from_pixmap): Add cast from char *
	to unsigned char * to avoid compiler diagnostic.
	(xg_free_frame_widgets): Make it clear that a local variable is
	needed only if USE_GTK_TOOLTIP.
	(gdk_window_get_screen): Make it clear that this macro is needed
	only if USE_GTK_TOOLTIP.
	(int_gtk_range_get_value): New function, which avoids a diagnostic
	from gcc -Wbad-function-cast.
	(xg_set_toolkit_scroll_bar_thumb): Use it.
	(xg_tool_bar_callback, xg_tool_item_stale_p): Rewrite to avoid
	diagnostic from gcc -Wbad-function-cast.
	(get_utf8_string, xg_get_file_with_chooser):
	Rename locals to avoid shadowing.
	(create_dialog): Move locals to avoid shadowing.

	* xgselect.c (xg_select): Remove unused var.

	* image.c (four_corners_best): Mark locals as initialized.
	(gif_load): Initialize transparent_p to zero (Bug#8238).
	Mark another local as initialized.
	(my_png_error, my_error_exit): Mark with NO_RETURN.

	* image.c (clear_image_cache): Now static.
	(DIM, HAVE_STDLIB_H_1): Remove unused macros.
	(xpm_load): Redo to avoid "discards qualifiers" gcc warning.
	(x_edge_detection): Remove unnecessary cast that
	gcc -Wbad-function-cast diagnoses.
	(gif_load): Fix pointer signedness.
	(clear_image_cache, xbm_read_bitmap_data, x_detect_edges):
	(jpeg_load, gif_load): Rename locals to avoid shadowing.

2011-03-12  Paul Eggert  <eggert@cs.ucla.edu>

	Improve quality of tests for time stamp overflow.
	For example, without this patch (encode-time 0 0 0 1 1
	1152921504606846976) returns the obviously-bogus value (-948597
	62170) on my RHEL 5.5 x86-64 host.  With the patch, it correctly
	reports time overflow.  See
	<http://lists.gnu.org/archive/html/emacs-devel/2011-03/msg00470.html>.
	* deps.mk (editfns.o): Depend on ../lib/intprops.h.
	* editfns.c: Include limits.h and intprops.h.
	(TIME_T_MIN, TIME_T_MAX): New macros.
	(time_overflow): Move earlier, to before first use.
	(hi_time, lo_time): New functions, for an accurate test for
	out-of-range times.
	(Fcurrent_time, Fget_internal_run_time, make_time): Use them.
	(Fget_internal_run_time): Don't assume time_t fits in int.
	(make_time): Use list2 instead of Fcons twice.
	(Fdecode_time): More accurate test for out-of-range times.
	(check_tm_member): New function.
	(Fencode_time): Use it, to test for out-of-range times.
	(lisp_time_argument): Don't rely on undefined left-shift and
	right-shift behavior when checking for time stamp overflow.

	* editfns.c (time_overflow): New function, refactoring common code.
	(Fformat_time_string, Fdecode_time, Fencode_time):
	(Fcurrent_time_string): Use it.

	Move 'make_time' to be next to its inverse 'lisp_time_argument'.
	* dired.c (make_time): Move to ...
	* editfns.c (make_time): ... here.
	* systime.h: Note the move.

2011-03-12  YAMAMOTO Mitsuharu  <mituharu@math.s.chiba-u.ac.jp>

	* fringe.c (update_window_fringes): Remove unused variables.

	* unexmacosx.c (copy_data_segment): Also copy __got section.
	(Bug#8223)

2011-03-12  Eli Zaretskii  <eliz@gnu.org>

	* termcap.c [MSDOS]: Include "msdos.h".
	(find_capability, tgetnum, tgetflag, tgetstr, tputs, tgetent):
	Constify `char *' arguments and their references according to
	prototypes in tparam.h.

	* deps.mk (termcap.o): Depend on tparam.h and msdos.h.

	* msdos.c (XMenuAddPane): 3rd argument is `const char *' now.
	Adapt all references accordingly.

	* msdos.h (XMenuAddPane): 3rd argument is `const char *' now.

2011-03-11  Tom Tromey  <tromey@redhat.com>

	* buffer.c (syms_of_buffer): Remove obsolete comment.

2011-03-11  Eli Zaretskii  <eliz@gnu.org>

	* termhooks.h (encode_terminal_code): Declare prototype.

	* msdos.c (encode_terminal_code): Don't declare prototype.

	* term.c (encode_terminal_code): Now external again, used by
	w32console.c and msdos.c.

	* makefile.w32-in ($(BLD)/term.$(O), ($(BLD)/tparam.$(O)):
	Depend on $(SRC)/tparam.h, see 2011-03-11T07:24:21Z!eggert@cs.ucla.edu.

2011-03-11  Paul Eggert  <eggert@cs.ucla.edu>

	Fix some minor problems found by GCC 4.5.2's static checks.

	* fringe.c (update_window_fringes): Mark locals as initialized
	(Bug#8227).
	(destroy_fringe_bitmap, init_fringe_bitmap): Now static.

	* alloc.c (mark_fringe_data): Move decl from here ...
	* lisp.h (mark_fringe_data) [HAVE_WINDOW_SYSTEM]: ... to here,
	to check its interface.
	(init_fringe_once): Do not declare unless HAVE_WINDOW_SYSTEM.

	* fontset.c (free_realized_fontset): Now static.
	(Fset_fontset_font): Rename local to avoid shadowing.
	(fontset_font): Mark local as initialized.
	(FONTSET_SPEC, FONTSET_REPERTORY, RFONT_DEF_REPERTORY): Remove; unused.

	* xrdb.c: Include "xterm.h", to check x_load_resources's interface.

	* xselect.c (x_disown_buffer_selections): Remove; not used.
	(TRACE3) [!defined TRACE_SELECTION]: Remove; not used.
	(x_own_selection, Fx_disown_selection_internal): Rename locals
	to avoid shadowing.
	(x_handle_dnd_message): Remove local to avoid shadowing.

	* lisp.h (GCPRO1_VAR, UNGCPRO_VAR): New macros,
	so that the caller can use some name other than gcpro1.
	(GCPRO1, UNGCPRO): Reimplement in terms of the new macros.
	* xfns.c (Fx_create_frame, x_create_tip_frame, Fx_show_tip):
	(Fx_backspace_delete_keys_p):
	Use them to avoid shadowing, and rename vars to avoid shadowing.
	(x_decode_color, x_set_name, x_window): Now static.
	(Fx_create_frame): Add braces to silence GCC warning.
	(Fx_file_dialog, Fx_select_font): Fix pointer signedness.
	(x_real_positions, xg_set_icon_from_xpm_data, x_create_tip_frame):
	Remove unused locals.
	(Fx_create_frame, x_create_tip_frame, Fx_show_tip):
	(Fx_backspace_delete_keys_p): Rename locals to avoid shadowing.
	Some of these renamings use the new GCPRO1_VAR and UNGCPRO_VAR
	macros.

	* xterm.h (x_mouse_leave): New decl.

	* xterm.c (x_copy_dpy_color, x_focus_on_frame, x_unfocus_frame):
	Remove unused functions.
	(x_shift_glyphs_for_insert, XTflash, XTring_bell):
	(x_calc_absolute_position): Now static.
	(XTread_socket): Don't define label "out" unless it's used.
	Don't declare local "event" unless it's used.
	(x_iconify_frame, x_free_frame_resources): Don't declare locals
	unless they are used.
	(XEMBED_VERSION, xembed_set_info): Don't define unless needed.
	(x_fatal_error_signal): Remove; not used.
	(x_draw_image_foreground, redo_mouse_highlight, XTmouse_position):
	(x_scroll_bar_report_motion, handle_one_xevent, x_draw_bar_cursor):
	(x_error_catcher, x_connection_closed, x_error_handler):
	(x_error_quitter, xembed_send_message, x_iconify_frame):
	(my_log_handler): Rename locals to avoid shadowing.
	(x_delete_glyphs, x_ins_del_lines): Mark with NO_RETURN.
	(x_connection_closed): Tell GCC not to suggest NO_RETURN.

	* xfaces.c (clear_face_cache, Fx_list_fonts, Fface_font):
	Rename or move locals to avoid shadowing.
	(tty_defined_color, merge_face_heights): Now static.
	(free_realized_faces_for_fontset): Remove; not used.
	(Fx_list_fonts): Mark variable that gcc -Wuninitialized
	does not deduce is never used uninitialized.
	(STRDUPA, LSTRDUPA, FONT_POINT_SIZE_QUANTUM): Remove; not used.
	(LFACEP): Define only if XASSERTS, as it's not needed otherwise.

	* terminal.c (store_terminal_param): Now static.

	* xmenu.c (menu_highlight_callback): Now static.
	(set_frame_menubar): Remove unused local.
	(xmenu_show): Rename parameter to avoid shadowing.
	(xmenu_show, xdialog_show, xmenu_show): Make local pointers "const"
	since they might point to immutable storage.
	(next_menubar_widget_id): Declare only if USE_X_TOOLKIT,
	since it's unused otherwise.

	* xdisp.c (produce_glyphless_glyph): Initialize lower_xoff.
	Add a FIXME, since the code still doesn't look right.  (Bug#8215)
	(Fcurrent_bidi_paragraph_direction): Simplify slightly; this
	avoids a gcc -Wuninitialized diagnostic.
	(display_line, BUILD_COMPOSITE_GLYPH_STRING, draw_glyphs):
	(note_mouse_highlight): Mark variables that gcc -Wuninitialized
	does not deduce are never used uninitialized.

	* lisp.h (IF_LINT): New macro, copied from ../lib-src/emacsclient.c.

	* xdisp.c (redisplay_window): Rename local to avoid shadowing.
	* window.c (window_loop, size_window):
	(run_window_configuration_change_hook, enlarge_window): Likewise.

	* window.c (display_buffer): Now static.
	(size_window): Mark variables that gcc -Wuninitialized
	does not deduce are never used uninitialized.
	* window.h (check_all_windows): New decl, to forestall
	gcc -Wmissing-prototypes diagnostic.
	* dispextern.h (bidi_dump_cached_states): Likewise.

	* charset.h (CHECK_CHARSET_GET_CHARSET): Rename locals to avoid
	shadowing.
	* charset.c (map_charset_for_dump, Fchar_charset): Likewise.
	Include <limits.h>.
	(Fsort_charsets): Redo min/max calculation to shorten the code a bit
	and to avoid gcc -Wuninitialized warning.
	(load_charset_map): Mark variables that gcc -Wuninitialized
	does not deduce are never used uninitialized.
	(load_charset): Abort instead of using uninitialized var (Bug#8229).

	* coding.c (coding_set_source, coding_set_destination):
	Use "else { /* comment */ }" rather than "else /* comment */;"
	for clarity, and to avoid gcc -Wempty-body warning.
	(Fdefine_coding_system_internal): Don't redeclare 'i' inside
	a block, when the outer 'i' will do.
	(decode_coding_utf_8, decode_coding_utf_16, detect_coding_emacs_mule):
	(emacs_mule_char, decode_coding_emacs_mule, detect_coding_iso_2022):
	(decode_coding_iso_2022, decode_coding_sjis, decode_coding_big5):
	(decode_coding_raw_text, decode_coding_charset, get_translation_table):
	(Fdecode_sjis_char, Fdefine_coding_system_internal):
	Rename locals to avoid shadowing.
	* character.h (FETCH_STRING_CHAR_ADVANCE): Likewise.
	* coding.c (emacs_mule_char, encode_invocation_designation):
	Now static, since they're not used elsewhere.
	(decode_coding_iso_2022): Add "default: abort ();" as a safety check.
	(decode_coding_object, encode_coding_object, detect_coding_system):
	(decode_coding_emacs_mule): Mark variables that gcc
	-Wuninitialized does not deduce are never used uninitialized.
	(detect_coding_iso_2022): Initialize a local variable that might
	be used uninitialized.  Leave a FIXME because it's not clear that
	this initialization is needed.  (Bug#8211)
	(ISO_CODE_LF, ISO_CODE_CR, CODING_ISO_FLAG_EUC_TW_SHIFT):
	(ONE_MORE_BYTE_NO_CHECK, UTF_BOM, UTF_16_INVALID_P):
	(SHIFT_OUT_OK, ENCODE_CONTROL_SEQUENCE_INTRODUCER):
	(ENCODE_DIRECTION_R2L, ENCODE_DIRECTION_L2R):
	Remove unused macros.

	* category.c (hash_get_category_set): Remove unused local var.
	(copy_category_table): Now static, since it's not used elsewhere.
	* character.c (string_count_byte8): Likewise.

	* ccl.c (CCL_WRITE_STRING, CCL_ENCODE_CHAR, Fccl_execute_on_string):
	(Fregister_code_conversion_map): Rename locals to avoid shadowing.

	* chartab.c (copy_sub_char_table): Now static, since it's not used
	elsewhere.
	(sub_char_table_ref_and_range, char_table_ref_and_range):
	Rename locals to avoid shadowing.
	(ASET_RANGE, GET_SUB_CHAR_TABLE): Remove unused macros.

	* bidi.c (bidi_check_type): Now static, since it's not used elsewhere.
	(BIDI_BOB): Remove unused macro.

	* cm.c (cmgoto): Mark variables that gcc -Wuninitialized does not
	deduce are never used uninitialized.
	* term.c (encode_terminal_code): Likewise.

	* term.c (encode_terminal_code): Now static.  Remove unused local.

	* tparam.h: New file.
	* term.c, tparam.h: Include it.
	* deps.mk (term.o, tparam.o): Depend on tparam.h.
	* term.c (tputs, tgetent, tgetflag, tgetnum, tparam, tgetstr):
	Move these decls to tparam.h, and make them agree with what
	is actually in tparam.c.  The previous trick of using incompatible
	decls in different modules does not conform to the C standard.
	All callers of tparam changed to use tparam's actual API.
	* tparam.c (tparam1, tparam, tgoto):
	Use const pointers where appropriate.

	* cm.c (calccost, cmgoto): Use const pointers where appropriate.
	* cm.h (struct cm): Likewise.
	* dispextern.h (do_line_insertion_deletion_costs): Likewise.
	* scroll.c (ins_del_costs, do_line_insertion_deletion_costs): Likewise.
	* term.c (tty_ins_del_lines, calculate_costs, struct fkey_table):
	(term_get_fkeys_1, append_glyphless_glyph, produce_glyphless_glyph):
	(turn_on_face, init_tty): Likewise.
	* termchar.h (struct tty_display_info): Likewise.

	* term.c (term_mouse_position): Rename local to avoid shadowing.

	* alloc.c (mark_ttys): Move decl from here ...
	* lisp.h (mark_ttys): ... to here, so that it's checked against defn.

2011-03-11  Andreas Schwab  <schwab@linux-m68k.org>

	* .gdbinit (pwinx, xbuffer): Fix access to buffer name.

2011-03-09  Juanma Barranquero  <lekktu@gmail.com>

	* search.c (compile_pattern_1): Remove argument regp, unused since
	revid:rms@gnu.org-19941211082627-3x1g1wyqkjmwloig.
	(compile_pattern): Don't pass it.

2011-03-08  Jan Djärv  <jan.h.d@swipnet.se>

	* xterm.h (DEFAULT_GDK_DISPLAY): New define.
	(GDK_WINDOW_XID, gtk_widget_get_preferred_size): New defines
	for ! HAVE_GTK3.
	(GTK_WIDGET_TO_X_WIN): Use GDK_WINDOW_XID.

	* xmenu.c (menu_position_func): Call gtk_widget_get_preferred_size.

	* gtkutil.c: Include gtkx.h if HAVE_GTK3.  If ! HAVE_GTK3, define
	gdk_window_get_screen, gdk_window_get_geometry,
	gdk_x11_window_lookup_for_display and GDK_KEY_g.
	(xg_set_screen): Use DEFAULT_GDK_DISPLAY.
	(xg_get_pixbuf_from_pixmap): New function.
	(xg_get_pixbuf_from_pix_and_mask): Change parameters from GdkPixmap
	to Pixmap, take frame as parameter, remove GdkColormap parameter.
	Call xg_get_pixbuf_from_pixmap instead of
	gdk_pixbuf_get_from_drawable.
	(xg_get_image_for_pixmap): Do not make GdkPixmaps, call
	xg_get_pixbuf_from_pix_and_mask with Pixmap parameters instead.
	(xg_check_special_colors): Use GtkStyleContext and its functions
	for HAVE_GTK3.
	(xg_prepare_tooltip, xg_hide_tooltip): Call gdk_window_get_screen.
	(xg_prepare_tooltip, create_dialog, menubar_map_cb)
	(xg_update_frame_menubar, xg_tool_bar_detach_callback)
	(xg_tool_bar_attach_callback, xg_update_tool_bar_sizes):
	Call gtk_widget_get_preferred_size.
	(xg_frame_resized): gdk_window_get_geometry only takes 5
	parameters.
	(xg_win_to_widget, xg_event_is_for_menubar):
	Call gdk_x11_window_lookup_for_display.
	(xg_set_widget_bg): New function.
	(delete_cb): New function.
	(xg_create_frame_widgets): Connect delete-event to delete_cb.
	Call xg_set_widget_bg.  Only set backgrund pixmap for ! HAVE_GTK3
	(xg_set_background_color): Call xg_set_widget_bg.
	(xg_set_frame_icon): Call xg_get_pixbuf_from_pix_and_mask.
	(xg_create_scroll_bar): vadj is a GtkAdjustment for HAVE_GTK3.
	Only call gtk_range_set_update_policy if ! HAVE_GTK3.
	(xg_make_tool_item): Only connect xg_tool_bar_item_expose_callback
	if ! HAVE_GTK3.
	(update_frame_tool_bar): Call gtk_widget_hide.
	(xg_initialize): Use GDK_KEY_g.

	* xsmfns.c (gdk_set_sm_client_id): Define to gdk_set_sm_client_id
	if ! HAVE_GTK3
	(x_session_initialize): Call gdk_x11_set_sm_client_id.

	* xterm.c (XFillRectangle): Use cairo routines for HAVE_GTK3.
	(x_term_init): Disable Xinput(2) with GDK_CORE_DEVICE_EVENTS.
	Load ~/emacs.d/gtkrc only for ! HAVE_GTK3.

2011-03-08  Juanma Barranquero  <lekktu@gmail.com>

	* w32xfns.c (select_palette): Check success of RealizePalette against
	GDI_ERROR, not zero.

See ChangeLog.11 for earlier changes.

;; Local Variables:
;; coding: utf-8
;; End:

  Copyright (C) 2011  Free Software Foundation, Inc.

  This file is part of GNU Emacs.

  GNU Emacs is free software: you can redistribute it and/or modify
  it under the terms of the GNU General Public License as published by
  the Free Software Foundation, either version 3 of the License, or
  (at your option) any later version.

  GNU Emacs is distributed in the hope that it will be useful,
  but WITHOUT ANY WARRANTY; without even the implied warranty of
  MERCHANTABILITY or FITNESS FOR A PARTICULAR PURPOSE.  See the
  GNU General Public License for more details.

  You should have received a copy of the GNU General Public License
  along with GNU Emacs.  If not, see <http://www.gnu.org/licenses/>.<|MERGE_RESOLUTION|>--- conflicted
+++ resolved
@@ -1,15 +1,4 @@
-<<<<<<< HEAD
-2011-09-29  Paul Eggert  <eggert@cs.ucla.edu>
-
-	* alloc.c: Do not assume sizeof (size_t) is a multiple of 8
-	when debugging.
-	(alignof, XMALLOC_BASE_ALIGNMENT, XMALLOC_HEADER_ALIGNMENT)
-	(XMALLOC_OVERRUN_SIZE_SIZE): New macros.
-	(XMALLOC_OVERRUN_CHECK_OVERHEAD, xmalloc_put_size, xmalloc_get_size)
-	(overrun_check_malloc, overrun_check_realloc, overrun_check_free):
-	Replace uses of sizeof (size_t) with XMALLOC_OVERRUN_SIZE_SIZE.
-
-2011-09-28  Paul Eggert  <eggert@cs.ucla.edu>
+2011-09-30  Paul Eggert  <eggert@cs.ucla.edu>
 
 	* alloc.c (pure_bytes_used_lisp, pure_bytes_used_non_lisp):
 	(allocate_vectorlike, buffer_memory_full, struct sdata, SDATA_SIZE)
@@ -785,7 +774,7 @@
 	(struct scroll_bar): Use struct vectorlike_header
 	rather than rolling our own approximation.
 	(SCROLL_BAR_VEC_SIZE): Remove; not used.
-=======
+
 2011-09-30  Paul Eggert  <eggert@cs.ucla.edu>
 
 	Remove dependency on glibc malloc internals.
@@ -836,7 +825,6 @@
 
 	* sysdep.c (snprintf) [!EOVERFLOW]: If EOVERFLOW is not defined,
 	use EDOM.
->>>>>>> f701dc2a
 
 2011-09-28  Eli Zaretskii  <eliz@gnu.org>
 
