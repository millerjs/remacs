2011-07-29  Paul Eggert  <eggert@cs.ucla.edu>

	* image.c (check_image_size): Use 1024x1024 if unknown frame (Bug#9189).
	This is needed if max-image-size is a floating-point number.

2011-07-28  Andreas Schwab  <schwab@linux-m68k.org>

	* print.c (print_object): Print empty symbol as ##.

	* lread.c (read1): Read ## as empty symbol.

2011-07-28  Alp Aker  <alp.tekin.aker@gmail.com>

	* nsfns.m (x_set_foreground_color): Set f->foreground_pixel when
	setting frame foreground color (Bug#9175).
	(x_set_background_color): Likewise.

	* nsmenu.m (-setText): Size tooltip dimensions precisely to
	contents (Bug#9176).
	(EmacsTooltip -init): Remove bezels and add shadows to
	tooltip windows.

	* nsterm.m (ns_dumpglyphs_stretch): Avoid overwriting left fringe
	or scroll bar (Bug#8470).

	* nsfont.m (nsfont_open): Remove assignment to voffset and
	unnecessary vars hshink, expand, hd, full_height, min_height.
	(nsfont_draw): Use s->ybase as baseline for glyph drawing (Bug#8913).

	* nsterm.h (nsfont_info): Remove voffset field.

2011-07-28  Alp Aker  <alp.tekin.aker@gmail.com>

	Implement strike-through and overline on NextStep (Bug#8863).

	* nsfont.m (nsfont_open): Use underline position provided by font,
	instead of hard-coded value of 2.
	(nsfont_draw): Call ns_draw_text_decoration instead.

	* nsterm.h: Add declaration for ns_draw_text_decoration.

	* nsterm.m (ns_draw_text_decoration): New function for drawing
	underline, overline, and strike-through.
	(ns_dumpglyphs_image, ns_dumpglyphs_stretch): Add call to
	ns_draw_text_decoration.  Change treatment of cursor drawing to
	accomodate underlining, etc.

2011-07-28  Eli Zaretskii  <eliz@gnu.org>

	* buffer.c (init_buffer_once): Set bidi-display-reordering to t by
	default.

2011-07-28  Paul Eggert  <eggert@cs.ucla.edu>

<<<<<<< HEAD
	* Makefile.in (gl-stamp): move-if-change now in build-aux (Bug#9169).

2011-07-28  Paul Eggert  <eggert@cs.ucla.edu>
=======
	* alloc.c (memory_full) [!SYNC_INPUT]: Fix signal-related race.
	Without this fix, if a signal arrives just after memory fills up,
	'malloc' might be invoked reentrantly.
>>>>>>> 096a6052

	* image.c (x_check_image_size) [!HAVE_X_WINDOWS]: Return 1.
	In other words, assume that every image size is allowed, on non-X
	hosts.  This assumption is probably wrong, but it lets Emacs compile.

2011-07-28  Andreas Schwab  <schwab@linux-m68k.org>

	* regex.c (re_iswctype): Convert return values to boolean.

2011-07-28  Eli Zaretskii  <eliz@fencepost.gnu.org>

	* xdisp.c (compute_display_string_pos): Don't use cached display
	string position if the buffer had its restriction changed.
	(Bug#9184)

2011-07-28  Paul Eggert  <eggert@cs.ucla.edu>

	* callproc.c (Fcall_process): Use 'volatile' to avoid vfork clobbering.

2011-07-28  Paul Eggert  <eggert@cs.ucla.edu>

	Integer signedness and overflow and related fixes.  (Bug#9079)

	* bidi.c: Integer size and overflow fixes.
	(bidi_cache_size, bidi_cache_idx, bidi_cache_last_idx)
	(bidi_cache_start, bidi_cache_fetch_state, bidi_cache_search)
	(bidi_cache_find_level_change, bidi_cache_ensure_space)
	(bidi_cache_iterator_state, bidi_cache_find, bidi_cache_start_stack)
	(bidi_find_other_level_edge):
	Use ptrdiff_t instead of EMACS_INT where either will do.
	This works better on 32-bit hosts configured --with-wide-int.
	(bidi_cache_ensure_space): Check for size-calculation overflow.
	Use % rather than repeated addition, for better worst-case speed.
	Don't set bidi_cache_size until after xrealloc returns, because it
	might not return.
	(bidi_dump_cached_states): Use ptrdiff_t, not int, to avoid overflow.
	(bidi_cache_ensure_space): Also check that the bidi cache size
	does not exceed that of the largest Lisp string or buffer.  See Eli
	Zaretskii in <http://debbugs.gnu.org/cgi/bugreport.cgi?bug=9079#29>.

	* alloc.c (__malloc_size_t): Remove.
	All uses replaced by size_t.  See Andreas Schwab's note
	<http://debbugs.gnu.org/cgi/bugreport.cgi?bug=9079#8>.

	* image.c: Improve checking for integer overflow.
	(check_image_size): Assume that f is nonnull, since
	it is always nonnull in practice.  This is one less thing to
	worry about when checking for integer overflow later.
	(x_check_image_size): New function, which checks for integer
	overflow issues inside X.
	(x_create_x_image_and_pixmap, xbm_read_bitmap_data): Use it.
	This removes the need for a memory_full check.
	(xbm_image_p): Rewrite to avoid integer multiplication overflow.
	(Create_Pixmap_From_Bitmap_Data, xbm_load): Use x_check_image_size.
	(xbm_read_bitmap_data): Change locals back to 'int', since
	their values must fit in 'int'.
	(xpm_load_image, png_load, tiff_load):
	Invoke x_create_x_image_and_pixmap earlier,
	to avoid much needless work if the image is too large.
	(tiff_load): Treat overly large images as if
	x_create_x_image_and_pixmap failed, not as malloc failures.
	(gs_load): Use x_check_image_size.

	* gtkutil.c: Omit integer casts.
	(xg_get_pixbuf_from_pixmap): Remove unnecessary cast.
	(xg_set_toolkit_scroll_bar_thumb): Rewrite to avoid need for cast.

	* image.c (png_load): Don't assume height * row_bytes fits in 'int'.

	* xfaces.c (Fbitmap_spec_p): Fix integer overflow bug.
	Without this fix, (bitmap-spec-p '(34359738368 1 "x"))
	would wrongly return t on a 64-bit host.

	* dispnew.c (init_display): Use *_RANGE_OVERFLOW macros.
	The plain *_OVERFLOW macros run afoul of GCC bug 49705
	<http://gcc.gnu.org/bugzilla/show_bug.cgi?id=49705>
	and therefore cause GCC to emit a bogus diagnostic in some cases.

	* image.c: Integer signedness and overflow and related fixes.
	This is not an exhaustive set of fixes, but it's time to
	record what I've got.
	(lookup_pixel_color, check_image_size): Remove redundant decls.
	(check_image_size): Don't assume that arbitrary EMACS_INT values
	fit in 'int', or that arbitrary 'double' values fit in 'int'.
	(x_alloc_image_color, x_create_x_image_and_pixmap, png_load)
	(tiff_load, imagemagick_load_image):
	Check for overflow in size calculations.
	(x_create_x_image_and_pixmap): Remove unnecessary test for
	xmalloc returning NULL; that can't happen.
	(xbm_read_bitmap_data): Don't assume sizes fit into 'int'.
	(xpm_color_bucket): Use better integer hashing function.
	(xpm_cache_color): Don't possibly over-allocate memory.
	(struct png_memory_storage, tiff_memory_source, tiff_seek_in_memory)
	(gif_memory_source):
	Use ptrdiff_t, not int or size_t, to record sizes.
	(png_load): Don't assume values greater than 2**31 fit in 'int'.
	(our_stdio_fill_input_buffer): Prefer ptrdiff_t to size_t when
	either works, as we prefer signed integers.
	(tiff_read_from_memory, tiff_write_from_memory):
	Return tsize_t, not size_t, since that's what the TIFF API wants.
	(tiff_read_from_memory): Don't fail simply because the read would
	go past EOF; instead, return a short read.
	(tiff_load): Omit no-longer-needed casts.
	(Fimagemagick_types): Don't assume size fits into 'int'.

	Improve hashing quality when configured --with-wide-int.
	* fns.c (hash_string): New function, taken from sxhash_string.
	Do not discard information about ASCII character case; this
	discarding is no longer needed.
	(sxhash-string): Use it.  Change sig to match it.  Caller changed.
	* lisp.h: Declare it.
	* lread.c (hash_string): Remove, since we now use fns.c's version.
	The fns.c version returns a wider integer if --with-wide-int is
	specified, so this should help the quality of the hashing a bit.

	* emacs.c: Integer overflow minor fix.
	(heap_bss_diff): Now uprintmax_t, not unsigned long.  All used changed.
	Define only if GNU_LINUX.
	(main, Fdump_emacs): Set and use heap_bss_diff only if GNU_LINUX.

	* dispnew.c: Integer signedness and overflow fixes.
	Remove unnecessary forward decls, that were a maintenance hassle.
	(history_tick): Now uprintmax_t, so it's more likely to avoid overflow.
	All uses changed.
	(adjust_glyph_matrix, realloc_glyph_pool, adjust_frame_message_buffer)
	(scrolling_window): Use ptrdiff_t, not int, for byte count.
	(prepare_desired_row, line_draw_cost):
	Use int, not unsigned, where either works.
	(save_current_matrix, restore_current_matrix):
	Use ptrdiff_t, not size_t, where either works.
	(init_display): Check for overflow more accurately, and without
	relying on undefined behavior.

	* editfns.c (pWIDE, pWIDElen, signed_wide, unsigned_wide):
	Remove, replacing with the new symbols in lisp.h.  All uses changed.
	* fileio.c (make_temp_name):
	* filelock.c (lock_file_1, lock_file):
	* xdisp.c (message_dolog):
	Don't assume PRIdMAX etc. works; this isn't portable to pre-C99 hosts.
	Use pMd etc. instead.
	* lisp.h (printmax_t, uprintmax_t, pMd, pMu): New types and macros,
	replacing the pWIDE etc. symbols removed from editfns.c.

	* keyboard.h (num_input_events): Now uintmax_t.
	This is (very slightly) less likely to mess up due to wraparound.
	All uses changed.

	* buffer.c: Integer signedness fixes.
	(alloc_buffer_text, enlarge_buffer_text):
	Use ptrdiff_t rather than size_t when either will do, as we prefer
	signed integers.

	* alloc.c: Integer signedness and overflow fixes.
	Do not impose an arbitrary 32-bit limit on malloc sizes when debugging.
	(__malloc_size_t): Default to size_t, not to int.
	(pure_size, pure_bytes_used_before_overflow, stack_copy_size)
	(Fgarbage_collect, mark_object_loop_halt, mark_object):
	Prefer ptrdiff_t to size_t when either would do, as we prefer
	signed integers.
	(XMALLOC_OVERRUN_CHECK_OVERHEAD): New macro.
	(xmalloc_overrun_check_header, xmalloc_overrun_check_trailer):
	Now const.  Initialize with values that are in range even if char
	is signed.
	(XMALLOC_PUT_SIZE, XMALLOC_GET_SIZE): Remove, replacing with ...
	(xmalloc_put_size, xmalloc_get_size): New functions.  All uses changed.
	These functions do the right thing with sizes > 2**32.
	(check_depth): Now ptrdiff_t, not int.
	(overrun_check_malloc, overrun_check_realloc, overrun_check_free):
	Adjust to new way of storing sizes.  Check for size overflow bugs
	in rest of code.
	(STRING_BYTES_MAX): Adjust to new overheads.  The old code was
	slightly wrong anyway, as it missed one instance of
	XMALLOC_OVERRUN_CHECK_OVERHEAD.
	(refill_memory_reserve): Omit needless cast to size_t.
	(mark_object_loop_halt): Mark as externally visible.

	* xselect.c: Integer signedness and overflow fixes.
	(Fx_register_dnd_atom, x_handle_dnd_message):
	Use ptrdiff_t, not size_t, since we prefer signed.
	(Fx_register_dnd_atom): Check for ptrdiff_t (and size_t) overflow.
	* xterm.h (struct x_display_info): Use ptrdiff_t, not size_t, for
	x_dnd_atoms_size and x_dnd_atoms_length.

	* doprnt.c: Prefer signed to unsigned when either works.
	* eval.c (verror):
	* doprnt.c (doprnt):
	* lisp.h (doprnt):
	* xdisp.c (vmessage):
	Use ptrdiff_t, not size_t, when using or implementing doprnt,
	since the sizes cannot exceed ptrdiff_t bounds anyway, and we
	prefer signed arithmetic to avoid comparison confusion.
	* doprnt.c (doprnt): Avoid a "+ 1" that can't overflow,
	but is a bit tricky.

	Assume freestanding C89 headers, string.h, stdlib.h.
	* data.c, doprnt.c, floatfns.c, print.c:
	Include float.h unconditionally.
	* gmalloc.c: Assume C89-at-least behavior for preprocessor,
	limits.h, stddef.h, string.h.  Use memset instead of 'flood'.
	* regex.c: Likewise for stddef.h, string.h.
	(ISASCII): Remove; can assume it returns 1 now.  All uses removed.
	* s/aix4-2.h (HAVE_STRING_H): Remove obsolete undef.
	* s/ms-w32.h (HAVE_LIMITS_H, HAVE_STRING_H, HAVE_STDLIB_H)
	(STDC_HEADERS): Remove obsolete defines.
	* sysdep.c: Include limits.h unconditionally.

	Assume support for memcmp, memcpy, memmove, memset.
	* lisp.h, sysdep.c (memcmp, memcpy, memmove, memset):
	* regex.c (memcmp, memcpy):
	Remove; we assume C89 now.

	* gmalloc.c (memcpy, memset, memmove): Remove; we assume C89 now.
	(__malloc_safe_bcopy): Remove; no longer needed.

	* lisp.h (struct vectorlike_header, struct Lisp_Subr): Signed sizes.
	Use EMACS_INT, not EMACS_UINT, for sizes.  The code works equally
	well either way, and we prefer signed to unsigned.

2011-07-27  Lars Magne Ingebrigtsen  <larsi@gnus.org>

	* gnutls.c (emacs_gnutls_read): Don't message anything if the peer
	closes the connection while we're reading (bug#9182).

2011-07-25  Jan Djärv  <jan.h.d@swipnet.se>

	* nsmenu.m (ns_popup_dialog): Add an "ok" button if no buttons
	are specified (Bug#9168).

2011-07-25  Paul Eggert  <eggert@cs.ucla.edu>

	* bidi.c (bidi_dump_cached_states): Fix printf format mismatch.
	Found by GCC static checking and --with-wide-int on a 32-bit host.

2011-07-25  Eli Zaretskii  <eliz@gnu.org>

	* xdisp.c (compute_display_string_pos): Fix logic of caching
	previous display string position.  Initialize cached_prev_pos to
	-1.  Fixes slow-down at the beginning of a buffer.

2011-07-24  Eli Zaretskii  <eliz@gnu.org>

	* xfaces.c (check_lface_attrs) [HAVE_WINDOW_SYSTEM]: Allow `nil'
	for attrs[LFACE_FONTSET_INDEX].

2011-07-23  Paul Eggert  <eggert@cs.ucla.edu>

	* xml.c (parse_region): Remove unused local
	that was recently introduced.

2011-07-23  Eli Zaretskii  <eliz@gnu.org>

	* xfns.c (unwind_create_frame) [GLYPH_DEBUG]: Adapt to changes in
	2008-02-22T17:42:09Z!monnier@iro.umontreal.ca.

	* xdisp.c (move_it_in_display_line_to): Record the best matching
	position for TO_CHARPOS while scanning the line, and restore it on
	exit if none of the characters scanned was an exact match.  Fixes
	vertical-motion and pos-visible-in-window-p under bidi redisplay
	when exact match is impossible due to invisible text, and the
	lines are truncated.

2011-07-23  Jan Djärv  <jan.h.d@swipnet.se>

	* nsterm.m (initFrameFromEmacs): Set NSTitledWindowMask in styleMask
	for OSX >= 10.7.

2011-07-22  Eli Zaretskii  <eliz@gnu.org>

	Fix a significant slow-down of cursor motion with C-n, C-p,
	C-f/C-b, and C-v/M-v that couldn't keep up with keyboard
	auto-repeat under bidi redisplay in fontified buffers.
	* xdisp.c (compute_stop_pos_backwards): New function.
	(next_element_from_buffer): Call compute_stop_pos_backwards to
	find a suitable prev_stop when we find ourselves before
	base_level_stop.
	(reseat): Don't look for prev_stop, as that could mean a very long
	run.
	<cached_disp_pos, cached_disp_buffer, cached_disp_modiff>
	<cached_disp_overlay_modiff>: Cache for last found display string
	position.
	(compute_display_string_pos): Return the cached position if asked
	about the same buffer in the same area of character positions, and
	the buffer wasn't changed since the time the display string
	position was cached.

2011-07-22  Eli Zaretskii  <eliz@gnu.org>

	* xdisp.c (rows_from_pos_range): Don't ignore glyphs whose object
	is an integer, which is important for empty lines.  (Bug#9149)

2011-07-22  Chong Yidong  <cyd@stupidchicken.com>

	* frame.c (Fmodify_frame_parameters): In tty case, update the
	default face if necessary (Bug#4238).

2011-07-21  Chong Yidong  <cyd@stupidchicken.com>

	* editfns.c (Fstring_to_char): No need to explain what a character
	is in the docstring (Bug#6576).

2011-07-20  Lars Magne Ingebrigtsen  <larsi@gnus.org>

	* xml.c (parse_region): Make sure we always return a tree.

2011-07-20  HAMANO Kiyoto  <khiker.mail@gmail.com>

	* xml.c (parse_region): If a document contains only comments,
	return that, too.

2011-07-20  Lars Magne Ingebrigtsen  <larsi@gnus.org>

	* xml.c (make_dom): Return comments, too.

2011-07-19  Paul Eggert  <eggert@cs.ucla.edu>

	Port to OpenBSD.
	See http://lists.gnu.org/archive/html/emacs-devel/2011-07/msg00688.html
	and the surrounding thread.
	* minibuf.c (read_minibuf_noninteractive): Rewrite to use getchar
	rather than fgets, and retry after EINTR.  Otherwise, 'emacs
	--batch -f byte-compile-file' fails on OpenBSD if an inactivity
	timer goes off.
	* s/openbsd.h (BROKEN_SIGIO): Define.
	* unexelf.c (unexec) [__OpenBSD__]:
	Don't update the .mdebug section of the Alpha COFF symbol table.

2011-07-19  Lars Magne Ingebrigtsen  <larsi@gnus.org>

	* lread.c (syms_of_lread): Clarify when `lexical-binding' is used
	(bug#8460).

2011-07-18  Paul Eggert  <eggert@cs.ucla.edu>

	* fileio.c (Fcopy_file) [!MSDOS]: Tighten created file's mask.
	This fixes some race conditions on the permissions of any newly
	created file.

	* alloc.c (valid_pointer_p): Use pipe, not open.
	This fixes some permissions issues when debugging.

	* fileio.c (Fcopy_file): Adjust mode if fchown fails.  (Bug#9002)
	If fchown fails to set both uid and gid, try to set just gid,
	as that is sometimes allowed.  Adjust the file's mode to eliminate
	setuid or setgid bits that are inappropriate if fchown fails.

2011-07-18  Stefan Monnier  <monnier@iro.umontreal.ca>

	* xdisp.c (next_element_from_string, next_element_from_buffer): Use EQ
	to compare Lisp_Objects.
	* gnutls.c (syms_of_gnutls): Rename Vgnutls_log_level to
	global_gnutls_log_level, don't mistake it for a Lisp_Object.
	(init_gnutls_functions, emacs_gnutls_handle_error): Fix up uses.

2011-07-17  Andreas Schwab  <schwab@linux-m68k.org>

	* lread.c (read_integer): Unread even EOF character.
	(read1): Likewise.  Properly record start position of symbol.

	* lread.c (read1): Read `#:' as empty uninterned symbol if no
	symbol character follows.

2011-07-17  Paul Eggert  <eggert@cs.ucla.edu>

	* fileio.c (Fcopy_file): Pacify gcc re fchown.  (Bug#9002)
	This works around a problem with the previous change to Fcopy_file.
	Recent glibc declares fchown with __attribute__((warn_unused_result)),
	and without this change, GCC might complain about discarding
	fchown's return value.

2011-07-16  Juanma Barranquero  <lekktu@gmail.com>

	* makefile.w32-in (GLOBAL_SOURCES): Add gnutls.c (followup to bug#9059).

2011-07-16  Paul Eggert  <eggert@cs.ucla.edu>

	* fileio.c (Fcopy_file): Don't diagnose fchown failures.  (Bug#9002)

2011-07-16  Lars Magne Ingebrigtsen  <larsi@gnus.org>

	* gnutls.c (syms_of_gnutls): Define `gnutls-log-level' here, since
	it's used from the C level.

	* process.c: Use the same condition for POLL_FOR_INPUT in both
	keyboard.c and process.c (bug#1858).

2011-07-09  Lawrence Mitchell  <wence@gmx.li>

	* gnutls.c (Qgnutls_bootprop_min_prime_bits): New variable.
	(Fgnutls_boot): Use it.

2011-07-15  Andreas Schwab  <schwab@linux-m68k.org>

	* doc.c (Fsubstitute_command_keys): Revert last change.

2011-07-15  Lars Magne Ingebrigtsen  <larsi@gnus.org>

	* doc.c (Fsubstitute_command_keys): Clarify that \= really only
	quotes the next character, and doesn't affect other longer
	sequences (bug#8935).

	* lread.c (syms_of_lread): Clarify that is isn't only
	`eval-buffer' and `eval-defun' that's affected by
	`lexical-binding' (bug#8460).

2011-07-15  Eli Zaretskii  <eliz@gnu.org>

	* xdisp.c (move_it_in_display_line_to): Fix vertical motion with
	bidi redisplay when a line includes both an image and is
	truncated.

2011-07-14  Paul Eggert  <eggert@cs.ucla.edu>

	Fix minor problems found by static checking.
	* bidi.c (bidi_cache_size): Now EMACS_INT, not size_t.
	(elsz): Now a signed constant, not a size_t var.  We prefer signed
	types to unsigned, to avoid integer comparison confusion.  Without
	this change, GCC 4.6.1 with -Wunsafe-loop-optimizations complains
	"cannot optimize loop, the loop counter may overflow", a symptom
	of the confusion.
	* indent.c (Fvertical_motion): Mark locals as initialized.
	* xdisp.c (reseat_to_string): Fix pointer signedness issue.

2011-07-14  Lars Magne Ingebrigtsen  <larsi@gnus.org>

	* search.c (Fre_search_backward): Mention `case-fold-search' in
	all the re_search_* functions (bug#8138).

	* keyboard.c (Fopen_dribble_file): Document when the file is
	closed (bug#8056).

2011-07-14  Eli Zaretskii  <eliz@gnu.org>

	* bidi.c (bidi_dump_cached_states): Fix format of displaying
	bidi_cache_idx.

	Support bidi reordering of display and overlay strings.
	* xdisp.c (compute_display_string_pos)
	(compute_display_string_end): Accept additional argument STRING.
	(init_iterator, reseat_1): Initialize bidi_it->string.s to NULL.
	(reseat_to_string): Initialize bidi_it->string.s and
	bidi_it->string.schars.
	(Fcurrent_bidi_paragraph_direction): Initialize itb.string.s to
	NULL (avoids a crash in bidi_paragraph_init).  Initialize
	itb.string.lstring.
	(init_iterator): Call bidi_init_it only of a valid
	buffer position was specified.  Initialize paragraph_embedding to
	L2R.
	(reseat_to_string): Initialize the bidi iterator.
	(display_string): If we need to ignore text properties of
	LISP_STRING, set IT->stop_charpos to IT->end_charpos.  (The
	original value of -1 will not work with bidi.)
	(compute_display_string_pos): First arg is now struct
	`text_pos *'; all callers changed.  Support display properties on
	Lisp strings.
	(compute_display_string_end): Support display properties on Lisp
	strings.
	(init_iterator, reseat_1, reseat_to_string): Initialize the
	string.bufpos member to 0 (zero, for compatibility with IT_CHARPOS
	when iterating on a string not from display properties).
	(compute_display_string_pos, compute_display_string_end): Fix
	calculation of the object to scan.  Fixes an error when using
	arrow keys.
	(next_element_from_buffer): Don't abort when IT_CHARPOS is before
	base_level_stop; instead, set base_level_stop to BEGV.  Fixes
	crashes in vertical-motion.
	(next_element_from_buffer): Improve commentary for when
	the iterator is before prev_stop.
	(init_iterator): Initialize bidi_p from the default value of
	bidi-display-reordering, not from buffer-local value.  Use the
	buffer-local value only if initializing for buffer iteration.
	(handle_invisible_prop): Support invisible properties on strings
	that are being bidi-reordered.
	(set_iterator_to_next): Support bidi reordering of C strings and
	Lisp strings.
	(next_element_from_string): Support bidi reordering of Lisp
	strings.
	(handle_stop_backwards): Support Lisp strings as well.
	(display_string): Support display of R2L glyph rows.  Use
	IT_STRING_CHARPOS when displaying from a Lisp string.
	(init_iterator): Don't initialize it->bidi_p for strings
	here.
	(reseat_to_string): Initialize it->bidi_p for strings here.
	(next_element_from_string, next_element_from_c_string)
	(next_element_from_buffer): Add xassert's for correspondence
	between IT's object being iterated and it->bidi_it.string
	structure.
	(face_before_or_after_it_pos): Support bidi iteration.
	(next_element_from_c_string): Handle the case of the first string
	character that is not the first one in the visual order.
	(get_visually_first_element): New function, refactored from common
	parts of next_element_from_buffer, next_element_from_string, and
	next_element_from_c_string.
	(tool_bar_lines_needed, redisplay_tool_bar)
	(display_menu_bar): Force left-to-right direction.  Add a FIXME
	comment for making that be controlled by a user option.
	(push_it, pop_it): Save and restore the state of the
	bidi iterator.  Save and restore the bidi_p flag.
	(pop_it): Iterate out of display property for string iteration as
	well.
	(iterate_out_of_display_property): Support iteration over strings.
	(handle_single_display_spec): Set up it->bidi_it for iteration
	over a display string, and call bidi_init_it.
	(handle_single_display_spec, next_overlay_string)
	(get_overlay_strings_1, push_display_prop): Set up the bidi
	iterator for displaying display or overlay strings.
	(forward_to_next_line_start): Don't use the shortcut if
	bidi-iterating.
	(back_to_previous_visible_line_start): If handle_display_prop
	pushed the iterator stack, restore the internal state of the bidi
	iterator by calling bidi_pop_it same number of times.
	(reseat_at_next_visible_line_start): If ON_NEWLINE_P is non-zero,
	and we are bidi-iterating, don't decrement the iterator position;
	instead, set the first_elt flag in the bidi iterator, to produce
	the same effect.
	(reseat_1): Remove redundant setting of string_from_display_prop_p.
	(push_display_prop): xassert that we are iterating a buffer.
	(push_it, pop_it): Save and restore paragraph_embedding member.
	(handle_single_display_spec, next_overlay_string)
	(get_overlay_strings_1, reseat_1, reseat_to_string)
	(push_display_prop): Set up the `unibyte' member of bidi_it.string
	correctly.  Don't assume unibyte strings are not bidi-reordered.
	(compute_display_string_pos)
	(compute_display_string_end): Fix handling the case of C string.
	(push_it, pop_it): Save and restore from_disp_prop_p.
	(handle_single_display_spec, push_display_prop): Set the
	from_disp_prop_p flag.
	(get_overlay_strings_1): Reset the from_disp_prop_p flag.
	(pop_it): Call iterate_out_of_display_property only if we are
	popping after iteration over a string that came from a display
	property.  Fix a typo in popping stretch info.  Add an assertion
	for verifying that the iterator position is in sync with the bidi
	iterator.
	(handle_single_display_spec, get_overlay_strings_1)
	(push_display_prop): Fix initialization of paragraph direction for
	string when that of the parent object is not yet determined.
	(reseat_1): Call bidi_init_it to resync the bidi
	iterator with IT's position.  (Bug#7616)
	(find_row_edges): If ROW->start.pos gives position
	smaller than min_pos, use it as ROW->minpos.  (Bug#7616)
	(handle_stop, back_to_previous_visible_line_start, reseat_1):
	Reset the from_disp_prop_p flag.
	(SAVE_IT, RESTORE_IT): New macros.
	(pos_visible_p, face_before_or_after_it_pos)
	(back_to_previous_visible_line_start)
	(move_it_in_display_line_to, move_it_in_display_line)
	(move_it_to, move_it_vertically_backward, move_it_by_lines)
	(try_scrolling, redisplay_window, display_line): Use them when
	saving a temporary copy of the iterator and restoring it back.
	(back_to_previous_visible_line_start, reseat_1)
	(init_iterator): Empty the bidi cache "stack".
	(move_it_in_display_line_to): If iterator ended up at
	EOL, but we never saw any buffer positions smaller than
	to_charpos, return MOVE_POS_MATCH_OR_ZV.  Fixes vertical cursor
	motion in bidi-reordered lines.
	(move_it_in_display_line_to): Record prev_method and prev_pos
	immediately before the call to set_iterator_to_next.  Fixes cursor
	motion in bidi-reordered lines with stretch glyphs and strings
	displayed in margins.  (Bug#8133) (Bug#8867)
	Return MOVE_POS_MATCH_OR_ZV only if iterator position is past
	TO_CHARPOS.
	(pos_visible_p): Support positions in bidi-reordered lines.  Save
	and restore bidi cache.

	* bidi.c (bidi_level_of_next_char): clen should be EMACS_NT, not int.
	(bidi_paragraph_info): Delete unused struct.
	(bidi_cache_idx, bidi_cache_last_idx): Declare EMACS_INT.
	(bidi_cache_start): New variable.
	(bidi_cache_reset): Reset bidi_cache_idx to bidi_cache_start, not
	to zero.
	(bidi_cache_fetch_state, bidi_cache_search)
	(bidi_cache_find_level_change, bidi_cache_iterator_state)
	(bidi_cache_find, bidi_peek_at_next_level)
	(bidi_level_of_next_char, bidi_find_other_level_edge)
	(bidi_move_to_visually_next): Compare cache index with
	bidi_cache_start rather than with zero.
	(bidi_fetch_char): Accept new argument STRING; all callers
	changed.  Support iteration over a string.  Support strings with
	display properties.  Support unibyte strings.  Fix the type of
	`len' according to what STRING_CHAR_AND_LENGTH expects.
	(bidi_paragraph_init, bidi_resolve_explicit_1)
	(bidi_resolve_explicit, bidi_resolve_weak)
	(bidi_level_of_next_char, bidi_move_to_visually_next): Support
	iteration over a string.
	(bidi_set_sor_type, bidi_resolve_explicit_1)
	(bidi_resolve_explicit, bidi_type_of_next_char): ignore_bn_limit
	can now be zero (for strings); special values 0 and -1 were
	changed to -1 and -2, respectively.
	(bidi_char_at_pos): New function.
	(bidi_paragraph_init, bidi_resolve_explicit, bidi_resolve_weak):
	Call it instead of FETCH_MULTIBYTE_CHAR.
	(bidi_move_to_visually_next): Abort if charpos or bytepos were not
	initialized to valid values.
	(bidi_init_it): Don't initialize charpos and bytepos with invalid
	values.
	(bidi_level_of_next_char): Allow the sentinel "position" to pass
	the test for valid cached positions.  Fix the logic for looking up
	the sentinel state in the cache.  GCPRO the Lisp string we are
	iterating.
	(bidi_push_it, bidi_pop_it): New functions.
	(bidi_initialize): Initialize the bidi cache start stack pointer.
	(bidi_cache_ensure_space): New function, refactored from part of
	bidi_cache_iterator_state.  Don't assume the required size is just
	one BIDI_CACHE_CHUNK away.
	(bidi_cache_start_stack, bidi_push_it): Use IT_STACK_SIZE.
	(bidi_count_bytes, bidi_char_at_pos): New functions.
	(bidi_cache_search): Don't assume bidi_cache_last_idx is
	always valid if bidi_cache_idx is valid.
	(bidi_cache_find_level_change): xassert that bidi_cache_last_idx
	is valid if it's going to be used.
	(bidi_shelve_cache, bidi_unshelve_cache): New functions.
	(bidi_cache_fetch_state, bidi_cache_search)
	(bidi_cache_find_level_change, bidi_cache_ensure_space)
	(bidi_cache_iterator_state, bidi_cache_find)
	(bidi_find_other_level_edge, bidi_cache_start_stack): All
	variables related to cache indices are now EMACS_INT.

	* dispextern.h (struct bidi_string_data): New structure.
	(struct bidi_it): New member `string'.  Make flag members be 1-bit
	fields, and put them last in the struct.
	(compute_display_string_pos, compute_display_string_end): Update
	prototypes.
	(bidi_push_it, bidi_pop_it): Add prototypes.
	(struct iterator_stack_entry): New members bidi_p,
	paragraph_embedding, and from_disp_prop_p.
	(struct it): Member bidi_p is now a bit field 1 bit wide.
	(bidi_shelve_cache, bidi_unshelve_cache): Declare
	prototypes.

	* .gdbinit (xvectype, xvector, xcompiled, xchartable, xboolvector)
	(xpr, xfont, xbacktrace): Use "header.size" when accessing vectors
	and vector-like objects.

	* dispnew.c (buffer_posn_from_coords): Save and restore the bidi
	cache around display iteration.

	* window.c (Fwindow_end, window_scroll_pixel_based)
	(displayed_window_lines, Frecenter): Save and restore the bidi
	cache around display iteration.

2011-07-14  Lars Magne Ingebrigtsen  <larsi@gnus.org>

	* editfns.c (Fdelete_region): Clarify the use of the named
	parameters (bug#6788).

2011-07-14  Martin Rudalics  <rudalics@gmx.at>

	* indent.c (Fvertical_motion): Set and restore w->pointm when
	saving and restoring the window's buffer (Bug#9006).

2011-07-13  Lars Magne Ingebrigtsen  <larsi@gnus.org>

	* editfns.c (Fstring_to_char): Clarify just what is returned
	(bug#6576).  Text by Eli Zaretskii.

2011-07-13  Juanma Barranquero  <lekktu@gmail.com>

	* gnutls.c (init_gnutls_functions): Honor gnutls_log_level (bug#9059).

2011-07-13  Eli Zaretskii  <eliz@gnu.org>

	* buffer.c (mmap_find): Fix a typo.

2011-07-13  Johan Bockgård  <bojohan@gnu.org>

	Fix execution of x selection hooks.
	* xselect.c (Qx_lost_selection_functions)
	(Qx_sent_selection_functions): New vars.
	(syms_of_xselect): DEFSYM them.
	(x_handle_selection_request): Pass Qx_sent_selection_functions
	rather than Vx_sent_selection_functions to Frun_hook_with_args.
	(x_handle_selection_clear,x_clear_frame_selections):
	Pass Qx_lost_selection_functions rather than
	Vx_lost_selection_functions to Frun_hook_with_args.

2011-07-13  Paul Eggert  <eggert@cs.ucla.edu>

	* buffer.c (Fget_buffer_create): Initialize inhibit_shrinking.
	The old code sometimes used this field without initializing it.

	* alloc.c (gc_sweep): Don't read past end of array.
	In theory, the old code could also have corrupted Emacs internals,
	though it'd be very unlikely.

2011-07-12  Andreas Schwab  <schwab@linux-m68k.org>

	* character.c (Fcharacterp): Don't advertise optional ignored
	argument.  (Bug#4026)

2011-07-12  Lars Magne Ingebrigtsen  <larsi@gnus.org>

	* keymap.c (syms_of_keymap): Clarify that "modifier" is "modifier
	key" (bug#4257).

	* window.c (Fset_window_start): Doc fix (bug#4199).
	(Fset_window_hscroll): Ditto.

2011-07-12  Paul Eggert  <eggert@cs.ucla.edu>

	Fix minor new problems caught by GCC 4.6.1.
	* term.c (init_tty): Remove unused local.
	* xsettings.c (store_monospaced_changed): Define this function only
	if (defined HAVE_GSETTINGS || defined HAVE_GCONF), as it's
	not used otherwise.

2011-07-12  Chong Yidong  <cyd@stupidchicken.com>

	* xdisp.c (Vresize_mini_windows): Minor doc fix (Bug#3300).

2011-07-11  Lars Magne Ingebrigtsen  <larsi@gnus.org>

	* xdisp.c (syms_of_xdisp): Make it explicit that the mini-windows
	are the mini-buffer and the echo area (bug#3320).

	* term.c (init_tty): Remove support for supdup, c10 and perq
	terminals, which are no longer supported (bug#1482).

2011-07-10  Johan Bockgård  <bojohan@gnu.org>

	* xdisp.c (Ftool_bar_lines_needed): Fix WINDOWP check.

2011-07-10  Jan Djärv  <jan.h.d@swipnet.se>

	* xmenu.c (menu_highlight_callback): Only pass frame to show_help_event
	for non-popups (Bug#3642).

2011-07-10  Andreas Schwab  <schwab@linux-m68k.org>

	* alloc.c (reset_malloc_hooks): Protoize.
	* buffer.c (mmap_init, mmap_find, mmap_free_1, mmap_enlarge)
	(mmap_set_vars, mmap_alloc, mmap_free, mmap_realloc): Likewise.
	* cm.c (losecursor): Likewise.
	* data.c (fmod): Likewise.
	* dispnew.c (swap_glyphs_in_rows): Likewise.
	* emacs.c (memory_warning_signal): Likewise.
	* floatfns.c (float_error): Likewise.
	* font.c (check_gstring, check_otf_features, otf_tag_symbol)
	(otf_open, font_otf_capability, generate_otf_features)
	(font_otf_DeviceTable, font_otf_ValueRecord, font_otf_Anchor):
	Likewise.
	* image.c (pbm_read_file): Likewise.
	* indent.c (string_display_width): Likewise.
	* intervals.c (check_for_interval, search_for_interval)
	(inc_interval_count, count_intervals, root_interval)
	(adjust_intervals_for_insertion, make_new_interval): Likewise.
	* lread.c (defalias): Likewise.
	* ralloc.c (r_alloc_check): Likewise.
	* regex.c (set_image_of_range_1, set_image_of_range)
	(regex_grow_registers): Likewise.
	* sysdep.c (strerror): Likewise.
	* termcap.c (valid_filename_p, tprint, main): Likewise.
	* tparam.c (main): Likewise.
	* unexhp9k800.c (run_time_remap, save_data_space)
	(update_file_ptrs, read_header, write_header, calculate_checksum)
	(copy_file, copy_rest, display_header): Likewise.
	* widget.c (mark_shell_size_user_specified, create_frame_gcs):
	Likewise.
	* xdisp.c (check_it): Likewise.
	* xfaces.c (register_color, unregister_color, unregister_colors):
	Likewise.
	* xfns.c (print_fontset_result): Likewise.
	* xrdb.c (member, fatal, main): Likewise.

2011-07-10  Paul Eggert  <eggert@cs.ucla.edu>

	Fix minor problems found by static checking (Bug#9031).
	* chartab.c (char_table_set_range, map_sub_char_table):
	Remove unused locals.
	(uniprop_table): Now static.
	* composite.c (_work_char): Remove unused static var.

2011-07-09  Juanma Barranquero  <lekktu@gmail.com>

	* chartab.c (uniprop_table_uncompress): Remove unused local variable.

2011-07-09  Jan Djärv  <jan.h.d@swipnet.se>

	* gtkutil.c (qttip_cb): Remove code without function.

2011-07-09  Eli Zaretskii  <eliz@gnu.org>

	* w32.c (pthread_sigmask): New stub.

2011-07-08  Paul Eggert  <eggert@cs.ucla.edu>

	Use pthread_sigmask, not sigprocmask (Bug#9010).
	sigprocmask is portable only for single-threaded applications, and
	Emacs can be multi-threaded when it uses GTK.
	* Makefile.in (LIB_PTHREAD_SIGMASK): New macro.
	(LIBES): Use it.
	* callproc.c (Fcall_process):
	* process.c (create_process):
	* sysdep.c (sys_sigblock, sys_sigunblock, sys_sigsetmask):
	Use pthread_sigmask, not sigprocmask.

2011-07-08  Jan Djärv  <jan.h.d@swipnet.se>

	* gtkutil.c (qttip_cb): Set line wrap to FALSE for tooltip widget.
	(xg_prepare_tooltip): Revert text in x->ttip_lbl, margins was
	wrong (Bug#8591).

2011-07-08  Jan Djärv  <jan.h.d@swipnet.se>

	* gtkutil.c (xg_prepare_tooltip): Fix indentation and comment.
	Put text in x->ttip_lbl instead of gtk_tooltip_set_text (Bug#8591).
	(xg_hide_tooltip): Fix comment.

	* nsterm.m (initFrameFromEmacs): Don't use ns_return_types
	in registerServicesMenuSendTypes.
	(validRequestorForSendType): Don't check ns_return_types.

	* nsfns.m (Fx_open_connection): Put NSStringPboardType into
	ns_return_type.

2011-07-08  Jason Rumney  <jasonr@gnu.org>

	* w32fns.c (w32_wnd_proc) [WM_TIMER, WM_SET_CURSOR]: Avoid using
	frame struct members of non-existent frames (Bug#6284).

2011-07-08  Jan Djärv  <jan.h.d@swipnet.se>

	* nsterm.m (keyDown): Call to wantsToDelayTextChangeNotifications and
	variable firstTime not needed on OSX >= 10.6.
	(setPosition): setFloatValue:knobProportion: is deprecated on OSX
	>= 10.5.  Use setKnobProportion, setDoubleValue.

	* nsterm.h (MAC_OS_X_VERSION_10_3, MAC_OS_X_VERSION_10_4)
	(MAC_OS_X_VERSION_10_5): Define if not defined.
	(EmacsView, EmacsTooltip): Implements NSWindowDelegate on OSX >= 10.6.
	(EmacsMenu): Implements NSMenuDelegate on OSX >= 10.6.
	(EmacsToolbar): Implements NSToolbarDelegate on OSX >= 10.6.

	* nsselect.m (ns_string_from_pasteboard): Don't use deprecated methods
	cString and lossyCString on OSX >= 10.4

	* nsmenu.m (fillWithWidgetValue): Don't use depercated method
	sizeToFit on OSX >= 10.2.

	* nsimage.m (allocInitFromFile): Don't use deprecated method
	bestRepresentationForDevice on OSX >= 10.6.

	* nsfns.m (check_ns_display_info): Cast to long and use %ld in error
	to avoid warning.

	* emacs.c: Declare unexec_init_emacs_zone.

	* nsgui.h: Fix compiler warning about gnulib redefining verify.

	* nsselect.m (ns_get_local_selection): Change to extern (Bug#8842).

	* nsmenu.m (ns_update_menubar): Remove useless setDelegate call
	on svcsMenu (Bug#8842).

	* nsfns.m (Fx_open_connection): Remove NSStringPboardType from
	ns_return_types.
	(Fns_list_services): Just return Qnil on 10.6, code not working there.

	* nsterm.m (QUTF8_STRING): Declare.
	(initFrameFromEmacs): Call registerServicesMenuSendTypes.
	(validRequestorForSendType): Return type is (id).
	Change indexOfObjectIdenticalTo to indexOfObject.
	Check if we have local selection before returning self (Bug#8842).
	(writeSelectionToPasteboard): Put local selection into paste board
	if we have a local selection (Bug#8842).
	(syms_of_nsterm): DEFSYM QUTF8_STRING.

	* nsterm.h (MAC_OS_X_VERSION_10_6): Define here instead of nsterm.m.
	(ns_get_local_selection): Declare.

2011-07-07  Lars Magne Ingebrigtsen  <larsi@gnus.org>

	* keymap.c (describe_map_tree): Don't insert a double newline at
	the end of the buffer (bug#1169) and return whether we inserted
	something.

	* callint.c (Fcall_interactively): Change "reading args" to
	"providing args" to try to clarify what it does (bug#1010).

2011-07-07  Kenichi Handa  <handa@m17n.org>

	* composite.c (composition_compute_stop_pos): Ignore a static
	composition starting before CHARPOS (Bug#8915).

	* xdisp.c (handle_composition_prop): Likewise.

2011-07-07  Eli Zaretskii  <eliz@gnu.org>

	* term.c (produce_glyphs) <xassert>: Allow IT_GLYPHLESS in it->what.
	(Bug#9015)

2011-07-07  Kenichi Handa  <handa@m17n.org>

	* character.h (unicode_category_t): New enum type.

	* chartab.c (uniprop_decoder_t, uniprop_encoder_t): New types.
	(Qchar_code_property_table): New variable.
	(UNIPROP_TABLE_P, UNIPROP_GET_DECODER)
	(UNIPROP_COMPRESSED_FORM_P): New macros.
	(char_table_ascii): Uncompress the compressed values.
	(sub_char_table_ref): New arg is_uniprop.  Callers changed.
	Uncompress the compressed values.
	(sub_char_table_ref_and_range): Likewise.
	(char_table_ref_and_range): Uncompress the compressed values.
	(sub_char_table_set): New arg is_uniprop.  Callers changed.
	Uncompress the compressed values.
	(sub_char_table_set_range): Args changed.  Callers changed.
	(char_table_set_range): Adjuted for the above change.
	(map_sub_char_table): Delete args default_val and parent.  Add arg
	top.  Give decoded values to a Lisp function.
	(map_char_table): Adjusted for the above change.  Give decoded
	values to a Lisp function.  Gcpro more variables.
	(uniprop_table_uncompress)
	(uniprop_decode_value_run_length): New functions.
	(uniprop_decoder, uniprop_decoder_count): New variables.
	(uniprop_get_decoder, uniprop_encode_value_character)
	(uniprop_encode_value_run_length, uniprop_encode_value_numeric):
	New functions.
	(uniprop_encoder, uniprop_encoder_count): New variables.
	(uniprop_get_encoder, uniprop_table)
	(Funicode_property_table_internal, Fget_unicode_property_internal)
	(Fput_unicode_property_internal): New functions.
	(syms_of_chartab): DEFSYM Qchar_code_property_table, defsubr
	Sunicode_property_table_internal, Sget_unicode_property_internal,
	and Sput_unicode_property_internal. Defvar_lisp
	char-code-property-alist.

	* composite.c (CHAR_COMPOSABLE_P): Adjusted for the change of
	Vunicode_category_table.

	* font.c (font_range): Adjusted for the change of
	Vunicode_category_table.

2011-07-07  Dan Nicolaescu  <dann@ics.uci.edu>

	* m/iris4d.h: Remove file, move contents ...
	* s/irix6-5.h: ... here.

2011-07-06  Paul Eggert  <eggert@cs.ucla.edu>

	Remove unportable assumption about struct layout (Bug#8884).
	* alloc.c (mark_buffer):
	* buffer.c (reset_buffer_local_variables, Fbuffer_local_variables)
	(clone_per_buffer_values): Don't assume that
	sizeof (struct buffer) is a multiple of sizeof (Lisp_Object).
	This isn't true in general, and it's particularly not true
	if Emacs is configured with --with-wide-int.
	* buffer.h (FIRST_FIELD_PER_BUFFER, LAST_FIELD_PER_BUFFER):
	New macros, used in the buffer.c change.

2011-07-05  Jan Djärv  <jan.h.d@swipnet.se>

	* xsettings.c: Use both GConf and GSettings if both are available.
	(store_config_changed_event): Add comment.
	(dpyinfo_valid, store_font_name_changed, map_tool_bar_style)
	(store_tool_bar_style_changed): New functions.
	(store_monospaced_changed): Add comment. Call dpyinfo_valid.
	(struct xsettings): Move font inside HAVE_XFT.
	(GSETTINGS_TOOL_BAR_STYLE, GSETTINGS_FONT_NAME): New defines.
	(GSETTINGS_MONO_FONT): Renamed from SYSTEM_MONO_FONT.
	Move inside HAVE_XFT.
	(something_changed_gsettingsCB): Renamed from something_changedCB.
	Check for changes in GSETTINGS_TOOL_BAR_STYLE and GSETTINGS_FONT_NAME
	also.
	(GCONF_TOOL_BAR_STYLE, GCONF_FONT_NAME): New defines.
	(GCONF_MONO_FONT): Renamed from SYSTEM_MONO_FONT. Move inside HAVE_XFT.
	(something_changed_gconfCB): Renamed from something_changedCB.
	Check for changes in GCONF_TOOL_BAR_STYLE and GCONF_FONT_NAME also.
	(parse_settings): Move check for font inside HAVE_XFT.
	(read_settings, apply_xft_settings): Add comment.
	(read_and_apply_settings): Add comment.  Call map_tool_bar_style and
	store_tool_bar_style_changed.  Move check for font inside HAVE_XFT and
	call store_font_name_changed.
	(xft_settings_event): Add comment.
	(init_gsettings): Add comment.  Get values for GSETTINGS_TOOL_BAR_STYLE
	and GSETTINGS_FONT_NAME.  Move check for fonts within HAVE_XFT.
	(init_gconf): Add comment.  Get values for GCONF_TOOL_BAR_STYLE
	and GCONF_FONT_NAME.  Move check for fonts within HAVE_XFT.
	(xsettings_initialize): Call init_gsettings last.
	(xsettings_get_system_font, xsettings_get_system_normal_font): Add
	comment.

2011-07-05  Paul Eggert  <eggert@cs.ucla.edu>

	Random fixes.  E.g., (random) never returned negative values.
	* fns.c (Frandom): Use GET_EMACS_TIME for random seed, and add the
	subseconds part to the entropy, as that's a bit more random.
	Prefer signed to unsigned, since the signedness doesn't matter and
	in general we prefer signed.  When given a limit, use a
	denominator equal to INTMASK + 1, not to VALMASK + 1, because the
	latter isn't right if USE_2_TAGS_FOR_INTS.
	* sysdep.c (get_random): Return a value in the range 0..INTMASK,
	not 0..VALMASK.  Don't discard "excess" bits that random () returns.

2011-07-04  Stefan Monnier  <monnier@iro.umontreal.ca>

	* textprop.c (text_property_stickiness):
	Obey Vtext_property_default_nonsticky.
	(syms_of_textprop): Add `display' to Vtext_property_default_nonsticky.
	* w32fns.c (syms_of_w32fns):
	* xfns.c (syms_of_xfns): Don't Add `display' since it's there by default.

2011-07-04  Paul Eggert  <eggert@cs.ucla.edu>

	* fileio.c (barf_or_query_if_file_exists): Use S_ISDIR.
	This is more efficient than Ffile_directory_p and avoids a minor race.

2011-07-04  Lars Magne Ingebrigtsen  <larsi@gnus.org>

	* buffer.c (Foverlay_put): Say what the return value is
	(bug#7835).

	* fileio.c (barf_or_query_if_file_exists): Check first if the file
	is a directory before asking whether to use the file name
	(bug#7564).
	(barf_or_query_if_file_exists): Make the "File is a directory"
	error be more correct.

	* fns.c (Frequire): Remove the mention of the .gz files, since
	that's installation-specific, but keep the mention of
	`get-load-suffixes'.

2011-07-04  Paul Eggert  <eggert@cs.ucla.edu>

	* editfns.c (Fformat_time_string): Don't assume strlen fits in int.
	Report string overflow if the output is too long.

2011-07-04  Juanma Barranquero  <lekktu@gmail.com>

	* gnutls.c (Fgnutls_boot): Don't mention :verify-error.
	(syms_of_gnutls): Remove duplicate DEFSYM for
	Qgnutls_bootprop_verify_hostname_error, an error for
	Qgnutls_bootprop_verify_error (which is no longer used).

	* eval.c (find_handler_clause): Remove parameters `sig' and `data',
	unused since 2011-01-26T20:02:07Z!monnier@iro.umontreal.ca.  All callers changed.
	Also (re)move comments that are misplaced or no longer relevant.

2011-07-03  Lars Magne Ingebrigtsen  <larsi@gnus.org>

	* callint.c (Finteractive): Clarify the meaning of "@" (bug#8813).

2011-07-03  Chong Yidong  <cyd@stupidchicken.com>

	* xfaces.c (Finternal_merge_in_global_face): Modify the foreground
	and background color parameters if they have been changed.

2011-07-03  Lars Magne Ingebrigtsen  <larsi@gnus.org>

	* editfns.c (Fformat): Clarify the - and 0 flags (bug#6659).

2011-07-03  Paul Eggert  <eggert@cs.ucla.edu>

	* xsettings.c (SYSTEM_FONT): Define only when used.
	No need to define when HAVE_GSETTINGS || !HAVE_XFT.

	* keymap.c (access_keymap_1): Now static.

2011-07-02  Chong Yidong  <cyd@stupidchicken.com>

	* keyboard.c (command_loop_1): If a down-mouse event is unbound,
	leave any prefix arg for the up event (Bug#1586).

2011-07-02  Lars Magne Ingebrigtsen  <larsi@gnus.org>

	* lread.c (syms_of_lread): Mention single symbols defined by
	`defvar' or `defconst' (bug#7154).

	* fns.c (Frequire): Mention .el.gz files (bug#7314).
	(Frequire): Mention get-load-suffixes.

2011-07-02  Martin Rudalics  <rudalics@gmx.at>

	* window.h (window): Remove clone_number slot.
	* window.c (Fwindow_clone_number, Fset_window_clone_number):
	Remove.
	(make_parent_window, make_window, saved_window)
	(Fset_window_configuration, save_window_save): Don't deal with
	clone numbers.
	* buffer.c (Qclone_number): Remove declaration.
	(sort_overlays, overlay_strings): Don't deal with clone numbers.

2011-07-02  Stefan Monnier  <monnier@iro.umontreal.ca>

	Add multiple inheritance to keymaps.
	* keymap.c (Fmake_composed_keymap): New function.
	(Fset_keymap_parent): Simplify.
	(fix_submap_inheritance): Remove.
	(access_keymap_1): New function extracted from access_keymap to handle
	embedded parents and handle lists of maps.
	(access_keymap): Use it.
	(Fkeymap_prompt, map_keymap_internal, map_keymap, store_in_keymap)
	(Fcopy_keymap): Handle embedded parents.
	(Fcommand_remapping, define_as_prefix): Simplify.
	(Fkey_binding): Simplify.
	(syms_of_keymap): Move minibuffer-local-completion-map,
	minibuffer-local-filename-completion-map,
	minibuffer-local-must-match-map, and
	minibuffer-local-filename-must-match-map to Elisp.
	(syms_of_keymap): Defsubr make-composed-keymap.
	* keyboard.c (menu_bar_items): Use map_keymap_canonical.
	(parse_menu_item): Trivial simplification.

2011-07-01  Glenn Morris  <rgm@gnu.org>

	* Makefile.in (SETTINGS_LIBS): Fix typo.

2011-07-01  Kazuhiro Ito  <kzhr@d1.dion.ne.jp>  (tiny patch)

	* coding.c (Fencode_coding_string): Record the last coding system
	used, as the function doc string says (bug#8738).

2011-07-01  Jan Djärv  <jan.h.d@swipnet.se>

	* xsettings.c (store_monospaced_changed): Take new font as arg and
	check for change against current_mono_font.
	(EMACS_TYPE_SETTINGS): Remove this and related defines.
	(emacs_settings_constructor, emacs_settings_get_property)
	(emacs_settings_set_property, emacs_settings_class_init)
	(emacs_settings_init, gsettings_obj): Remove.
	(something_changedCB): New function for HAVE_GSETTINGS.
	(something_changedCB): HAVE_GCONF: Call store_monospaced_changed
	with value as argument.
	(init_gsettings): Check that GSETTINGS_SCHEMA exists before calling
	g_settings_new (Bug#8967).  Do not create gsettings_obj.
	Remove calls to g_settings_bind.  Connect something_changedCB to
	"changed".

	* xgselect.c: Add defined (HAVE_GSETTINGS).
	(xgselect_initialize): Ditto.

	* process.c: Add defined (HAVE_GSETTINGS) for xgselect.h
	(wait_reading_process_output): Add defined (HAVE_GSETTINGS) for
	xg_select.

2011-07-01  Paul Eggert  <eggert@cs.ucla.edu>

	* eval.c (struct backtrace): Simplify and port the data structure.
	Do not assume that "int nargs : BITS_PER_INT - 2;" produces a
	signed bit field, as this assumption is not portable and it makes
	Emacs crash when compiled with Sun C 5.8 on sparc.  Do not use
	"char debug_on_exit : 1" as this is not portable either; instead,
	use the portable "unsigned int debug_on_exit : 1".  Remove unused
	member evalargs.  Remove obsolete comments about cc bombing out.

2011-06-30  Jan Djärv  <jan.h.d@swipnet.se>

	* xsettings.c: Include glib-object.h, gio/gio.h if HAVE_GSETTINGS.
	Let HAVE_GSETTINGS override HAVE_GCONF.
	(store_monospaced_changed): New function.
	(EMACS_SETTINGS): A new type derived from GObject to handle
	GSettings notifications.
	(emacs_settings_constructor, emacs_settings_get_property)
	(emacs_settings_set_property, emacs_settings_class_init):
	New functions.
	(gsettings_client, gsettings_obj): New variables.
	(GSETTINGS_SCHEMA): New define.
	(something_changedCB): Call store_monospaced_changed.
	(init_gsettings): New function.
	(xsettings_initialize): Call init_gsettings.
	(syms_of_xsettings): Initialize gsettings_client, gsettings_obj
	to NULL.

	* Makefile.in (SETTINGS_CFLAGS, SETTINGS_LIBS): Renamed from
	GCONF_CFLAGS/LIBS.

2011-06-29  Martin Rudalics  <rudalics@gmx.at>

	* window.c (resize_root_window, grow_mini_window)
	(shrink_mini_window): Rename Qresize_root_window to
	Qwindow_resize_root_window and Qresize_root_window_vertically to
	Qwindow_resize_root_window_vertically.

2011-06-28  Paul Eggert  <eggert@cs.ucla.edu>

	* gnutls.c (Qgnutls_bootprop_verify_error): Remove unused var.

2011-06-27  Juanma Barranquero  <lekktu@gmail.com>

	* makefile.w32-in: Redesign dependencies so they reflect more
	clearly which files are directly included by each source file,
	and not through other includes.

2011-06-27  Martin Rudalics  <rudalics@gmx.at>

	* buffer.c (Qclone_number): Declare static and DEFSYM it.
	(sort_overlays, overlay_strings): When an overlay's clone number
	matches the window's clone number process the overlay even if
	the overlay's window property doesn't match the current window.

	* window.c (Fwindow_vchild): Rename to Fwindow_top_child.
	(Fwindow_hchild): Rename to Fwindow_left_child.
	(Fwindow_next): Rename to Fwindow_next_sibling.
	(Fwindow_prev): Rename to Fwindow_prev_sibling.
	(resize_window_check): Rename to window_resize_check.
	(resize_window_apply): Rename to window_resize_apply.
	(Fresize_window_apply): Rename to Fwindow_resize_apply.
	(Fdelete_other_windows_internal, resize_frame_windows)
	(Fsplit_window_internal, Fdelete_window_internal)
	(grow_mini_window, shrink_mini_window)
	(Fresize_mini_window_internal): Fix callers accordingly.

2011-06-26  Jan Djärv  <jan.h.d@swipnet.se>

	* emacsgtkfixed.h: State that this is only used with Gtk+3.
	(emacs_fixed_set_min_size): Remove.
	(emacs_fixed_new): Take frame as argument.

	* emacsgtkfixed.c: State that this is only used with Gtk+3.
	(_EmacsFixedPrivate): Remove minwidth/height.
	Add struct frame *f.
	(emacs_fixed_init): Initialize priv->f.
	(get_parent_class, emacs_fixed_set_min_size): Remove.
	(emacs_fixed_new): Set priv->f to argument.
	(emacs_fixed_get_preferred_width)
	(emacs_fixed_get_preferred_height): Use min_width/height from
	frames size_hint to set minimum and natural (Bug#8919).
	(XSetWMSizeHints, XSetWMNormalHints): Override these functions
	and use min_width/height from frames size_hint to set
	min_width/height (Bug#8919).

	* gtkutil.c (xg_create_frame_widgets): Pass f to emacs_fixed_new.
	(x_wm_set_size_hint): Remove call to emacs_fixed_set_min_size.
	Fix indentation.

2011-06-26  Eli Zaretskii  <eliz@gnu.org>

	* bidi.c (bidi_paragraph_init): Test for ZV_BYTE before calling
	bidi_at_paragraph_end, since fast_looking_at doesn't like to be
	called at ZV.

2011-06-26  Chong Yidong  <cyd@stupidchicken.com>

	* process.c (wait_reading_process_output): Bypass select if
	waiting for a cell while ignoring keyboard input, and input is
	pending.  Suggested by Jan Djärv (Bug#8869).

2011-06-25  Paul Eggert  <eggert@cs.ucla.edu>

	Use gnulib's dup2 module instead of rolling our own.
	* sysdep.c (dup2) [!HAVE_DUP2]: Remove; gnulib now does this.

2011-06-25  YAMAMOTO Mitsuharu  <mituharu@math.s.chiba-u.ac.jp>

	* dispnew.c (scrolling_window): Before scrolling, turn off a
	mouse-highlight in the window being scrolled.

2011-06-24  Juanma Barranquero  <lekktu@gmail.com>

	Move DEFSYM to lisp.h and use everywhere.

	* character.h (DEFSYM): Move declaration...
	* lisp.h (DEFSYM): ...here.

	* gnutls.c:
	* minibuf.c:
	* w32menu.c:
	* w32proc.c:
	* w32select.c: Don't include character.h.

	* alloc.c (syms_of_alloc):
	* buffer.c (syms_of_buffer):
	* bytecode.c (syms_of_bytecode):
	* callint.c (syms_of_callint):
	* casefiddle.c (syms_of_casefiddle):
	* casetab.c (init_casetab_once):
	* category.c (init_category_once, syms_of_category):
	* ccl.c (syms_of_ccl):
	* cmds.c (syms_of_cmds):
	* composite.c (syms_of_composite):
	* dbusbind.c (syms_of_dbusbind):
	* dired.c (syms_of_dired):
	* dispnew.c (syms_of_display):
	* doc.c (syms_of_doc):
	* editfns.c (syms_of_editfns):
	* emacs.c (syms_of_emacs):
	* eval.c (syms_of_eval):
	* fileio.c (syms_of_fileio):
	* fns.c (syms_of_fns):
	* frame.c (syms_of_frame):
	* fringe.c (syms_of_fringe):
	* insdel.c (syms_of_insdel):
	* keymap.c (syms_of_keymap):
	* lread.c (init_obarray, syms_of_lread):
	* macros.c (syms_of_macros):
	* msdos.c (syms_of_msdos):
	* print.c (syms_of_print):
	* process.c (syms_of_process):
	* search.c (syms_of_search):
	* sound.c (syms_of_sound):
	* syntax.c (init_syntax_once, syms_of_syntax):
	* terminal.c (syms_of_terminal):
	* textprop.c (syms_of_textprop):
	* undo.c (syms_of_undo):
	* w32.c (globals_of_w32):
	* window.c (syms_of_window):
	* xdisp.c (syms_of_xdisp):
	* xfaces.c (syms_of_xfaces):
	* xfns.c (syms_of_xfns):
	* xmenu.c (syms_of_xmenu):
	* xsettings.c (syms_of_xsettings):
	* xterm.c (syms_of_xterm): Use DEFSYM.

2011-06-24  Teodor Zlatanov  <tzz@lifelogs.com>

	* gnutls.c (syms_of_gnutls): Use the DEFSYM macro from character.h.

2011-06-23  Paul Eggert  <eggert@cs.ucla.edu>

	Integer and buffer overflow fixes (Bug#8873).

	* print.c (printchar, strout): Check for string overflow.
	(PRINTPREPARE, printchar, strout):
	Don't set size unless allocation succeeds.

	* minibuf.c (read_minibuf_noninteractive): Use ptrdiff_t, not int,
	for sizes.  Check for string overflow more accurately.
	Simplify newline removal at end; this suppresses a GCC 4.6.0 warning.

	* macros.c: Integer and buffer overflow fixes.
	* keyboard.h (struct keyboard.kbd_macro_bufsize):
	* macros.c (Fstart_kbd_macro, store_kbd_macro_char):
	Use ptrdiff_t, not int, for sizes.
	Don't increment bufsize until after realloc succeeds.
	Check for size-calculation overflow.
	(Fstart_kbd_macro): Use EMACS_INT, not int, for XINT result.

	* lisp.h (DEFVAR_KBOARD): Use offsetof instead of char * finagling.

	* lread.c: Integer overflow fixes.
	(read_integer): Radix is now EMACS_INT, not int,
	to improve quality of diagnostics for out-of-range radices.
	Calculate buffer size correctly for out-of-range radices.
	(read1): Check for integer overflow in radices, and in
	read-circle numbers.
	(read_escape): Avoid int overflow.
	(Fload, openp, read_buffer_size, read1)
	(substitute_object_recurse, read_vector, read_list, map_obarray):
	Use ptrdiff_t, not int, for sizes.
	(read1): Use EMACS_INT, not int, for sizes.
	Check for size overflow.

	* image.c (cache_image): Check for size arithmetic overflow.

	* lread.c: Integer overflow issues.
	(saved_doc_string_size, saved_doc_string_length)
	(prev_saved_doc_string_size, prev_saved_doc_string_length):
	Now ptrdiff_t, not int.
	(read1): Don't assume doc string length fits in int.  Check for
	out-of-range doc string lengths.
	(read_list): Don't assume file position fits in int.
	(read_escape): Check for hex character overflow.

2011-06-22  Leo Liu  <sdl.web@gmail.com>

	* minibuf.c (Fcompleting_read_default, Vcompleting_read_function):
	Move to minibuffer.el.

2011-06-22  Paul Eggert  <eggert@cs.ucla.edu>

	Fixes for GLYPH_DEBUG found by GCC 4.6.0 static checking.
	The following patches are for when GLYPH_DEBUG && !XASSERT.
	* dispextern.h (trace_redisplay_p, dump_glyph_string):
	* dispnew.c (flush_stdout):
	* xdisp.c (dump_glyph_row, dump_glyph_matrix, dump_glyph):
	Mark as externally visible.
	* dispnew.c (check_window_matrix_pointers): Now static.
	* dispnew.c (window_to_frame_vpos):
	* xfns.c (unwind_create_frame):
	* xterm.c (x_check_font): Remove unused local.
	* scroll.c (CHECK_BOUNDS):
	* xfaces.c (cache_fache): Rename local to avoid shadowing.
	* xfns.c, w32fns.c (image_cache_refcount, dpyinfo_refcount): Now static.
	* xdisp.c (check_window_end): Now a no-op if !XASSERTS.
	(debug_first_unchanged_at_end_vpos, debug_last_unchanged_at_beg_vpos)
	(debug_dvpos, debug_dy, debug_delta, debug_delta_bytes, debug_end_vpos):
	Now static.
	(debug_method_add): Use va_list and vsprintf rather than relying
	on undefined behavior with wrong number of arguments.
	(dump_glyph, dump_glyph_row, Fdump_glyph_matrix):
	Don't assume ptrdiff_t and EMACS_INT are the same width as int.
	In this code, it's OK to assume C99 behavior for ptrdiff_t formats
	since we're not interested in debugging glyphs with old libraries.
	* xfaces.c (cache_face): Move debugging code earlier; this pacifies
	GCC 4.6.0's static checking.

2011-06-22  Paul Eggert  <eggert@cs.ucla.edu>

	Integer overflow and signedness fixes (Bug#8873).
	A few related buffer overrun fixes, too.

	* font.c (font_score): Use EMACS_INT, not int, to store XINT value.

	* dispextern.h (struct face.stipple):
	* image.c (x_bitmap_height, x_bitmap_width, x_bitmap_pixmap)
	(x_bitmap_mask, x_allocate_bitmap_record)
	(x_create_bitmap_from_data, x_create_bitmap_from_file)
	(x_destroy_bitmap, x_destroy_all_bitmaps, x_create_bitmap_mask)
	(x_create_bitmap_from_xpm_data):
	* nsterm.h (struct ns_display_info.bitmaps_size, .bitmaps_last):
	* w32term.h (struct w32_display_info.icon_bitmap_id, .bitmaps_size)
	(.bitmaps_last):
	* xfaces.c (load_pixmap):
	* xterm.c (x_bitmap_icon, x_wm_set_icon_pixmap):
	* xterm.h (struct x_display_info.icon_bitmap_id, .bitmaps_size)
	(.bitmaps_last, struct x_output.icon_bitmap):
	Use ptrdiff_t, not int, for bitmap indexes.
	(x_allocate_bitmap_record): Check for size overflow.
	* dispextern.h, lisp.h: Adjust to API changes elsewhere.

	Use ptrdiff_t, not int, for overlay counts.
	* buffer.h (overlays_at, sort_overlays, GET_OVERLAYS_AT):
	* editfns.c (overlays_around, get_pos_property):
	* textprop.c (get_char_property_and_overlay):
	* xdisp.c (next_overlay_change, note_mouse_highlight):
	* xfaces.c (face_at_buffer_position):
	* buffer.c (OVERLAY_COUNT_MAX): New macro.
	(overlays_at, overlays_in, sort_overlays, Foverlays_at)
	(Fnext_overlay_change, Fprevious_overlay_change)
	(mouse_face_overlay_overlaps, Foverlays_in):
	Use ptrdiff_t, not int, for sizes.
	(overlays_at, overlays_in): Check for size-calculation overflow.

	* xterm.c (xim_initialize, same_x_server): Strlen may not fit in int.

	* xsmfns.c (smc_save_yourself_CB, x_session_initialize): Avoid strlen.
	(x_session_initialize): Do not assume string length fits in int.

	* xsettings.c (apply_xft_settings): Fix potential buffer overrun.
	This is unlikely, but can occur if DPI is outlandish.

	* xsettings.c (Ffont_get_system_normal_font, Ffont_get_system_font):
	* xselect.c (Fx_get_atom_name): Avoid need for strlen.

	* xrdb.c: Don't assume strlen fits in int; avoid some strlens.
	* xrdb.c (magic_file_p, search_magic_path):
	Omit last arg SUFFIX; it was always 0.  All callers changed.
	(magic_file_p): Use ptrdiff_t, not int.  Check for size overflow.

	* xfont.c (xfont_match): Avoid need for strlen.

	* xfns.c: Don't assume strlen fits in int.
	(xic_create_fontsetname, x_window): Use ptrdiff_t, not int.

	* xdisp.c (message_log_check_duplicate): Return intmax_t,
	not unsigned long, as we prefer signed integers.  All callers changed.
	Detect integer overflow in repeat count.
	(message_dolog): Don't assume print length fits in 39 bytes.
	(display_mode_element): Don't assume strlen fits in int.

	* termcap.c: Don't assume sizes fit in int and never overflow.
	(struct termcap_buffer, tgetent): Use ptrdiff_t, not int, for sizes.
	(gobble_line): Check for size-calculation overflow.

	* minibuf.c (Fread_buffer):
	* lread.c (intern, intern_c_string):
	* image.c (xpm_scan) [HAVE_NS && !HAVE_XPM]:
	Don't assume string length fits in int.

	* keyboard.c (parse_tool_bar_item):
	* gtkutil.c (style_changed_cb): Avoid need for strlen.

	* font.c: Don't assume string length fits in int.
	(font_parse_xlfd, font_parse_fcname, font_unparse_fcname):
	Use ptrdiff_t, not int.
	(font_intern_prop): Don't assume string length fits in int.
	Don't assume integer property fits in fixnum.
	* font.h (font_intern_prop): 2nd arg is now ptrdiff_t, not int.

	* filelock.c: Fix some buffer overrun and integer overflow issues.
	(get_boot_time): Don't assume gzip command string fits in 100 bytes.
	Reformulate so as not to need the command string.
	Invoke gzip -cd rather than gunzip, as it's more portable.
	(lock_info_type, lock_file_1, lock_file):
	Don't assume pid_t and time_t fit in unsigned long.
	(LOCK_PID_MAX): Remove; we now use more-reliable bounds.
	(current_lock_owner): Prefer signed type for sizes.
	Use memcpy, not strncpy, where memcpy is what is really wanted.
	Don't assume (via atoi) that time_t and pid_t fit in int.
	Check for time_t and/or pid_t out of range, e.g., via a network share.
	Don't alloca where an auto var works fine.

	* fileio.c: Fix some integer overflow issues.
	(file_name_as_directory, Fexpand_file_name, Fsubstitute_in_file_name):
	Don't assume string length fits in int.
	(directory_file_name): Don't assume string length fits in long.
	(make_temp_name): Don't assume pid fits in int, or that its print
	length is less than 20.

	* data.c (Fsubr_name): Rewrite to avoid a strlen call.

	* coding.c (make_subsidiaries): Don't assume string length fits in int.

	* callproc.c (child_setup): Rewrite to avoid two strlen calls.

	* process.c (Fformat_network_address): Use EMACS_INT, not EMACS_UINT.
	We prefer signed integers, even for size calculations.

	* emacs.c: Don't assume string length fits in 'int'.
	(DEFINE_DUMMY_FUNCTION, sort_args): Use ptrdiff_t, not int.
	(main): Don't invoke strlen when not needed.

	* dbusbind.c (XD_ERROR): Don't arbitrarily truncate string.
	(XD_DEBUG_MESSAGE): Don't waste a byte.

	* callproc.c (getenv_internal_1, getenv_internal)
	(Fgetenv_internal):
	* buffer.c (init_buffer): Don't assume string length fits in 'int'.

	* lread.c (invalid_syntax): Omit length argument.
	All uses changed.  This doesn't fix a bug, but it simplifies the
	code away from its former Hollerith-constant appearance, and it's
	one less 'int' to worry about when looking at integer-overflow issues.
	(string_to_number): Simplify 2011-04-26 change by invoking xsignal1.

	* lisp.h (DEFUN): Remove bogus use of sizeof (struct Lisp_Subr).
	This didn't break anything, but it didn't help either.
	It's confusing to put a bogus integer in a place where the actual
	value does not matter.
	(LIST_END_P): Remove unused macro and its bogus comment.
	(make_fixnum_or_float): Remove unnecessary cast to EMACS_INT.

	* lisp.h (union Lisp_Object.i): EMACS_INT, not EMACS_UINT.
	This is for consistency with the ordinary, non-USE_LISP_UNION_TYPE,
	implementation.
	(struct Lisp_Bool_Vector.size): EMACS_INT, not EMACS_UINT.
	We prefer signed types, and the value cannot exceed the EMACS_INT
	range anyway (because otherwise the length would not be representable).
	(XSET) [USE_LISP_UNION_TYPE]: Use uintptr_t and intptr_t,
	not EMACS_UINT and EMACS_INT, when converting pointer to integer.
	This avoids a GCC warning when WIDE_EMACS_INT.

	* indent.c (sane_tab_width): New function.
	(current_column, scan_for_column, Findent_to, position_indentation)
	(compute_motion): Use it.  This is just for clarity.
	(Fcompute_motion): Don't assume hscroll and tab offset fit in int.

	* image.c (xbm_image_p): Don't assume stated width, height fit in int.

	* lisp.h (lint_assume): New macro.
	* composite.c (composition_gstring_put_cache):
	* ftfont.c (ftfont_shape_by_flt): Use it to pacify GCC 4.6.0.

	* editfns.c, insdel.c:
	Omit unnecessary forward decls, to simplify future changes.

	* ftfont.c (ftfont_shape_by_flt): Use signed integers for lengths.

	* font.c (Ffont_shape_gstring): Don't assume glyph len fits in 'int'.

	* fns.c (Ffillarray): Don't assume bool vector size fits in 'int'.
	Use much-faster test for byte-length change.
	Don't assume string byte-length fits in 'int'.
	Check that character arg fits in 'int'.
	(mapcar1): Declare byte as byte, for clarity.

	* alloc.c (Fmake_bool_vector): Avoid unnecessary multiplication.

	* fns.c (concat): Catch string overflow earlier.
	Do not rely on integer wraparound.

	* dispextern.h (struct it.overlay_strings_charpos)
	(struct it.selective): Now EMACS_INT, not int.
	* xdisp.c (forward_to_next_line_start)
	(back_to_previous_visible_line_start)
	(reseat_at_next_visible_line_start, next_element_from_buffer):
	Don't arbitrarily truncate the value of 'selective' to int.

	* xdisp.c (init_iterator): Use XINT, not XFASTINT; it might be < 0.

	* composite.c: Don't truncate sizes to 'int'.
	(composition_gstring_p, composition_reseat_it)
	(composition_adjust_point): Use EMACS_INT, not int.
	(get_composition_id, composition_gstring_put_cache): Use EMACS_INT,
	not EMACS_UINT, for indexes.

	* category.h (CATEGORY_SET_P): Remove unnecessary cast to EMACS_INT.

	* buffer.c: Include <verify.h>.
	(struct sortvec.priority, struct sortstr.priority):
	Now EMACS_INT, not int.
	(compare_overlays, cmp_for_strings): Avoid subtraction overflow.
	(struct sortstr.size, record_overlay_string)
	(struct sortstrlist.size, struct sortlist.used):
	Don't truncate size to int.
	(record_overlay_string): Check for size-calculation overflow.
	(init_buffer_once): Check at compile-time, not run-time.

2011-06-22  Jim Meyering  <meyering@redhat.com>

	Don't leak an XBM-image-sized buffer
	* image.c (xbm_load): Free the image buffer after using it.

2011-06-21  Paul Eggert  <eggert@cs.ucla.edu>

	Port to Sun C.
	* composite.c (find_automatic_composition): Omit needless 'return 0;'
	that Sun C diagnosed.
	* fns.c (secure_hash): Fix pointer signedness issue.
	* intervals.c (static_offset_intervals): New function.
	(offset_intervals): Use it.

2011-06-21  Leo Liu  <sdl.web@gmail.com>

	* deps.mk (fns.o):
	* makefile.w32-in ($(BLD)/fns.$(O)): Include sha256.h and
	sha512.h.

	* fns.c (secure_hash): Rename from crypto_hash_function and change
	the first arg to accept symbols.
	(Fsecure_hash): New primitive.
	(syms_of_fns): New symbols.

2011-06-20  Deniz Dogan  <deniz@dogan.se>

	* process.c (Fset_process_buffer): Clarify return value in
	docstring.

2011-06-18  Chong Yidong  <cyd@stupidchicken.com>

	* dispnew.c (add_window_display_history): Use BVAR.

	* xdisp.c (debug_method_add): Use BVAR.
	(check_window_end, dump_glyph_matrix, dump_glyph)
	(dump_glyph_row, dump_glyph_string): Convert arglist to ANSI C.

	* xfaces.c (check_lface_attrs, check_lface, dump_realized_face):
	Likewise.

	* xfns.c (Fx_create_frame, x_create_tip_frame): Delay image cache
	check till after the cache is created in init_frame_faces.

2011-06-17  Stefan Monnier  <monnier@iro.umontreal.ca>

	* fns.c (Fsafe_length): Yet another int/Lisp_Object mixup.

2011-06-16  Paul Eggert  <eggert@cs.ucla.edu>

	* lisp.h: Include <limits.h>, for INT_MAX, LONG_MAX, LLONG_MAX.
	Without this, prin1 mishandles Lisp_Misc_Save_Value printing on
	hosts with pre-C99 libraries, because pD is wrongly defined to "t".

	Improve buffer-overflow checking (Bug#8873).
	* fileio.c (Finsert_file_contents):
	* insdel.c (insert_from_buffer_1, replace_range, replace_range_2):
	Remove the old (too-loose) buffer overflow checks.
	They weren't needed, since make_gap checks for buffer overflow.
	* insdel.c (make_gap_larger): Catch buffer overflows that were missed.
	The old code merely checked for Emacs fixnum overflow, and relied
	on undefined (wraparound) behavior.  The new code avoids undefined
	behavior, and also checks for ptrdiff_t and/or size_t overflow.

	* editfns.c (Finsert_char): Don't dump core with very negative counts.
	Tune.  Don't use wider integers than needed.  Don't use alloca.
	Use a bigger 'string' buffer.  Rewrite to avoid 'n > 0' test.

	* insdel.c (replace_range): Fix buf overflow when insbytes < outgoing.

	* insdel.c, lisp.h (buffer_overflow): New function.
	(insert_from_buffer_1, replace_range, replace_range_2):
	* insdel.c (make_gap_larger):
	* editfns.c (Finsert_char):
	* fileio.c (Finsert_file_contents): Use it, to normalize wording.

	* buffer.h (BUF_BYTES_MAX): Cast to ptrdiff_t so that it's signed.

2011-06-15  Paul Eggert  <eggert@cs.ucla.edu>

	Integer overflow and signedness fixes (Bug#8873).

	* ccl.c (ASCENDING_ORDER): New macro, to work around GCC bug 43772.
	(GET_CCL_RANGE, IN_INT_RANGE): Use it.

	* fileio.c: Don't assume EMACS_INT fits in off_t.
	(emacs_lseek): New static function.
	(Finsert_file_contents, Fwrite_region): Use it.
	Use SEEK_SET, SEEK_CUR, SEEK_END as appropriate.

	* fns.c (Fload_average): Don't assume 100 * load average fits in int.

	* fns.c: Don't overflow int when computing a list length.
	* fns.c (QUIT_COUNT_HEURISTIC): New constant.
	(Flength, Fsafe_length): Use EMACS_INT, not int, to avoid unwanted
	truncation on 64-bit hosts.  Check for QUIT every
	QUIT_COUNT_HEURISTIC entries rather than every other entry; that's
	faster and is responsive enough.
	(Flength): Report an error instead of overflowing an integer.
	(Fsafe_length): Return a float if the value is not representable
	as a fixnum.  This shouldn't happen except in contrived situations.
	(Fnthcdr, Fsort): Don't assume list length fits in int.
	(Fcopy_sequence): Don't assume vector length fits in int.

	* alloc.c: Check that resized vectors' lengths fit in fixnums.
	(header_size, word_size): New constants.
	(allocate_vectorlike): Don't check size overflow here.
	(allocate_vector): Check it here instead, since this is the only
	caller of allocate_vectorlike that could cause overflow.
	Check that the new vector's length is representable as a fixnum.

	* fns.c (next_almost_prime): Don't return a multiple of 3 or 5.
	The previous code was bogus.  For example, next_almost_prime (32)
	returned 39, which is undesirable as it is a multiple of 3; and
	next_almost_prime (24) returned 25, which is a multiple of 5 so
	why was the code bothering to check for multiples of 7?

	* bytecode.c (exec_byte_code): Use ptrdiff_t, not int, for vector length.

	* eval.c, doprnt.c (SIZE_MAX): Remove; inttypes.h defines this now.

	Variadic C functions now count arguments with ptrdiff_t.
	This partly undoes my 2011-03-30 change, which replaced int with size_t.
	Back then I didn't know that the Emacs coding style prefers signed int.
	Also, in the meantime I found a few more instances where arguments
	were being counted with int, which may truncate counts on 64-bit
	machines, or EMACS_INT, which may be unnecessarily wide.
	* lisp.h (struct Lisp_Subr.function.aMANY)
	(DEFUN_ARGS_MANY, internal_condition_case_n, safe_call):
	Arg counts are now ptrdiff_t, not size_t.
	All variadic functions and their callers changed accordingly.
	(struct gcpro.nvars): Now size_t, not size_t.  All uses changed.
	* bytecode.c (exec_byte_code): Check maxdepth for overflow,
	to avoid potential buffer overrun.  Don't assume arg counts fit in 'int'.
	* callint.c (Fcall_interactively): Check arg count for overflow,
	to avoid potential buffer overrun.  Use signed char, not 'int',
	for 'varies' array, so that we needn't bother to check its size
	calculation for overflow.
	* editfns.c (Fformat): Use ptrdiff_t, not EMACS_INT, to count args.
	* eval.c (apply_lambda):
	* fns.c (Fmapconcat): Use XFASTINT, not XINT, to get args length.
	(struct textprop_rec.argnum): Now ptrdiff_t, not int.  All uses changed.
	(mapconcat): Use ptrdiff_t, not int and EMACS_INT, to count args.

	* callint.c (Fcall_interactively): Don't use index var as event count.

	* vm-limit.c (check_memory_limits): Fix incorrect extern function decls.
	* mem-limits.h (SIZE): Remove; no longer used.

	* xterm.c (x_alloc_nearest_color_1): Prefer int to long when int works.

	Remove unnecessary casts.
	* xterm.c (x_term_init):
	* xfns.c (x_set_border_pixel):
	* widget.c (create_frame_gcs): Remove casts to unsigned long etc.
	These aren't needed now that we assume ANSI C.

	* sound.c (Fplay_sound_internal): Remove cast to unsigned long.
	It's more likely to cause problems (due to unsigned overflow)
	than to cure them.

	* dired.c (Ffile_attributes): Don't use 32-bit hack on 64-bit hosts.

	* unexelf.c (unexec): Don't assume BSS addr fits in unsigned.

	* xterm.c (handle_one_xevent): Omit unnecessary casts to unsigned.

	* keyboard.c (modify_event_symbol): Don't limit alist len to UINT_MAX.

	* lisp.h (CHAR_TABLE_SET): Omit now-redundant test.

	* lread.c (Fload): Don't compare a possibly-garbage time_t value.

	GLYPH_CODE_FACE returns EMACS_INT, not int.
	* dispextern.h (merge_faces):
	* xfaces.c (merge_faces):
	* xdisp.c (get_next_display_element, next_element_from_display_vector):
	Don't assume EMACS_INT fits in int.

	* character.h (CHAR_VALID_P): Remove unused parameter.
	* fontset.c, lisp.h, xdisp.c: All uses changed.

	* editfns.c (Ftranslate_region_internal): Omit redundant test.

	* fns.c (concat): Minor tuning based on overflow analysis.
	This doesn't fix any bugs.  Use int to hold character, instead
	of constantly refetching from Emacs object.  Use XFASTINT, not
	XINT, for value known to be a character.  Don't bother comparing
	a single byte to 0400, as it's always less.

	* floatfns.c (Fexpt):
	* fileio.c (make_temp_name): Omit unnecessary cast to unsigned.

	* editfns.c (Ftranslate_region_internal): Use int, not EMACS_INT
	for characters.

	* doc.c (get_doc_string): Omit (unsigned)c that mishandled negatives.

	* data.c (Faset): If ARRAY is a string, check that NEWELT is a char.
	Without this fix, on a 64-bit host (aset S 0 4294967386) would
	incorrectly succeed when S was a string, because 4294967386 was
	truncated before it was used.

	* chartab.c (Fchar_table_range): Use CHARACTERP to check range.
	Otherwise, an out-of-range integer could cause undefined behavior
	on a 64-bit host.

	* composite.c: Use int, not EMACS_INT, for characters.
	(fill_gstring_body, composition_compute_stop_pos): Use int, not
	EMACS_INT, for values that are known to be in character range.
	This doesn't fix any bugs but is the usual style inside Emacs and
	may generate better code on 32-bit machines.

	Make sure a 64-bit char is never passed to ENCODE_CHAR.
	This is for reasons similar to the recent CHAR_STRING fix.
	* charset.c (Fencode_char): Check that character arg is actually
	a character.  Pass an int to ENCODE_CHAR.
	* charset.h (ENCODE_CHAR): Verify that the character argument is no
	wider than 'int', as a compile-time check to prevent future regressions
	in this area.

	* character.c (char_string): Remove unnecessary casts.

	Make sure a 64-bit char is never passed to CHAR_STRING.
	Otherwise, CHAR_STRING would do the wrong thing on a 64-bit platform,
	by silently ignoring the top 32 bits, allowing some values
	that were far too large to be valid characters.
	* character.h: Include <verify.h>.
	(CHAR_STRING, CHAR_STRING_ADVANCE): Verify that the character
	arguments are no wider than unsigned, as a compile-time check
	to prevent future regressions in this area.
	* data.c (Faset):
	* editfns.c (Fchar_to_string, general_insert_function, Finsert_char)
	(Fsubst_char_in_region):
	* fns.c (concat):
	* xdisp.c (decode_mode_spec_coding):
	Adjust to CHAR_STRING's new requirement.
	* editfns.c (Finsert_char, Fsubst_char_in_region):
	* fns.c (concat): Check that character args are actually
	characters.  Without this test, these functions did the wrong
	thing with wildly out-of-range values on 64-bit hosts.

	Remove incorrect casts to 'unsigned' that lose info on 64-bit hosts.
	These casts should not be needed on 32-bit hosts, either.
	* keyboard.c (read_char):
	* lread.c (Fload): Remove casts to unsigned.

	* lisp.h (UNSIGNED_CMP): New macro.
	This fixes comparison bugs on 64-bit hosts.
	(ASCII_CHAR_P): Use it.
	* casefiddle.c (casify_object):
	* character.h (ASCII_BYTE_P, CHAR_VALID_P)
	(SINGLE_BYTE_CHAR_P, CHAR_STRING):
	* composite.h (COMPOSITION_ENCODE_RULE_VALID):
	* dispextern.h (FACE_FROM_ID):
	* keyboard.c (read_char): Use UNSIGNED_CMP.

	* xmenu.c (dialog_selection_callback) [!USE_GTK]: Cast to intptr_t,
	not to EMACS_INT, to avoid GCC warning.

	* xfns.c (x_set_scroll_bar_default_width): Remove unused 'int' locals.

	* buffer.h (PTR_BYTE_POS, BUF_PTR_BYTE_POS): Remove harmful cast.
	The cast incorrectly truncated 64-bit byte offsets to 32 bits, and
	isn't needed on 32-bit machines.

	* buffer.c (Fgenerate_new_buffer_name):
	Use EMACS_INT for count, not int.
	(advance_to_char_boundary): Return EMACS_INT, not int.

	* data.c (Qcompiled_function): Now static.

	* window.c (window_body_lines): Now static.

	* image.c (gif_load): Rename local to avoid shadowing.

	* lisp.h (SAFE_ALLOCA_LISP): Check for integer overflow.
	(struct Lisp_Save_Value): Use ptrdiff_t, not int, for 'integer' member.
	* alloc.c (make_save_value): Integer argument is now of type
	ptrdiff_t, not int.
	(mark_object): Use ptrdiff_t, not int.
	* lisp.h (pD): New macro.
	* print.c (print_object): Use it.

	* alloc.c: Use EMACS_INT, not int, to count objects.
	(total_conses, total_markers, total_symbols, total_vector_size)
	(total_free_conses, total_free_markers, total_free_symbols)
	(total_free_floats, total_floats, total_free_intervals)
	(total_intervals, total_strings, total_free_strings):
	Now EMACS_INT, not int.  All uses changed.
	(Fgarbage_collect): Compute overall total using a double, so that
	integer overflow is less likely to be a problem.  Check for overflow
	when converting back to an integer.
	(n_interval_blocks, n_string_blocks, n_float_blocks, n_cons_blocks)
	(n_vectors, n_symbol_blocks, n_marker_blocks): Remove.
	These were 'int' variables that could overflow on 64-bit hosts;
	they were never used, so remove them instead of repairing them.
	(nzombies, ngcs, max_live, max_zombies): Now EMACS_INT, not 'int'.
	(inhibit_garbage_collection): Set gc_cons_threshold to max value.
	Previously, this ceilinged at INT_MAX, but that doesn't work on
	64-bit machines.
	(allocate_pseudovector): Don't use EMACS_INT when int would do.

	* alloc.c (Fmake_bool_vector): Don't assume vector size fits in int.
	(allocate_vectorlike): Check for ptrdiff_t overflow.
	(mark_vectorlike, mark_char_table, mark_object): Avoid EMACS_UINT
	when a (possibly-narrower) signed value would do just as well.
	We prefer using signed arithmetic, to avoid comparison confusion.

	* alloc.c: Catch some string size overflows that we were missing.
	(XMALLOC_OVERRUN_CHECK_SIZE) [!XMALLOC_OVERRUN_CHECK]: Define to 0,
	for convenience in STRING_BYTES_MAX.
	(STRING_BYTES_MAX): New macro, superseding the old one in lisp.h.
	The definition here is exact; the one in lisp.h was approximate.
	(allocate_string_data): Check for string overflow.  This catches
	some instances we weren't catching before.  Also, it catches
	size_t overflow on (unusual) hosts where SIZE_MAX <= min
	(PTRDIFF_MAX, MOST_POSITIVE_FIXNUM), e.g., when size_t is 32 bits
	and ptrdiff_t and EMACS_INT are both 64 bits.

	* character.c, coding.c, doprnt.c, editfns.c, eval.c:
	All uses of STRING_BYTES_MAX replaced by STRING_BYTES_BOUND.
	* lisp.h (STRING_BYTES_BOUND): Renamed from STRING_BYTES_MAX.

	* character.c (string_escape_byte8): Fix nbytes/nchars typo.

	* alloc.c (Fmake_string): Check for out-of-range init.

2011-06-15  Stefan Monnier  <monnier@iro.umontreal.ca>

	* eval.c (Fdefvaralias): Also mark the target as variable-special-p.

2011-06-14  Jan Djärv  <jan.h.d@swipnet.se>

	* xfns.c (x_set_scroll_bar_default_width): Remove argument to
	xg_get_default_scrollbar_width.

	* gtkutil.c: Include emacsgtkfixed.h if HAVE_GTK3.
	(int_gtk_range_get_value): Move to the scroll bar part of the file.
	(style_changed_cb): Call update_theme_scrollbar_width and call
	x_set_scroll_bar_default_width and xg_frame_set_char_size for
	all frames (Bug#8505).
	(xg_create_frame_widgets): Call emacs_fixed_new if HAVE_GTK3 (Bug#8505).
	Call gtk_window_set_resizable if HAVE_GTK3.
	(x_wm_set_size_hint): Call emacs_fixed_set_min_size with min width
	and height if HAVE_GTK3 (Bug#8505).
	(scroll_bar_width_for_theme): New variable.
	(update_theme_scrollbar_width): New function.
	(xg_get_default_scrollbar_width): Move code to
	update_theme_scrollbar_width, just return scroll_bar_width_for_theme.
	(xg_initialize): Call update_theme_scrollbar_width.

	* gtkutil.h (xg_get_default_scrollbar_width): Remove argument.

	* emacsgtkfixed.c, emacsgtkfixed.h: New files.

2011-06-12  Martin Rudalics  <rudalics@gmx.at>

	* frame.c (make_frame): Call other_buffer_safely instead of
	other_buffer.

	* window.c (temp_output_buffer_show): Call display_buffer with
	second argument Vtemp_buffer_show_specifiers and reset latter
	immediately after the call.
	(Vtemp_buffer_show_specifiers): New variable.
	(auto_window_vscroll_p, next_screen_context_lines)
	(Vscroll_preserve_screen_position): Remove leading asterisks from
	doc-strings.

2011-06-12  Paul Eggert  <eggert@cs.ucla.edu>

	Fix minor problems found by GCC 4.6.0 static checking.
	* buffer.c (Qclone_number): Remove for now, as it's unused.
	(record_buffer, Funrecord_buffer): Rename local to avoid shadowing.
	(record_buffer): Remove unused local.
	* frame.c (other_visible_frames, frame_buffer_list): Now static.
	(set_frame_buffer_list): Remove; unused.
	* frame.h (other_visible_frames): Remove decl.
	* keyboard.h (menu_items_inuse): Declare only if USE_GTK || USE_MOTIF.
	* lisp.h (frame_buffer_list, set_frame_buffer_list): Remove decls.
	(add_gpm_wait_descriptor, delete_gpm_wait_descriptor): Declare only
	if HAVE_GPM.
	* menu.c (menu_items_inuse): Now static unless USE_GTK || USE_MOTIF.
	* process.c (add_gpm_wait_descriptor, delete_gpm_wait_descriptor):
	Define only if HAVE_GPM.
	* widget.c (EmacsFrameResize, emacsFrameClassRec): Now static.
	(update_hints_inhibit): Remove; never set.  All uses removed.
	* widgetprv.h (emacsFrameClassRec): Remove decl.
	* window.c (delete_deletable_window): Now returns void, since it
	wasn't returning anything.
	(compare_window_configurations): Remove unused locals.
	* xfns.c (x_set_scroll_bar_default_width): Remove unused locals.
	* xmenu.c (x_menu_set_in_use): Define only if USE_GTK || USE_MOTIF.
	(dialog_selection_callback) [!USE_GTK]: Prefer intptr_t for integers
	the same widths as pointers.  This follows up on the 2011-05-06 patch.
	* xterm.c (x_alloc_lighter_color_for_widget): Define only if USE_LUCID.
	* xterm.h: Likewise.
	(x_menu_set_in_use): Declare only if USE_GTK || USE_MOTIF.

2011-06-12  Juanma Barranquero  <lekktu@gmail.com>

	* makefile.w32-in: Update dependencies.
	(LISP_H): Add lib/intprops.h.

2011-06-11  Chong Yidong  <cyd@stupidchicken.com>

	* image.c (gif_load): Add animation frame delay to the metadata.
	(syms_of_image): Use DEFSYM.  New symbol `delay'.

2011-06-11  Martin Rudalics  <rudalics@gmx.at>

	* window.c (delete_deletable_window): Re-add.
	(Fset_window_configuration): Rewrite to handle dead buffers and
	consequently deletable windows.
	(window_tree, Fwindow_tree): Remove.  Supply functionality in
	window.el.
	(compare_window_configurations): Simplify code.

2011-06-11  Andreas Schwab  <schwab@linux-m68k.org>

	* image.c (imagemagick_load_image): Fix type mismatch.
	(Fimagemagick_types): Likewise.

	* window.h (replace_buffer_in_windows): Declare.

2011-06-11  Martin Rudalics  <rudalics@gmx.at>

	* buffer.c: New Lisp objects Qbuffer_list_update_hook and
	Qclone_number.  Remove external declaration of Qdelete_window.
	(Fbuffer_list): Rewrite doc-string.  Minor restructuring of
	code.
	(Fget_buffer_create, Fmake_indirect_buffer, Frename_buffer): Run
	Qbuffer_list_update_hook if allowed.
	(Fother_buffer): Rewrite doc-string.  Major rewrite for new
	buffer list implementation.
	(other_buffer_safely): New function.
	(Fkill_buffer): Replace call to replace_buffer_in_all_windows by
	calls to replace_buffer_in_windows and
	replace_buffer_in_windows_safely.  Run Qbuffer_list_update_hook
	if allowed.
	(record_buffer): Inhibit quitting and rewrite using quittable
	functions.  Run Qbuffer_list_update_hook if allowed.
	(Frecord_buffer, Funrecord_buffer): New functions.
	(switch_to_buffer_1, Fswitch_to_buffer): Remove.  Move
	switch-to-buffer to window.el.
	(bury-buffer): Move to window.el.
	(Vbuffer_list_update_hook): New variable.

	* lisp.h (other_buffer_safely): Add prototype in buffer.c
	section.

	* window.h (resize_frame_windows): Move up in code.
	(Fwindow_frame): Remove EXFUN.
	(replace_buffer_in_all_windows): Remove prototype.
	(replace_buffer_in_windows_safely): Add prototype.

	* window.c: Declare Qdelete_window static again.  Move down
	declaration of select_count.
	(Fnext_window, Fprevious_window): Rewrite doc-strings.
	(Fother_window): Move to window.el.
	(window_loop): Remove DELETE_BUFFER_WINDOWS and UNSHOW_BUFFER
	cases.  Add REPLACE_BUFFER_IN_WINDOWS_SAFELY case.
	(Fdelete_windows_on, Freplace_buffer_in_windows): Move to
	window.el.
	(replace_buffer_in_windows): Implement by calling
	Qreplace_buffer_in_windows.
	(replace_buffer_in_all_windows): Remove with some functionality
	moved into replace_buffer_in_windows_safely.
	(replace_buffer_in_windows_safely): New function.
	(select_window_norecord, select_frame_norecord): Move in front
	of run_window_configuration_change_hook.  Remove now obsolete
	declarations.
	(Fset_window_buffer): Rewrite doc-string.  Call
	Qrecord_window_buffer.
	(keys_of_window): Move binding for other-window to window.el.

2011-06-11  Chong Yidong  <cyd@stupidchicken.com>

	* dispextern.h (struct image): Replace data member, whose int_val
	and ptr_val fields were not used by anything, with a single
	lisp_val object.

	* image.c (Fimage_metadata, make_image, mark_image, tiff_load)
	(gif_clear_image, gif_load, imagemagick_load_image)
	(gs_clear_image, gs_load): Callers changed.

2011-06-10  Paul Eggert  <eggert@cs.ucla.edu>

	* buffer.h: Include <time.h>, for time_t.
	Needed to build on FreeBSD 8.2.  Problem reported by Herbert J. Skuhra.

	Fix minor problems found by static checking.

	* image.c (PixelGetMagickColor): Declare if ImageMagick headers don't.

	Make identifiers static if they are not used in other modules.
	* data.c (Qcompiled_function, Qframe, Qvector):
	* image.c (QimageMagick, Qsvg):
	* minibuf.c (Qmetadata):
	* window.c (resize_window_check, resize_root_window): Now static.
	* window.h (resize_window_check, resize_root_window): Remove decls.

	* window.c (window_deletion_count, delete_deletable_window):
	Remove; unused.
	(window_body_lines): Now static.
	(Fdelete_other_windows_internal): Mark vars as initialized.
	Make sure 'resize_failed' is initialized.
	(run_window_configuration_change_hook): Rename local to avoid shadowing.
	(resize_window_apply): Remove unused local.
	* window.h (delete_deletable_window): Remove decl.

	* image.c (gif_load, svg_load_image): Rename locals to avoid shadowing.
	(imagemagick_load_image): Fix pointer signedness problem by changing
	last arg from unsigned char * to char *.  All uses changed.
	Also, fix a local for similar reasons.
	Remove unused locals.  Remove locals to avoid shadowing.
	(fn_rsvg_handle_free): Remove; unused.
	(svg_load, svg_load_image): Fix pointer signedness problem.
	(imagemagick_load_image): Don't use garbage pointer image_wand.

	* ftfont.c (ftfont_get_metrics, ftfont_drive_otf): Remove unused locals.

2011-06-10  Chong Yidong  <cyd@stupidchicken.com>

	* image.c (gif_load): Fix omitted cast error introduced by
	2011-06-06 change.

2011-06-10  Martin Rudalics  <rudalics@gmx.at>

	* window.h (resize_proportionally, orig_total_lines)
	(orig_top_line): Remove from window structure.
	(set_window_height, set_window_width, change_window_heights)
	(Fdelete_window): Remove prototypes.
	(resize_frame_windows): Remove duplicate declaration.

2011-06-10  Eli Zaretskii  <eliz@gnu.org>

	* window.h (resize_frame_windows, resize_window_check)
	(delete_deletable_window, resize_root_window)
	(resize_frame_windows): Declare prototypes.

	* window.c (resize_window_apply): Make definition be "static" to
	match the prototype.

2011-06-10  Martin Rudalics  <rudalics@gmx.at>

	* window.c: Remove declarations of Qwindow_size_fixed,
	window_min_size_1, window_min_size_2, window_min_size,
	size_window, window_fixed_size_p, enlarge_window, delete_window.
	Remove static from declaration of Qdelete_window, it's
	temporarily needed by Fbury_buffer.
	(replace_window): Don't assign orig_top_line and
	orig_total_lines.
	(Fdelete_window, delete_window): Remove.  Window deletion is
	handled by window.el.
	(window_loop): Remove DELETE_OTHER_WINDOWS case.  Replace
	Fdelete_window calls with calls to Qdelete_window.
	(Fdelete_other_windows): Remove.  Deleting other windows is
	handled by window.el.
	(window_fixed_size_p): Remove.  Fixed-sizeness of windows is
	handled in window.el.
	(window_min_size_2, window_min_size_1, window_min_size): Remove.
	Window minimum sizes are handled in window.el.
	(shrink_windows, size_window, set_window_height)
	(set_window_width, change_window_heights, window_height)
	(window_width, CURBEG, CURSIZE, enlarge_window)
	(adjust_window_trailing_edge, Fadjust_window_trailing_edge)
	(Fenlarge_window, Fshrink_window): Remove.  Window resizing is
	handled in window.el.
	(make_dummy_parent): Rename to make_parent_window and give it a
	second argument horflag.
	(make_window): Don't set resize_proportionally any more.
	(Fsplit_window): Remove.  Windows are split in window.el.
	(save_restore_action, save_restore_orig_size)
	(shrink_window_lowest_first, save_restore_orig_size): Remove.
	Resize mini windows in window.el.
	(grow_mini_window, shrink_mini_window): Implement by calling
	Qresize_root_window_vertically, resize_window_check and
	resize_window_apply.
	(saved_window, Fset_window_configuration, save_window_save): Do
	not handle orig_top_line, orig_total_lines, and
	resize_proportionally.
	(window_min_height, window_min_width): Move to window.el.
	(keys_of_window): Move bindings for delete-other-windows,
	split-window, delete-window and enlarge-window to window.el.

	* buffer.c: Temporarily extern Qdelete_window.
	(Fbury_buffer): Temporarily call Qdelete_window instead of
	Fdelete_window (Fbury_buffer will move to window.el soon).

	* frame.c (set_menu_bar_lines_1): Remove code handling
	orig_top_line and orig_total_lines.

	* dispnew.c (adjust_frame_glyphs_initially): Don't use
	set_window_height but set heights directly.
	(change_frame_size_1): Use resize_frame_windows.

	* xdisp.c (init_xdisp): Don't use set_window_height but set
	heights directly.

	* xfns.c (x_set_menu_bar_lines, x_set_tool_bar_lines): Use
	resize_frame_windows instead of change_window_heights and run
	run_window_configuration_change_hook.

	* w32fns.c (x_set_tool_bar_lines): Use resize_frame_windows
	instead of change_window_heights and run
	run_window_configuration_change_hook.

2011-06-09  Martin Rudalics  <rudalics@gmx.at>

	* window.c (replace_window): Rename second argument REPLACEMENT to
	NEW.  New third argument SETFLAG.  Rewrite.
	(delete_window, make_dummy_parent): Call replace_window with
	third argument 1.
	(window_list_1): Move down in code.
	(run_window_configuration_change_hook): Move set_buffer part
	before select_frame_norecord part in order to unwind correctly.
	Rename count1 to count.
	(recombine_windows, delete_deletable_window, resize_root_window)
	(Fdelete_other_windows_internal)
	(Frun_window_configuration_change_hook, make_parent_window)
	(resize_window_check, resize_window_apply, Fresize_window_apply)
	(resize_frame_windows, Fsplit_window_internal)
	(Fdelete_window_internal, Fresize_mini_window_internal): New
	functions.
	(syms_of_window): New variables Vwindow_splits and Vwindow_nest.

2011-06-08  Martin Rudalics  <rudalics@gmx.at>

	* window.h (window): Add some new members to window structure -
	normal_lines, normal_cols, new_total, new_normal, clone_number,
	splits, nest, prev_buffers, next_buffers.
	(WINDOW_TOTAL_SIZE): Move here from window.c.
	(MIN_SAFE_WINDOW_WIDTH, MIN_SAFE_WINDOW_HEIGHT): Define here.

	* window.c (Fwindow_height, Fwindow_width, Fwindow_full_width_p):
	Remove.
	(make_dummy_parent): Set new members of windows structure.
	(make_window): Move down in code.  Handle new members of window
	structure.
	(Fwindow_clone_number, Fwindow_splits, Fset_window_splits)
	(Fwindow_nest, Fset_window_nest, Fwindow_new_total)
	(Fwindow_normal_size, Fwindow_new_normal, Fwindow_prev_buffers)
	(Fset_window_prev_buffers, Fwindow_next_buffers)
	(Fset_window_next_buffers, Fset_window_clone_number): New
	functions.
	(Fwindow_hscroll, Fwindow_at, Fwindow_point, Fwindow_start)
	(Fwindow_end, Fwindow_line_height, Fset_window_dedicated_p):
	Doc-string fixes.
	(Fwindow_parameters, Fwindow_parameter, Fset_window_parameter):
	Argument WINDOW can be now internal window too.
	(Fwindow_use_time): Move up in code.
	(Fget_buffer_window): Rename argument FRAME to ALL-FRAMES.
	Rewrite doc-string.
	(Fset_window_configuration, saved_window)
	(Fcurrent_window_configuration, save_window_save): Handle new
	members of window structure.
	(WINDOW_TOTAL_SIZE, MIN_SAFE_WINDOW_WIDTH)
	(MIN_SAFE_WINDOW_HEIGHT): Move to window.h.
	(syms_of_window): New Lisp objects Qrecord_window_buffer,
	Qwindow_deletable_p, Qdelete_window, Qreplace_buffer_in_windows,
	Qget_mru_window, Qresize_root_window,
	Qresize_root_window_vertically, Qsafe, Qabove, Qbelow,
	Qauto_buffer_name; staticpro them.

2011-06-07  Martin Rudalics  <rudalics@gmx.at>

	* window.c (Fwindow_total_size, Fwindow_left_column)
	(Fwindow_top_line, window_body_lines, Fwindow_body_size)
	(Fwindow_list_1): New functions.
	(window_box_text_cols): Replace with window_body_cols.
	(Fwindow_width, Fscroll_left, Fscroll_right): Use
	window_body_cols instead of window_box_text_cols.
	(delete_window, Fset_window_configuration): Call
	delete_all_subwindows with window as argument.
	(delete_all_subwindows): Take a window as argument and not a
	structure.  Rewrite.
	(window_loop): Remove handling of GET_LRU_WINDOW and
	GET_LARGEST_WINDOW.
	(Fget_lru_window, Fget_largest_window): Move to window.el.

	* window.h: Extern window_body_cols instead of
	window_box_text_cols.  delete_all_subwindows now takes a
	Lisp_Object as argument.

	* indent.c (compute_motion, Fcompute_motion): Use
	window_body_cols instead of window_box_text_cols.

	* frame.c (delete_frame): Call delete_all_subwindows with root
	window as argument.

2011-06-07  Daniel Colascione  <dan.colascione@gmail.com>

	* fns.c (Fputhash): Document return value.

2011-06-06  Chong Yidong  <cyd@stupidchicken.com>

	* image.c (gif_load): Implement gif89a spec "no disposal" method.

2011-06-06  Paul Eggert  <eggert@cs.ucla.edu>

	Cons<->int and similar integer overflow fixes (Bug#8794).

	Check for overflow when converting integer to cons and back.
	* charset.c (Fdefine_charset_internal, Fdecode_char):
	Use cons_to_unsigned to catch overflow.
	(Fencode_char): Use INTEGER_TO_CONS.
	* composite.h (LGLYPH_CODE): Use cons_to_unsigned.
	(LGLYPH_SET_CODE): Use INTEGER_TO_CONS.
	* data.c (long_to_cons, cons_to_long): Remove.
	(cons_to_unsigned, cons_to_signed): New functions.
	These signal an error for invalid or out-of-range values.
	* dired.c (Ffile_attributes): Use INTEGER_TO_CONS.
	* fileio.c (Fset_visited_file_modtime): Use CONS_TO_INTEGER.
	* font.c (Ffont_variation_glyphs):
	* fontset.c (Finternal_char_font): Use INTEGER_TO_CONS.
	* lisp.h: Include <intprops.h>.
	(INTEGER_TO_CONS, CONS_TO_INTEGER): New macros.
	(cons_to_signed, cons_to_unsigned): New decls.
	(long_to_cons, cons_to_long): Remove decls.
	* undo.c (record_first_change): Use INTEGER_TO_CONS.
	(Fprimitive_undo): Use CONS_TO_INTEGER.
	* xfns.c (Fx_window_property): Likewise.
	* xselect.c: Include <limits.h>.
	(x_own_selection, selection_data_to_lisp_data):
	Use INTEGER_TO_CONS.
	(x_handle_selection_request, x_handle_selection_clear)
	(x_get_foreign_selection, Fx_disown_selection_internal)
	(Fx_get_atom_name, x_send_client_event): Use CONS_TO_INTEGER.
	(lisp_data_to_selection_data): Use cons_to_unsigned.
	(x_fill_property_data): Use cons_to_signed.
	Report values out of range.

	Check for buffer and string overflow more precisely.
	* buffer.h (BUF_BYTES_MAX): New macro.
	* lisp.h (STRING_BYTES_MAX): New macro.
	* alloc.c (Fmake_string):
	* character.c (string_escape_byte8):
	* coding.c (coding_alloc_by_realloc):
	* doprnt.c (doprnt):
	* editfns.c (Fformat):
	* eval.c (verror):
	Use STRING_BYTES_MAX, not MOST_POSITIVE_FIXNUM,
	since they may not be the same number.
	* editfns.c (Finsert_char):
	* fileio.c (Finsert_file_contents):
	Likewise for BUF_BYTES_MAX.

	* image.c: Use ptrdiff_t, not int, for sizes.
	(slurp_file): Switch from int to ptrdiff_t.
	All uses changed.
	(slurp_file): Check that file size fits in both size_t (for
	malloc) and ptrdiff_t (for sanity and safety).

	* fileio.c (Fverify_visited_file_modtime): Avoid time overflow
	if b->modtime has its maximal value.

	* dired.c (Ffile_attributes): Don't assume EMACS_INT has >32 bits.

	Don't assume time_t can fit into int.
	* buffer.h (struct buffer.modtime): Now time_t, not int.
	* fileio.c (Fvisited_file_modtime): No need for time_t cast now.
	* undo.c (Fprimitive_undo): Use time_t, not int, for time_t value.

	Minor fixes for signed vs unsigned integers.
	* character.h (MAYBE_UNIFY_CHAR):
	* charset.c (maybe_unify_char):
	* keyboard.c (read_char, reorder_modifiers):
	XINT -> XFASTINT, since the integer must be nonnegative.
	* ftfont.c (ftfont_spec_pattern):
	* keymap.c (access_keymap, silly_event_symbol_error):
	XUINT -> XFASTINT, since the integer must be nonnegative.
	(Fsingle_key_description, preferred_sequence_p): XUINT -> XINT,
	since it makes no difference and we prefer signed.
	* keyboard.c (record_char): Use XUINT when all the neighbors do.
	(access_keymap): NATNUMP -> INTEGERP, since the integer must be
	nonnegative.

2011-06-06  Stefan Monnier  <monnier@iro.umontreal.ca>

	* window.h (Fwindow_frame): Declare.

2011-06-06  Paul Eggert  <eggert@cs.ucla.edu>

	* alloc.c: Simplify handling of large-request failures (Bug#8800).
	(SPARE_MEMORY): Always define.
	(LARGE_REQUEST): Remove.
	(memory_full): Use SPARE_MEMORY rather than LARGE_REQUEST.

2011-06-06  Martin Rudalics  <rudalics@gmx.at>

	* lisp.h: Move EXFUNS for Fframe_root_window,
	Fframe_first_window and Fset_frame_selected_window to window.h.

	* window.h: Move EXFUNS for Fframe_root_window,
	Fframe_first_window and Fset_frame_selected_window here from
	lisp.h.

	* frame.c (Fwindow_frame, Fframe_first_window)
	(Fframe_root_window, Fframe_selected_window)
	(Fset_frame_selected_window): Move to window.c.
	(Factive_minibuffer_window): Move to minibuf.c.
	(Fother_visible_frames_p): New function.

	* minibuf.c (Factive_minibuffer_window): Move here from frame.c.

	* window.c (decode_window, decode_any_window): Move up in code.
	(Fwindowp, Fwindow_live_p): Rewrite doc-strings.
	(inhibit_frame_unsplittable): Remove unused variable.
	(Fwindow_buffer): Move up and rewrite doc-string.
	(Fwindow_parent, Fwindow_vchild, Fwindow_hchild, Fwindow_next)
	(Fwindow_prev): New functions.
	(Fwindow_frame): Move here from frame.c.  Accept any window as
	argument.
	(Fframe_root_window, Fframe_first_window)
	(Fframe_selected_window): Move here from frame.c.  Accept frame
	or arbitrary window as argument.  Update doc-strings.
	(Fminibuffer_window): Move up in code.
	(Fwindow_minibuffer_p): Move up in code and simplify.
	(Fset_frame_selected_window): Move here from frame.c.
	Marginal rewrite.
	(Fselected_window, select_window, Fselect_window): Move up in
	code.  Minor doc-string fixes.

2011-06-06  Paul Eggert  <eggert@cs.ucla.edu>

	* alloc.c (memory_full) [SYSTEM_MALLOC]: Port to MacOS (Bug#8800).
	Do not assume that spare memory exists; that assumption is valid
	only if SYSTEM_MALLOC.
	(LARGE_REQUEST): New macro, so that the issue of large requests
	is separated from the issue of spare memory.

2011-06-05  Andreas Schwab  <schwab@linux-m68k.org>

	* editfns.c (Fformat): Correctly handle zero flag with hexadecimal
	format.  (Bug#8806)

	* gtkutil.c (xg_get_default_scrollbar_width): Avoid warning.

	* xfns.c (x_set_scroll_bar_default_width): Move declarations
	before statements.

2011-06-05  Jan Djärv  <jan.h.d@swipnet.se>

	* gtkutil.c (xg_get_default_scrollbar_width): New function.

	* gtkutil.h: Declare xg_get_default_scrollbar_width.

	* xfns.c (x_set_scroll_bar_default_width): If USE_GTK, get
	min width by calling x_set_scroll_bar_default_width (Bug#8505).

2011-06-05  Juanma Barranquero  <lekktu@gmail.com>

	* xdisp.c (single_display_spec_intangible_p): Remove declaration.

2011-06-04  Chong Yidong  <cyd@stupidchicken.com>

	* xselect.c (x_clipboard_manager_save): Remove redundant arg.
	(x_clipboard_manager_save): Add return value.
	(x_clipboard_manager_error_1, x_clipboard_manager_error_2):
	New error handlers.
	(x_clipboard_manager_save_frame, x_clipboard_manager_save_all):
	Obey Vx_select_enable_clipboard_manager.  Catch errors in
	x_clipboard_manager_save (Bug#8779).
	(Vx_select_enable_clipboard_manager): New variable.
	(x_get_foreign_selection): Reduce scope of x_catch_errors (Bug#8790).

2011-06-04  Dan Nicolaescu  <dann@ics.uci.edu>

	* emacs.c (main): Warn when starting a GTK emacs in daemon mode.

2011-06-04  YAMAMOTO Mitsuharu  <mituharu@math.s.chiba-u.ac.jp>

	* fringe.c (update_window_fringes): Don't update overlay arrow bitmap
	in the current matrix if keep_current_p is non-zero.

2011-06-04  Eli Zaretskii  <eliz@gnu.org>

	* bidi.c (bidi_level_of_next_char): Fix last change.

2011-06-03  Eli Zaretskii  <eliz@gnu.org>

	Support bidi reordering of text covered by display properties.

	* bidi.c (bidi_copy_it): Use offsetof instead of emulating it.
	(bidi_fetch_char, bidi_fetch_char_advance): New functions.
	(bidi_cache_search, bidi_cache_iterator_state)
	(bidi_paragraph_init, bidi_resolve_explicit, bidi_resolve_weak)
	(bidi_level_of_next_char, bidi_move_to_visually_next):
	Support character positions inside a run of characters covered by a
	display string.
	(bidi_paragraph_init, bidi_resolve_explicit_1)
	(bidi_level_of_next_char): Call bidi_fetch_char and
	bidi_fetch_char_advance instead of FETCH_CHAR and
	FETCH_CHAR_ADVANCE.
	(bidi_init_it): Initialize new members.
	(LRE_CHAR, RLE_CHAR, PDF_CHAR, LRO_CHAR, RLO_CHAR): Remove macro
	definitions.
	(bidi_explicit_dir_char): Lookup character type in bidi_type_table,
	instead of using explicit *_CHAR codes.
	(bidi_resolve_explicit, bidi_resolve_weak):
	Use FETCH_MULTIBYTE_CHAR instead of FETCH_CHAR, as reordering of
	bidirectional text is supported only in multibyte buffers.
	(bidi_init_it): Accept additional argument FRAME_WINDOW_P and use
	it to initialize the frame_window_p member of struct bidi_it.
	(bidi_cache_iterator_state, bidi_resolve_explicit_1)
	(bidi_resolve_explicit, bidi_resolve_weak)
	(bidi_level_of_next_char, bidi_move_to_visually_next): Abort if
	bidi_it->nchars is non-positive.
	(bidi_level_of_next_char): Don't try to lookup the cache for the
	next/previous character if nothing is cached there yet, or if we
	were just reseat()'ed to a new position.

	* xdisp.c (set_cursor_from_row): Set start and stop points
	according to the row's direction when priming the loop that looks
	for the glyph on which to display cursor.
	(single_display_spec_intangible_p): Function deleted.
	(display_prop_intangible_p): Reimplement to call
	handle_display_spec instead of single_display_spec_intangible_p.
	Accept 3 additional arguments needed by handle_display_spec.
	This fixes incorrect cursor motion across display property with complex
	values: lists, `(when COND...)' forms, etc.
	(single_display_spec_string_p): Support property values that are
	lists with the argument STRING its top-level element.
	(display_prop_string_p): Fix the condition for processing a
	property that is a list to be consistent with handle_display_spec.
	(handle_display_spec): New function, refactored from the
	last portion of handle_display_prop.
	(compute_display_string_pos): Accept additional argument
	FRAME_WINDOW_P.  Call handle_display_spec to determine whether the
	value of a `display' property is a "replacing spec".
	(handle_single_display_spec): Accept 2 additional arguments BUFPOS
	and FRAME_WINDOW_P.  If IT is NULL, don't set up the iterator from
	the display property, but just return a value indicating whether
	the display property will replace the characters it covers.
	(Fcurrent_bidi_paragraph_direction): Initialize the nchars and
	frame_window_p members of struct bidi_it.
	(compute_display_string_pos, compute_display_string_end):
	New functions.
	(push_it): Accept second argument POSITION, where pop_it should
	jump to continue iteration.
	(reseat_1): Initialize bidi_it.disp_pos.

	* keyboard.c (adjust_point_for_property): Adjust the call to
	display_prop_intangible_p to its new signature.

	* dispextern.h (struct bidi_it): New member frame_window_p.
	(bidi_init_it): Update prototypes.
	(display_prop_intangible_p): Update prototype.
	(compute_display_string_pos, compute_display_string_end):
	Declare prototypes.
	(struct bidi_it): New members nchars and disp_pos.  ch_len is now
	EMACS_INT.

2011-06-02  Paul Eggert  <eggert@cs.ucla.edu>

	Malloc failure behavior now depends on size of allocation.
	* alloc.c (buffer_memory_full, memory_full): New arg NBYTES.
	* lisp.h: Change signatures accordingly.
	* alloc.c, buffer.c, editfns.c, menu.c, minibuf.c, xterm.c:
	All callers changed.  (Bug#8762)

	* gnutls.c: Use Emacs's memory allocators.
	Without this change, the gnutls library would invoke malloc etc.
	directly, which causes problems on non-SYNC_INPUT hosts, and which
	runs afoul of improving memory_full behavior.  (Bug#8761)
	(fn_gnutls_global_set_mem_functions): New macro or function pointer.
	(emacs_gnutls_global_init): Use it to specify xmalloc, xrealloc,
	xfree instead of the default malloc, realloc, free.
	(Fgnutls_boot): No need to check for memory allocation failure,
	since xmalloc does that for us.

	Remove arbitrary limit of 2**31 entries in hash tables.  (Bug#8771)
	* category.c (hash_get_category_set):
	* ccl.c (ccl_driver):
	* charset.c (Fdefine_charset_internal):
	* charset.h (struct charset.hash_index):
	* composite.c (get_composition_id, gstring_lookup_cache)
	(composition_gstring_put_cache):
	* composite.h (struct composition.hash_index):
	* dispextern.h (struct image.hash):
	* fns.c (next_almost_prime, larger_vector, cmpfn_eql)
	(cmpfn_equal, cmpfn_user_defined, hashfn_eq, hashfn_eql)
	(hashfn_equal, hashfn_user_defined, make_hash_table)
	(maybe_resize_hash_table, hash_lookup, hash_put)
	(hash_remove_from_table, hash_clear, sweep_weak_table, SXHASH_COMBINE)
	(sxhash_string, sxhash_list, sxhash_vector, sxhash_bool_vector)
	(Fsxhash, Fgethash, Fputhash, Fmaphash):
	* image.c (make_image, search_image_cache, lookup_image)
	(xpm_put_color_table_h):
	* lisp.h (struct Lisp_Hash_Table):
	* minibuf.c (Ftry_completion, Fall_completions, Ftest_completion):
	* print.c (print): Use 'EMACS_UINT' and 'EMACS_INT'
	for hashes and hash indexes, instead of 'unsigned' and 'int'.
	* alloc.c (allocate_vectorlike):
	Check for overflow in vector size calculations.
	* ccl.c (ccl_driver):
	Check for overflow when converting EMACS_INT to int.
	* fns.c, image.c: Remove unnecessary static decls that would otherwise
	need to be updated by these changes.
	* fns.c (make_hash_table, maybe_resize_hash_table):
	Check for integer overflow with large hash tables.
	(make_hash_table, maybe_resize_hash_table, Fmake_hash_table):
	Prefer the faster XFLOAT_DATA to XFLOATINT where either will do.
	(SXHASH_REDUCE): New macro.
	(sxhash_string, sxhash_list, sxhash_vector, sxhash_bool_vector):
	Use it instead of discarding useful hash info with large hash values.
	(sxhash_float): New function.
	(sxhash): Use it.  No more need for "& INTMASK" due to above changes.
	* lisp.h (FIXNUM_BITS): New macro, useful for SXHASH_REDUCE etc.
	(MOST_NEGATIVE_FIXNUM, MOST_POSITIVE_FIXNUM, INTMASK):
	Rewrite to use FIXNUM_BITS, as this simplifies things.
	(next_almost_prime, larger_vector, sxhash, hash_lookup, hash_put):
	Adjust signatures to match updated version of code.
	(consing_since_gc): Now EMACS_INT, since a single hash table can
	use more than INT_MAX bytes.

2011-06-01  Dan Nicolaescu  <dann@ics.uci.edu>

	Make it possible to build with GCC-4.6+ -O2 -flto.

	* emacs.c (__malloc_initialize_hook): Mark as EXTERNALLY_VISIBLE.

2011-06-01  Stefan Monnier  <monnier@iro.umontreal.ca>

	* minibuf.c (get_minibuffer, read_minibuf_unwind):
	Call minibuffer-inactive-mode.

2011-05-31  Juanma Barranquero  <lekktu@gmail.com>

	* makefile.w32-in ($(BLD)/data.$(O), $(BLD)/editfns.$(O)):
	Update dependencies.

2011-05-31  Dan Nicolaescu  <dann@ics.uci.edu>

	* data.c (init_data): Remove code for UTS, this system is not
	supported anymore.

2011-05-31  Dan Nicolaescu  <dann@ics.uci.edu>

	Don't force ./temacs to start in terminal mode.

	* frame.c (make_initial_frame): Initialize faces in all cases, not
	only when CANNOT_DUMP is defined.
	* dispnew.c (init_display): Remove CANNOT_DUMP condition.

2011-05-31  Dan Nicolaescu  <dann@ics.uci.edu>

	* dispnew.c (add_window_display_history): Use const for the string
	pointer.  Remove declaration, not needed.

2011-05-31  Paul Eggert  <eggert@cs.ucla.edu>

	Use 'inline', not 'INLINE'.
	<http://lists.gnu.org/archive/html/emacs-devel/2011-05/msg00914.html>
	* alloc.c, fontset.c (INLINE): Remove.
	* alloc.c, bidi.c, charset.c, coding.c, dispnew.c, fns.c, image.c:
	* intervals.c, keyboard.c, process.c, syntax.c, textprop.c, w32term.c:
	* xdisp.c, xfaces.c, xterm.c: Replace all uses of INLINE with inline.
	* gmalloc.c (register_heapinfo): Use inline unconditionally.
	* lisp.h (LISP_MAKE_RVALUE): Use inline, not __inline__.

2011-05-31  Dan Nicolaescu  <dann@ics.uci.edu>

	Make it possible to run ./temacs.

	* callproc.c (set_initial_environment): Remove CANNOT_DUMP code,
	syms_of_callproc does the same thing.  Remove test for
	"initialized", do it in the caller.
	* emacs.c (main): Avoid calling set_initial_environment when dumping.

2011-05-31  Stefan Monnier  <monnier@iro.umontreal.ca>

	* minibuf.c (Finternal_complete_buffer): Return `category' metadata.
	(read_minibuf): Use get_minibuffer.
	(syms_of_minibuf): Use DEFSYM.
	(Qmetadata): New var.
	* data.c (Qbuffer): Don't make it static.
	(syms_of_data): Use DEFSYM.

2011-05-31  Paul Eggert  <eggert@cs.ucla.edu>

	* ccl.c (CCL_CODE_RANGE): Allow negative numbers.  (Bug#8751)
	(CCL_CODE_MIN): New macro.

2011-05-30  Paul Eggert  <eggert@cs.ucla.edu>

	* alloc.c (lisp_align_malloc): Omit unnecessary val==NULL tests.

	* eval.c (Qdebug): Now static.
	* lisp.h (Qdebug): Remove decl.  This reverts a part of the
	2011-04-26T11:26:05Z!dan.colascione@gmail.com that inadvertently undid part of
	2011-04-14T06:48:41Z!eggert@cs.ucla.edu.

2011-05-29  Chong Yidong  <cyd@stupidchicken.com>

	* image.c: Various fixes to ImageMagick code comments.
	(Fimagemagick_types): Doc fix.

2011-05-29  Paul Eggert  <eggert@cs.ucla.edu>

	Minor fixes prompted by GCC 4.6.0 warnings.

	* xselect.c (converted_selections, conversion_fail_tag): Now static.

	* emacs.c [HAVE_X_WINDOWS]: Include "xterm.h".
	(x_clipboard_manager_save_all): Move extern decl to ...
	* xterm.h: ... here, so that it can be checked for consistency.

2011-05-29  Chong Yidong  <cyd@stupidchicken.com>

	* xselect.c (x_clipboard_manager_save_frame)
	(x_clipboard_manager_save_all): New functions.
	(Fx_clipboard_manager_save): Lisp function deleted.

	* emacs.c (Fkill_emacs): Call x_clipboard_manager_save_all.
	* frame.c (delete_frame): Call x_clipboard_manager_save_frame.

	* xterm.h: Update prototype.

2011-05-28  William Xu  <william.xwl@gmail.com>

	* nsterm.m (ns_term_shutdown): Synchronize user defaults before
	exiting (Bug#8239).

2011-05-28  Jim Meyering  <meyering@redhat.com>

	Avoid a sign-extension bug in crypto_hash_function.
	* fns.c (to_uchar): Define.
	(crypto_hash_function): Use it to convert some newly-signed
	variables to unsigned, to avoid sign-extension bugs.  For example,
	without this change, (md5 "truc") would evaluate to
	45723a2aff78ff4fff7fff1114760e62 rather than the expected
	45723a2af3788c4ff17f8d1114760e62.  Reported by Antoine Levitt in
	https://lists.gnu.org/archive/html/emacs-devel/2011-05/msg00883.html.

2011-05-27  Paul Eggert  <eggert@cs.ucla.edu>

	Integer overflow fixes.

	* dbusbind.c: Serial number integer overflow fixes.
	(CHECK_DBUS_SERIAL_GET_SERIAL): New macro.
	(Fdbus_call_method_asynchronously, xd_read_message_1): Use a float
	to hold a serial number that is too large for a fixnum.
	(Fdbus_method_return_internal, Fdbus_method_error_internal):
	Check for serial numbers out of range.  Decode any serial number
	that was so large that it became a float.  (Bug#8722)

	* dbusbind.c: Use XFASTINT rather than XUINT, and check for nonneg.
	(Fdbus_call_method, Fdbus_call_method_asynchronously):
	Use XFASTINT rather than XUINT when numbers are nonnegative.
	(xd_append_arg, Fdbus_method_return_internal):
	(Fdbus_method_error_internal): Likewise.  Also, for unsigned
	arguments, check that Lisp number is nonnegative, rather than
	silently wrapping negative numbers around.  (Bug#8722)
	(xd_read_message_1): Don't assume dbus_uint32_t can fit in int.
	(Bug#8722)

	* data.c (arith_driver, Flsh): Avoid unnecessary casts to EMACS_UINT.

	* ccl.c (ccl_driver): Redo slightly to avoid the need for 'unsigned'.

	ccl: add integer overflow checks
	* ccl.c (CCL_CODE_MAX, GET_CCL_RANGE, GET_CCL_CODE, GET_CCL_INT):
	(IN_INT_RANGE): New macros.
	(ccl_driver): Use them to check for integer overflow when
	decoding a CCL program.  Many of the new checks are whether XINT (x)
	fits in int; it doesn't always, on 64-bit hosts.  The new version
	doesn't catch all possible integer overflows, but it's an
	improvement.  (Bug#8719)

	* alloc.c (make_event_array): Use XINT, not XUINT.
	There's no need for unsigned here.

	* mem-limits.h (EXCEEDS_LISP_PTR) [!USE_LSB_TAG]: EMACS_UINT -> uintptr_t
	This follows up to the 2011-05-06 change that substituted uintptr_t
	for EMACS_INT.  This case wasn't caught back then.

	Rework Fformat to avoid integer overflow issues.
	* editfns.c: Include <float.h> unconditionally, as it's everywhere
	now (part of C89).  Include <verify.h>.
	(MAX_10_EXP, CONVERTED_BYTE_SIZE): Remove; no longer needed.
	(pWIDE, pWIDElen, signed_wide, unsigned_wide): New defns.
	(Fformat): Avoid the prepass trying to compute sizes; it was only
	approximate and thus did not catch overflow reliably.  Instead, walk
	through the format just once, formatting and computing sizes as we go,
	checking for integer overflow at every step, and allocating a larger
	buffer as needed.  Keep track separately whether the format is
	multibyte.  Keep only the most-recently calculated precision, rather
	than them all.  Record whether each argument has been converted to
	string.  Use EMACS_INT, not int, for byte and char and arg counts.
	Support field widths and precisions larger than INT_MAX.  Avoid
	sprintf's undefined behavior with conversion specifications such as %#d
	and %.0c.  Fix bug with strchr succeeding on '\0' when looking for
	flags.  Fix bug with (format "%c" 256.0).  Avoid integer overflow when
	formatting out-of-range floating point numbers with int
	formats.  (Bug#8668)

	* lisp.h (FIXNUM_OVERFLOW_P): Work even if arg is a NaN.

	* data.c: Avoid integer truncation in expressions involving floats.
	* data.c: Include <intprops.h>.
	(arith_driver): When there's an integer overflow in an expression
	involving floating point, convert the integers to floating point
	so that the resulting value does not suffer from catastrophic
	integer truncation.  For example, on a 64-bit host (* 4
	most-negative-fixnum 0.5) should yield about -4.6e+18, not zero.
	Do not rely on undefined behavior after integer overflow.

	merge count_size_as_multibyte, parse_str_to_multibyte
	* character.c, character.h (count_size_as_multibyte):
	Rename from parse_str_to_multibyte; all uses changed.
	Check for integer overflow.
	* insdel.c, lisp.h (count_size_as_multibyte): Remove,
	since it's now a duplicate of the other.  This is more of
	a character than a buffer op, so better that it's in character.c.
	* fns.c, print.c: Adjust to above changes.

2011-05-27  Stefan Monnier  <monnier@iro.umontreal.ca>

	* xselect.c (x_convert_selection): Yet another int/Lisp_Object mixup.

2011-05-27  Paul Eggert  <eggert@cs.ucla.edu>

	* xselect.c: Fix minor problems prompted by GCC 4.6.0 warnings.
	(x_handle_selection_request, frame_for_x_selection): Remove unused vars.
	(x_clipboard_manager_save): Now static.
	(Fx_clipboard_manager_save): Rename local to avoid shadowing.

	* fns.c: Fix minor problems prompted by GCC 4.6.0 warnings.
	(crypto_hash_function): Now static.
	Fix pointer signedness problems.  Avoid unnecessary initializations.

2011-05-27  Chong Yidong  <cyd@stupidchicken.com>

	* termhooks.h (Vselection_alist): Make it terminal-local.

	* terminal.c (create_terminal): Initialize it.

	* xselect.c: Support for clipboard managers.
	(Vselection_alist): Move to termhooks.h as terminal-local var.
	(LOCAL_SELECTION): New macro.
	(x_atom_to_symbol): Handle x_display_info_for_display fail case.
	(symbol_to_x_atom): Remove gratuitous arg.
	(x_handle_selection_request, lisp_data_to_selection_data)
	(x_get_foreign_selection, Fx_register_dnd_atom): Callers changed.
	(x_own_selection, x_get_local_selection, x_convert_selection):
	New arg, specifying work frame.  Use terminal-local Vselection_alist.
	(some_frame_on_display): Delete unused function.
	(Fx_own_selection_internal, Fx_get_selection_internal)
	(Fx_disown_selection_internal, Fx_selection_owner_p)
	(Fx_selection_exists_p): New optional frame arg.
	(frame_for_x_selection, Fx_clipboard_manager_save): New functions.
	(x_handle_selection_clear): Don't treat other terminals with the
	same keyboard specially.  Use the terminal-local Vselection_alist.
	(x_clear_frame_selections): Use Frun_hook_with_args.

	* xterm.c (x_term_init): Intern ATOM and CLIPBOARD_MANAGER atoms.

	* xterm.h: Add support for those atoms.

2011-05-26  Chong Yidong  <cyd@stupidchicken.com>

	* xselect.c: ICCCM-compliant handling of MULTIPLE targets.
	(converted_selections, conversion_fail_tag): New global variables.
	(x_selection_request_lisp_error): Free the above.
	(x_get_local_selection): Remove unnecessary code.
	(x_reply_selection_request): Args changed; handle arbitrary array
	of converted selections stored in converted_selections.
	Separate the XChangeProperty and SelectionNotify steps.
	(x_handle_selection_request): Rewrite to handle MULTIPLE target.
	(x_convert_selection): New function.
	(x_handle_selection_event): Simplify.
	(x_get_foreign_selection): Don't ignore incoming requests while
	waiting for an answer; this will fail when we implement
	SAVE_TARGETS, and seems unnecessary anyway.
	(selection_data_to_lisp_data): Recognize ATOM_PAIR type.
	(Vx_sent_selection_functions): Doc fix.

2011-05-26  Leo Liu  <sdl.web@gmail.com>

	* editfns.c (Ftranspose_regions): Allow empty regions.  (Bug#8699)

2011-05-25  YAMAMOTO Mitsuharu  <mituharu@math.s.chiba-u.ac.jp>

	* dispextern.h (struct glyph_row): New member fringe_bitmap_periodic_p.

	* dispnew.c (shift_glyph_matrix, scrolling_window): Mark scrolled row
	for fringe update if it has periodic bitmap.
	(row_equal_p): Also compare left_fringe_offset, right_fringe_offset,
	and fringe_bitmap_periodic_p.

	* fringe.c (get_fringe_bitmap_data): New function.
	(draw_fringe_bitmap_1, update_window_fringes): Use it.
	(update_window_fringes): Record periodicity of fringe bitmap in glyph
	row.  Mark glyph row for fringe update if periodicity changed.

	* xdisp.c (try_window_reusing_current_matrix): Don't mark scrolled row
	for fringe update unless it has periodic bitmap.

2011-05-25  Kenichi Handa  <handa@m17n.org>

	* xdisp.c (get_next_display_element): Set correct it->face_id for
	a static composition.

2011-05-24  Leo Liu  <sdl.web@gmail.com>

	* deps.mk (fns.o):
	* makefile.w32-in ($(BLD)/fns.$(O)): Include sha1.h.

	* fns.c (crypto_hash_function, Fsha1): New function.
	(Fmd5): Use crypto_hash_function.
	(syms_of_fns): Add Ssha1.

2011-05-22  Paul Eggert  <eggert@cs.ucla.edu>

	* gnutls.c: Remove unused macros.
	(fn_gnutls_transport_set_lowat, fn_gnutls_transport_set_pull_function):
	(fn_gnutls_transport_set_push_function) [!WINDOWSNT]:
	Remove macros that are defined and never used.
	Caught by gcc -Wunused-macros (GCC 4.6.0, Fedora 14).

2011-05-22  Chong Yidong  <cyd@stupidchicken.com>

	* xselect.c (syms_of_xselect): Remove unused symbol SAVE_TARGETS.
	(Fx_get_selection_internal): Minor cleanup.
	(Fx_own_selection_internal): Rename arguments for consistency with
	select.el.

2011-05-22  Paul Eggert  <eggert@cs.ucla.edu>

	* xselect.c (QSAVE_TARGETS): New static var, to fix build failure.

2011-05-22  Chong Yidong  <cyd@stupidchicken.com>

	* xselect.c (syms_of_xselect): Include character.h; use DEFSYM.

2011-05-21  YAMAMOTO Mitsuharu  <mituharu@math.s.chiba-u.ac.jp>

	* dispnew.c (scrolling_window): Don't exclude the case that the
	last enabled row in the desired matrix touches the bottom boundary.

2011-05-21  Glenn Morris  <rgm@gnu.org>

	* Makefile.in ($(etc)/DOC): Make second command line even shorter.
	(SOME_MACHINE_OBJECTS): Replace FONT_OBJ by its maximal expansion,
	and add some more files.

2011-05-20  Eli Zaretskii  <eliz@gnu.org>

	* callproc.c (Fcall_process) [MSDOS]: Fix arguments to
	report_file_error introduced by the change from 2011-05-07.

2011-05-20  Paul Eggert  <eggert@cs.ucla.edu>

	* systime.h (Time): Define only if emacs is defined.
	This is to allow ../lib-src/profile.c to be compiled on FreeBSD,
	where the include path doesn't have X11/X.h by default.  See
	<http://lists.gnu.org/archive/html/emacs-devel/2011-05/msg00561.html>.

2011-05-20 Kenichi Handa  <handa@m17n.org>

	* composite.c (find_automatic_composition): Fix previous change.

2011-05-20  Glenn Morris  <rgm@gnu.org>

	* lisp.mk: New file, split from Makefile.in.
	* Makefile.in (lisp): Move to separate file, inserted by @lisp_frag@.
	(shortlisp): Remove.
	($(etc)/DOC): Edit lisp.mk rather than using $shortlisp.

2011-05-19  Glenn Morris  <rgm@gnu.org>

	* Makefile.in (MSDOS_SUPPORT_REAL, MSDOS_SUPPORT, NS_SUPPORT)
	(REAL_MOUSE_SUPPORT, GPM_MOUSE_SUPPORT, MOUSE_SUPPORT, TOOLTIP_SUPPORT)
	(BASE_WINDOW_SUPPORT, X_WINDOW_SUPPORT, WINDOW_SUPPORT): Remove.
	(lisp): Set the order to that of loadup.el.
	(shortlisp): Make it a copy of $lisp.
	(SOME_MACHINE_LISP): Remove.
	($(etc)/DOC): Depend just on $lisp, not $SOME_MACHINE_LISP too.
	Use just $shortlisp, not $SOME_MACHINE_LISP too.

2011-05-18  Kenichi Handa  <handa@m17n.org>

	* composite.c (CHAR_COMPOSABLE_P): Add more check for efficiency.
	(BACKWARD_CHAR): Wrap the arg STOP by parenthesis.
	(find_automatic_composition): Mostly rewrite for efficiency.

2011-05-18  Juanma Barranquero  <lekktu@gmail.com>

	* makefile.w32-in: Update dependencies.

2011-05-18  Christoph Scholtes  <cschol2112@googlemail.com>

	* menu.c: Include limits.h (fixes the MS-Windows build broken by
	2011-06-18T18:49:19Z!cyd@stupidchicken.com).

2011-05-18  Paul Eggert  <eggert@cs.ucla.edu>

	Fix some integer overflow issues, such as string length overflow.

	* insdel.c (count_size_as_multibyte): Check for string overflow.

	* character.c (lisp_string_width): Check for string overflow.
	Use EMACS_INT, not int, for string indexes and lengths; in
	particular, 2nd arg is now EMACS_INT, not int.  Do not crash if
	the resulting string length overflows an EMACS_INT; instead,
	report a string overflow if no precision given.  When checking for
	precision exhaustion, use a check that cannot possibly have
	integer overflow.  (Bug#8675)
	* character.h (lisp_string_width): Adjust to new signature.

	* alloc.c (string_overflow): New function.
	(Fmake_string): Use it.  This doesn't change behavior, but saves
	a few bytes and will simplify future changes.
	* character.c (string_escape_byte8): Likewise.
	* lisp.h (string_overflow): New decl.

	Fixups, following up to the user-interface timestamp change.
	* nsterm.m (last_mouse_movement_time, ns_mouse_position): Use Time
	for UI timestamps, instead of unsigned long.
	* msdos.c (mouse_get_pos): Likewise.
	* w32inevt.c (movement_time, w32_console_mouse_position): Likewise.
	* w32gui.h (Time): Define by including "systime.h" rather than by
	declaring it ourselves.  (Bug#8664)

	* dispextern.h (struct image): Don't assume time_t <= unsigned long.
	* image.c (clear_image_cache): Likewise.

	* term.c (term_mouse_position): Don't assume time_t wraparound.

	Be more systematic about user-interface timestamps.
	Before, the code sometimes used 'Time', sometimes 'unsigned long',
	and sometimes 'EMACS_UINT', to represent these timestamps.
	This change causes it to use 'Time' uniformly, as that's what X uses.
	This makes the code easier to follow, and makes it easier to catch
	integer overflow bugs such as Bug#8664.
	* frame.c (Fmouse_position, Fmouse_pixel_position):
	Use Time, not unsigned long, for user-interface timestamps.
	* keyboard.c (last_event_timestamp, kbd_buffer_get_event): Likewise.
	(button_down_time, make_lispy_position, make_lispy_movement): Likewise.
	* keyboard.h (last_event_timestamp): Likewise.
	* menu.c (Fx_popup_menu) [!HAVE_X_WINDOWS]: Likewise.
	* menu.h (xmenu_show): Likewise.
	* term.c (term_mouse_position): Likewise.
	* termhooks.h (struct input_event.timestamp): Likewise.
	(struct terminal.mouse_position_hook): Likewise.
	* xmenu.c (create_and_show_popup_menu, xmenu_show): Likewise.
	* xterm.c (XTmouse_position, x_scroll_bar_report_motion): Likewise.
	* systime.h (Time): New decl.  Pull it in from <X11/X.h> if
	HAVE_X_WINDOWS, otherwise define it as unsigned long, which is
	what it was before.
	* menu.h, termhooks.h: Include "systime.h", for Time.

	* keyboard.c (make_lispy_event): Fix problem in integer overflow.
	Don't assume that the difference between two unsigned long values
	can fit into an integer.  At this point, we know button_down_time
	<= event->timestamp, so the difference must be nonnegative, so
	there's no need to cast the result if double-click-time is
	nonnegative, as it should be; check that it's nonnegative, just in
	case.  This bug is triggered when events are more than 2**31 ms
	apart (about 25 days).  (Bug#8664)

	* xselect.c (last_event_timestamp): Remove duplicate decl.
	(x_own_selection): Remove needless cast to unsigned long.

	* xmenu.c (set_frame_menubar): Use int, not EMACS_UINT, for indexes
	that always fit in int.  Use a sentinel instead of a counter, to
	avoid a temp and to allay GCC's concerns about possible int overflow.
	* frame.h (struct frame): Use int for menu_bar_items_used
	instead of EMACS_INT, since it always fits in int.

	* menu.c (grow_menu_items): Check for int overflow.

	* xmenu.c (set_frame_menubar): Don't mishandle vectors with no nils.

	* xterm.c: Use EMACS_INT for Emacs modifiers, and int for X modifiers.
	Before, the code was not consistent.  These values cannot exceed
	2**31 - 1 so there's no need to make them unsigned.
	(x_x_to_emacs_modifiers): Accept int and return EMACS_INT.
	(x_emacs_to_x_modifiers): Accept EMACS_INT and return int.
	(x_x_to_emacs_modifiers, x_emacs_to_x_modifiers): Reject non-integers
	as modifiers.
	* xterm.h (x_x_to_emacs_modifiers): Adjust to signature change.

	* lisp.h (XINT) [USE_LISP_UNION_TYPE]: Cast to EMACS_INT.
	(XUINT) [USE_LISP_UNION_TYPE]: Cast to EMACS_UINT.
	Otherwise, GCC 4.6.0 warns about printf (pI, XINT (...)),
	presumably because the widths might not match.

	* window.c (size_window): Avoid needless test at loop start.

2011-05-18  Courtney Bane  <emacs-bugs-7626@cbane.org>  (tiny change)

	* term.c (Fresume_tty): Restore hooks before reinitializing (bug#8687).

2011-05-12  Drew Adams  <drew.adams@oracle.com>

	* textprop.c (Fprevious_single_char_property_change): Doc fix (bug#8655).

2011-05-12  YAMAMOTO Mitsuharu  <mituharu@math.s.chiba-u.ac.jp>

	* w32term.c (w32_draw_fringe_bitmap): Rename local vars `left' and
	`width' to `bar_area_x' and `bar_area_width', respectively.
	(x_scroll_run): Take account of fringe background extension.

	* xterm.c (x_draw_fringe_bitmap) [USE_TOOLKIT_SCROLL_BARS]:
	Rename local vars `left' and `width' to `bar_area_x' and
	`bar_area_width', respectively.
	(x_scroll_run) [USE_TOOLKIT_SCROLL_BARS]: Take account of fringe
	background extension.

2011-05-10  Jim Meyering  <meyering@redhat.com>

	* xdisp.c (x_intersect_rectangles): Fix typo "the the -> the".

2011-05-10  Juanma Barranquero  <lekktu@gmail.com>

	* image.c (Finit_image_library): Return t for built-in image types,
	like pbm and xbm.  (Bug#8640)

2011-05-09  Andreas Schwab  <schwab@linux-m68k.org>

	* w32menu.c (set_frame_menubar): Fix submenu allocation.

2011-05-07  Eli Zaretskii  <eliz@gnu.org>

	* w32console.c (Fset_screen_color): Doc fix.
	(Fget_screen_color): New function.
	(syms_of_ntterm): Defsubr it.

	* callproc.c (call_process_cleanup) [MSDOS]: Don't close and
	unlink the temporary file if Fcall_process didn't create it in the
	first place.
	(Fcall_process) [MSDOS]: Don't create tempfile if stdout of the
	child process will be redirected to a file specified with `:file'.
	Don't try to re-open tempfile in that case, and set fd[0] to -1 as
	cue to call_process_cleanup not to close that handle.

2011-05-07  Ben Key  <bkey76@gmail.com>

	* makefile.w32-in: The bootstrap-temacs rule now makes use of
	one of two shell specific rules, either bootstrap-temacs-CMD or
	bootstrap-temacs-SH.  The bootstrap-temacs-SH rule is identical
	to the previous implementation of the bootstrap-temacs rule.
	The bootstrap-temacs-CMD rule is similar to the previous
	implementation of the bootstrap-temacs rule except that it
	makes use of the ESC_CFLAGS variable instead of the CFLAGS
	variable.

	These changes, along with some changes to nt/configure.bat,
	nt/gmake.defs, and nt/nmake.defs, are required to extend my
	earlier fix to add support for --cflags and --ldflags options
	that include quotes so that it works whether make uses cmd or
	sh as the shell.

2011-05-06  Michael Albinus  <michael.albinus@gmx.de>

	* dbusbind.c (QCdbus_type_unix_fd): Declare static.
	(xd_remove_watch): Don't check QCdbus_type_unix_fd for SYMBOLP, it
	is a constant.
	(Fdbus_init_bus, xd_read_queued_messages): Bus can be a symbol or
	a string.  Handle both cases.
	(Fdbus_call_method_asynchronously, Fdbus_register_signal)
	(Fdbus_register_method): Use Qinvalid_function.

2011-05-06  Juanma Barranquero  <lekktu@gmail.com>

	* makefile.w32-in: Update dependencies.
	(LISP_H): Add inttypes.h and stdin.h.
	(PROCESS_H): Add unistd.h.

2011-05-06  Eli Zaretskii  <eliz@gnu.org>

	* lread.c: Include limits.h (fixes the MS-Windows build broken by
	2011-05-06T07:13:19Z!eggert@cs.ucla.edu).

2011-05-06  Paul Eggert  <eggert@cs.ucla.edu>

	* image.c (Finit_image_library) [!HAVE_NTGUI]: Omit unused local.

	* term.c (vfatal): Remove stray call to va_end.
	It's not needed and the C Standard doesn't allow it here anyway.

	Use C99's va_copy to avoid undefined behavior on x86-64 GNU/Linux.
	* eval.c (verror): doprnt a copy of ap, not the original.  (Bug#8545)

	* eval.c (verror): OK to create a string of up to MOST_POSITIVE_FIXNUM
	bytes.

	* term.c: Don't include <stdarg.h>, as <lisp.h> does that.

	* callproc.c (Fcall_process): Use 'volatile' to avoid vfork clobbering.

	* process.c (Fformat_network_address): Fix typo: args2 -> *args2.

	* xmenu.c (set_frame_menubar): Fix typo: int * -> int (3 times).

	* coding.c (detect_coding_charset): Fix typo: * 2 -> *4 (Bug#8601).

	* charset.h (struct charset.code_space): Now has 15 elements, not 16.
	* charset.c (Fdefine_charset_internal): Don't initialize
	charset.code_space[15].  The value was garbage, on hosts with
	32-bit int (Bug#8600).

	* lread.c (read_integer): Be more consistent with string-to-number.
	Use string_to_number to do the actual conversion; this avoids
	rounding errors and fixes some other screwups.  Without this fix,
	for example, #x1fffffffffffffff was misread as -2305843009213693952.
	(digit_to_number): Move earlier, for benefit of read_integer.
	Return -1 if the digit is out of range for the base, -2 if it is
	not a digit in any supported base.  (Bug#8602)

	* doprnt.c (doprnt): Support arbitrary pI values, such as "I64".

	* dispnew.c (scrolling_window): Return 1 if we scrolled,
	to match comment at start of function.  This also removes a
	GCC warning about overflow in a 32+64-bit port.

	* lisp.h (EMACS_INT, EMACS_UINT, BITS_PER_EMACS_INT, pI): Simplify.

	* dbusbind.c: Do not use XPNTR on a value that may be an integer.
	Reported by Stefan Monnier in
	<http://lists.gnu.org/archive/html/emacs-devel/2011-04/msg00919.html>.
	(xd_remove_watch, Fdbus_init_bus, xd_read_queued_messages):
	Use SYMBOLP-guarded XSYMBOL, not XPNTR.

	* lisp.h (EMACS_INTPTR): Remove.  All uses changed to intptr_t.
	(EMACS_UINTPTR): Likewise, with uintptr_t.

	* lisp.h: Prefer 64-bit EMACS_INT if available.
	(EMACS_INT, EMACS_UINT, BITS_PER_EMACS_INT, pI): Define to 64-bit
	on 32-bit hosts that have 64-bit int, so that they can access
	large files.
	However, temporarily disable this change unless the temporary
	symbol WIDE_EMACS_INT is defined.

	* lread.c, process.c: Do not include <inttypes.h>; lisp.h does it now.

	Prefer intptr_t/uintptr_t for integers the same widths as pointers.
	This removes an assumption that EMACS_INT and long are the same
	width as pointers.  The assumption is true for Emacs porting targets
	now, but we want to make other targets possible.
	* lisp.h: Include <inttypes.h>, for INTPTR_MAX, UINTPTR_MAX.
	(EMACS_INTPTR, EMACS_UINTPTR): New macros.
	In the rest of the code, change types of integers that hold casted
	pointers to EMACS_INTPTR and EMACS_UINTPTR, systematically
	replacing EMACS_INT, long, EMACS_UINT, and unsigned long.
	(XTYPE): Don't cast arg to EMACS_UINT; normally is not needed.
	(XSET): Cast type of XTYPE arg to EMACS_INTPTR; it is needed here.
	No need to cast type when ORing.
	(XPNTR): Return a value of type EMACS_INTPTR or EMACS_UINTPTR.
	* alloc.c (lisp_align_malloc): Remove a no-longer-needed cast.
	* doc.c (store_function_docstring): Use EMACS_INTPTR, so as not to
	assume EMACS_INT is the same width as char *.
	* gtkutil.c (xg_gtk_scroll_destroy, xg_tool_bar_button_cb):
	(xg_tool_bar_callback, xg_tool_bar_help_callback, xg_make_tool_item):
	Remove no-longer-needed casts.
	(xg_create_scroll_bar, xg_tool_bar_button_cb, xg_tool_bar_callback):
	(xg_tool_bar_help_callback, xg_make_tool_item):
	Use EMACS_INTPTR to hold an integer
	that will be cast to void *; this can avoid a GCC warning
	if EMACS_INT is not the same width as void *.
	* menu.c (find_and_call_menu_selection): Remove no-longer-needed cast.
	* xdisp.c (display_echo_area_1, resize_mini_window_1):
	(current_message_1, set_message_1):
	Use a local to convert to proper width without a cast.
	* xmenu.c (dialog_selection_callback): Likewise.

	* sysdep.c (get_random): Don't assume EMACS_INT is no wider than long.
	Also, don't assume VALBITS / RAND_BITS is less than 5,
	and don't rely on undefined behavior when shifting a 1 left into
	the sign bit.
	* lisp.h (get_random): Change signature to match.

	* lread.c (hash_string): Use size_t, not int, for hash computation.
	Normally we prefer signed values; but hashing is special, because
	it's better to use unsigned division on hash table sizes so that
	the remainder is nonnegative.  Also, size_t is the natural width
	for hashing into memory.  The previous code used 'int', which doesn't
	retain enough info to hash well into very large tables.
	(oblookup, oblookup_last_bucket_number, Funintern): Likewise.

	* dbusbind.c: Don't possibly lose pointer info when converting.
	(xd_remove_watch, Fdbus_init_bus, xd_read_queued_messages):
	Use XPNTR rather than XHASH, so that the high-order bits of
	the pointer aren't lost when converting through void *.

	* eval.c (Fautoload): Don't double-shift a pointer.

	* fns.c (Frandom): Let EMACS_UINT be wider than unsigned long.

2011-05-06  Juanma Barranquero  <lekktu@gmail.com>

	* gnutls.c (DEF_GNUTLS_FN):
	* image.c (DEF_IMGLIB_FN): Make function pointers static.

2011-05-05  Andreas Schwab  <schwab@linux-m68k.org>

	* lread.c (lisp_file_lexically_bound_p): Stop scanning at end
	marker.  (Bug#8610)

2011-05-05 Eli Zaretskii  <eliz@gnu.org>

	* w32heap.c (allocate_heap) [USE_LISP_UNION_TYPE || USE_LSB_TAG]:
	New version that can reserve upto 2GB of heap space.

2011-05-05  Chong Yidong  <cyd@stupidchicken.com>

	* nsfns.m (Fns_read_file_name): Doc fix (Bug#8534).

2011-05-05  Teodor Zlatanov  <tzz@lifelogs.com>

	* gnutls.c (fn_gnutls_certificate_set_x509_key_file): Add alias to
	`gnutls_certificate_set_x509_key_file'.

2011-05-05  Juanma Barranquero  <lekktu@gmail.com>

	* makefile.w32-in ($(BLD)/image.$(O), $(BLD)/process.$(O)):
	Update dependencies.

2011-05-04  Juanma Barranquero  <lekktu@gmail.com>

	* gnutls.h (emacs_gnutls_write, emacs_gnutls_read):
	* gnutls.c (emacs_gnutls_write, emacs_gnutls_read):
	Remove unused parameter `fildes'.
	* process.c (read_process_output, send_process): Don't pass it.

2011-05-04  Juanma Barranquero  <lekktu@gmail.com>

	Fix previous change: the library cache is defined in w32.c.
	* image.c (CACHE_IMAGE_TYPE) [!HAVE_NTGUI]: Define to noop.
	(Finit_image_library): Wrap Vlibrary_cache on "#ifdef HAVE_NTGUI".

2011-05-04  Juanma Barranquero  <lekktu@gmail.com>

	Implement dynamic loading of GnuTLS on Windows.

	* gnutls.h (GNUTLS_EMACS_ERROR_NOT_LOADED): New macro.
	(emacs_gnutls_write, emacs_gnutls_read): Mark as extern.
	(emacs_gnutls_record_check_pending, emacs_gnutls_transport_set_errno):
	Declare.

	* gnutls.c (Qgnutls_dll): Define.
	(DEF_GNUTLS_FN, LOAD_GNUTLS_FN): New macros.
	(gnutls_*): Declare function pointers.
	(init_gnutls_functions): New function to initialize function pointers.
	(emacs_gnutls_handshake, Fgnutls_error_string, Fgnutls_deinit)
	(emacs_gnutls_global_init, Fgnutls_bye): Use function pointers.
	(emacs_gnutls_record_check_pending, emacs_gnutls_transport_set_errno):
	Wrappers for gnutls_record_check_pending and gnutls_transport_set_errno.
	(emacs_gnutls_write, emacs_gnutls_read)
	(emacs_gnutls_handle_error, Fgnutls_error_fatalp)
	(Fgnutls_available_p): New function.
	(Fgnutls_boot): Call Fgnutls_available_p.  Use function pointers.
	(syms_of_gnutls) <Qgnutls_dll>: Initialize and staticpro it.
	(syms_of_gnutls) <Sgnutls_available_p>: defsubr it.

	* image.c: Include w32.h.
	(Vimage_type_cache): Delete.
	(syms_of_image) <Vimage_type_cache>: Don't initialize and staticpro it.
	(CACHE_IMAGE_TYPE, Finit_image_library): Use Vlibrary_cache instead.
	(w32_delayed_load): Move to w32.c.

	* w32.h (VlibraryCache, QCloaded_from, w32_delayed_load): Declare.

	* w32.c (QCloaded_from, Vlibrary_cache): Define.
	(w32_delayed_load): Move from image.c.  When loading a library, record
	its filename in the :loaded-from property of the library id.
	(globals_of_w32) <QCloaded_from, Vlibrary_cache>:
	Initialize and staticpro them.
	(emacs_gnutls_pull, emacs_gnutls_push): Call emacs_gnutls_* functions.

	* process.c: Include lisp.h before w32.h, not after.
	(wait_reading_process_output): Call emacs_gnutls_record_check_pending
	instead of gnutls_record_check_pending.

	* callproc.c, emacs.c: Include lisp.h before w32.h, not after.

2011-05-04  Teodor Zlatanov  <tzz@lifelogs.com>

	* gnutls.c (Fgnutls_boot): Support :keylist and :crlfiles options
	instead of :keyfiles.  Give GnuTLS the keylist and the CRL lists
	as passed in.

2011-05-03  Jan Djärv  <jan.h.d@swipnet.se>

	* xterm.c (x_set_frame_alpha): Do not set property on anything
	else than FRAME_X_OUTER_WINDOW (Bug#8608).

2011-05-02  Juanma Barranquero  <lekktu@gmail.com>

	* sysdep.c (get_tty_size) [WINDOWSNT]: Implement.  (Bug#8596)

2011-05-02  Juanma Barranquero  <lekktu@gmail.com>

	* gnutls.c (Qgnutls_log_level, Qgnutls_code, Qgnutls_anon)
	(Qgnutls_x509pki, Qgnutls_e_interrupted, Qgnutls_e_again)
	(Qgnutls_e_invalid_session, Qgnutls_e_not_ready_for_handshake)
	(gnutls_global_initialized, Qgnutls_bootprop_priority)
	(Qgnutls_bootprop_trustfiles, Qgnutls_bootprop_keyfiles)
	(Qgnutls_bootprop_callbacks, Qgnutls_bootprop_loglevel)
	(Qgnutls_bootprop_hostname, Qgnutls_bootprop_verify_flags)
	(Qgnutls_bootprop_verify_error, Qgnutls_bootprop_verify_hostname_error)
	(Qgnutls_bootprop_callbacks_verify): Make static.

2011-05-01  Andreas Schwab  <schwab@linux-m68k.org>

	* callproc.c: Indentation fixup.

	* sysdep.c (wait_for_termination_1): Make static.
	(wait_for_termination, interruptible_wait_for_termination):
	Move after wait_for_termination_1.

2011-05-01  Lars Magne Ingebrigtsen  <larsi@gnus.org>

	* sysdep.c (interruptible_wait_for_termination): New function
	which is like wait_for_termination, but allows keyboard
	interruptions.

	* callproc.c (Fcall_process): Add (:file "file") as an option for
	the STDOUT buffer.
	(Fcall_process_region): Ditto.

2011-04-30  Eli Zaretskii  <eliz@gnu.org>

	* dosfns.c (Fint86, Fdos_memget, Fdos_memput): Use `ASIZE (FOO)'
	rather than `XVECTOR (FOO)->size'.

	* process.c: Remove HAVE_INTTYPES_H condition from inclusion of
	inttypes.h, as a gnulib replacement is used if it not available in
	system headers.

2011-04-21  Eli Zaretskii  <eliz@gnu.org>

	Lift the MOST_POSITIVE_FIXNUM/4 limitation on visited files.
	* fileio.c (Finsert_file_contents): Don't limit file size to 1/4
	of MOST_POSITIVE_FIXNUM.  (Bug#8528)

	* coding.c (coding_alloc_by_realloc): Error out if destination
	will grow beyond MOST_POSITIVE_FIXNUM.
	(decode_coding_emacs_mule): Abort if there isn't enough place in
	charbuf for the composition carryover bytes.  Reserve an extra
	space for up to 2 characters produced in a loop.
	(decode_coding_iso_2022): Abort if there isn't enough place in
	charbuf for the composition carryover bytes.

2011-04-21  Eli Zaretskii  <eliz@gnu.org>

	* doprnt.c (doprnt) [!HAVE_LONG_LONG_INT]: Error out instead of
	aborting when %lld or %lll format is passed.
	[!HAVE_UNSIGNED_LONG_LONG_INT]: Error out instead of aborting when
	%llo or %llx format is passed.  (Bug#8545)

	* window.c (window_scroll_line_based): Use a marker instead of
	simple variables to record original value of point.  (Bug#7952)

	* doprnt.c (doprnt): Fix the case where a multibyte sequence
	produced by %s or %c overflows available buffer space.  (Bug#8545)

2011-04-28  Paul Eggert  <eggert@cs.ucla.edu>

	* doprnt.c (doprnt): Omit useless test; int overflow check (Bug#8545).
	(SIZE_MAX): Move defn after all includes, as they might #define it.

2011-04-28  Juanma Barranquero  <lekktu@gmail.com>

	* w32.c (init_environment): Warn about defaulting HOME to C:\.

2011-04-28  Juanma Barranquero  <lekktu@gmail.com>

	* keyboard.c (Qdelayed_warnings_hook): Define.
	(command_loop_1): Run `delayed-warnings-hook'
	if Vdelayed_warnings_list is non-nil.
	(syms_of_keyboard) <delayed-warnings-hook>: DEFSYM it.
	(syms_of_keyboard) <delayed-warnings-list>: DEFVAR_LISP it.

2011-04-28  Eli Zaretskii  <eliz@gnu.org>

	* doprnt.c (doprnt): Don't return value smaller than the buffer
	size if the message was truncated.  (Bug#8545).

2011-04-28  Juanma Barranquero  <lekktu@gmail.com>

	* w32fns.c (Fx_change_window_property, Fx_delete_window_property)
	(Fx_window_property): #if-0 the whole functions, not just the bodies.

2011-04-27  Paul Eggert  <eggert@cs.ucla.edu>

	* doprnt.c (doprnt): Support "ll" length modifier, for long long.

2011-04-27  Juanma Barranquero  <lekktu@gmail.com>

	* makefile.w32-in: Update dependencies.

2011-04-27  Eli Zaretskii  <eliz@gnu.org>

	Improve `doprnt' and its usage.  (Bug#8545)
	* doprnt.c (doprnt): Make sure `format' is never accessed beyond
	`format_end'.  Remove support for %l as a conversion specifier.
	Don't use xrealloc.  Improve diagnostics when the %l size modifier
	is used.  Update the commentary.

	* eval.c (verror): Simplify calculation of size_t.

	* coding.c (Ffind_operation_coding_system): Fix diagnostic error
	messages.

2011-04-27  Yoshiaki Kasahara  <kasahara@nc.kyushu-u.ac.jp>  (tiny change)

	* buffer.c (init_buffer) [USE_MMAP_FOR_BUFFERS]: Adjust to aliasing
	change.

2011-04-27  Paul Eggert  <eggert@cs.ucla.edu>

	* nsmenu.m: Replace all uses of XVECTOR with ASIZE and AREF.
	This makes this file independent of the recent pseudovector change.

2011-04-26  Paul Eggert  <eggert@cs.ucla.edu>

	* keyboard.c (handle_user_signal): Fix pointer signedness problem.

	* gnutls.c (emacs_gnutls_handle_error): Remove unused local.
	(Fgnutls_boot): gnutls_certificate_verify_peers2 wants unsigned *.
	Remove unused local.
	(emacs_gnutls_write): Don't use uninitialized rtnval if nbyte <= 0.

	* lisp.h: Fix a problem with aliasing and vector headers.  (Bug#8546)
	GCC 4.6.0 optimizes based on type-based alias analysis.
	For example, if b is of type struct buffer * and v of type struct
	Lisp_Vector *, then gcc -O2 was incorrectly assuming that &b->size
	!= &v->size, and therefore "v->size = 1; b->size = 2; return
	v->size;" must therefore return 1.  This assumption is incorrect
	for Emacs, since it type-puns struct Lisp_Vector * with many other
	types.  To fix this problem, this patch adds a new type struct
	vectorlike_header that documents the constraints on layout of vectors
	and pseudovectors, and helps optimizing compilers not get fooled
	by Emacs's type punning.  It also adds the macros XSETTYPED_PVECTYPE
	XSETTYPED_PSEUDOVECTOR, TYPED_PSEUDOVECTORP, for similar reasons.
	* lisp.h (XSETTYPED_PVECTYPE): New macro, specifying the name of
	the size member.
	(XSETPVECTYPE): Rewrite in terms of new macro.
	(XSETPVECTYPESIZE): New macro, specifying both type and size.
	This is a bit clearer, and further avoids the possibility of
	undesirable aliasing.
	(XSETTYPED_PSEUDOVECTOR): New macro, specifying the size.
	(XSETPSEUDOVECTOR): Rewrite in terms of XSETTYPED_PSEUDOVECTOR.
	(XSETSUBR): Rewrite in terms of XSETTYPED_PSEUDOVECTOR and XSIZE,
	since Lisp_Subr is a special case (no "next" field).
	(ASIZE): Now uses header.size rather than size.
	All previous uses of XVECTOR (foo)->size replaced to use this macro,
	to avoid the hassle of writing XVECTOR (foo)->header.size.
	(struct vectorlike_header): New type.
	(TYPED_PSEUDOVECTORP): New macro, also specifying the C type of the
	object, to help avoid aliasing.
	(PSEUDOVECTORP): Rewrite in terms of TYPED_PSEUDOVECTORP.
	(SUBRP): Likewise, since Lisp_Subr is a special case.
	* lisp.h (struct Lisp_Vector, struct Lisp_Char_Table):
	(struct Lisp_Sub_Char_Table, struct Lisp_Bool_Vector):
	(struct Lisp_Hash_Table): Combine first two members into a single
	struct vectorlike_header member.  All uses of "size" and "next" members
	changed to be "header.size" and "header.next".
	* buffer.h (struct buffer): Likewise.
	* font.h (struct font_spec, struct font_entity, struct font): Likewise.
	* frame.h (struct frame): Likewise.
	* process.h (struct Lisp_Process): Likewise.
	* termhooks.h (struct terminal): Likewise.
	* window.c (struct save_window_data, struct saved_window): Likewise.
	* window.h (struct window): Likewise.
	* alloc.c (allocate_buffer, Fmake_bool_vector, allocate_pseudovector):
	Use XSETPVECTYPESIZE, not XSETPVECTYPE, to avoid aliasing problems.
	* buffer.c (init_buffer_once): Likewise.
	* lread.c (defsubr): Use XSETTYPED_PVECTYPE, since Lisp_Subr is a
	special case.
	* process.c (Fformat_network_address): Use local var for size,
	for brevity.

	* bytecode.c (exec_byte_code): Don't use XVECTOR before CHECK_VECTOR.

	Make the Lisp reader and string-to-float more consistent (Bug#8525)
	* data.c (atof): Remove decl; no longer used or needed.
	(digit_to_number): Move to lread.c.
	(Fstring_to_number): Use new string_to_number function, to be
	consistent with how the Lisp reader treats infinities and NaNs.
	Do not assume that floating-point numbers represent EMACS_INT
	without losing information; this is not true on most 64-bit hosts.
	Avoid double-rounding errors, by insisting on integers when
	parsing non-base-10 numbers, as the documentation specifies.
	* lisp.h (string_to_number): New decl, replacing ...
	(isfloat_string): Remove.
	* lread.c: Include <inttypes.h>, for uintmax_t and strtoumax.
	(read1): Do not accept +. and -. as integers; this
	appears to have been a coding error.  Similarly, do not accept
	strings like +-1e0 as floating point numbers.  Do not report
	overflow for integer overflows unless the base is not 10 which
	means we have no simple and reliable way to continue.
	Break out the floating-point parsing into a new
	function string_to_number, so that Fstring_to_number parses
	floating point numbers consistently with the Lisp reader.
	(digit_to_number): Move here from data.c.  Make it static inline.
	(E_CHAR, EXP_INT): Remove, replacing with ...
	(E_EXP): New macro, to solve the "1.0e+" problem mentioned below.
	(string_to_number): New function, replacing isfloat_string.
	This function checks for valid syntax and produces the resulting
	Lisp float number too.  Rework it so that string-to-number
	no longer mishandles examples like "1.0e+".  Use strtoumax,
	so that overflow for non-base-10 numbers is reported only when
	there's no portable and simple way to convert to floating point.

	* textprop.c (set_text_properties_1): Rewrite for clarity,
	and to avoid GCC warning about integer overflow.

	* intervals.h (struct interval): Use EMACS_INT for members
	where EMACS_UINT might cause problems.  See
	<http://lists.gnu.org/archive/html/emacs-devel/2011-04/msg00514.html>.
	(CHECK_TOTAL_LENGTH): Remove cast to EMACS_INT; no longer needed.
	* intervals.c (interval_deletion_adjustment): Now returns EMACS_INT.
	All uses changed.
	(offset_intervals): Tell GCC not to worry about length overflow
	when negating a negative length.

	* alloc.c (overrun_check_malloc, overrun_check_realloc): Now static.
	(overrun_check_free): Likewise.

	* alloc.c (SDATA_SIZE) [!GC_CHECK_STRING_BYTES]: Avoid runtime check
	in the common case where SDATA_DATA_OFFSET is a multiple of Emacs
	word size.

	* gnutls.c: Fix problems found by GCC 4.6.0 on Ubuntu 10.10.
	(gnutls_make_error): Rename local to avoid shadowing.
	(gnutls_emacs_global_deinit): ifdef out; not used.
	(Fgnutls_boot): Use const for pointer to readonly storage.
	Comment out unused local.  Fix pointer signedness problems.

	* lread.c (openp): Don't stuff size_t into an 'int'.
	Use <= on length, not < on length + 1, to avoid GCC 4.6.0 warning
	about possible signed overflow.

	* gtkutil.c: Fix problems found by GCC 4.6.0 on Ubuntu 10.10.
	(GDK_KEY_g): Don't define if already defined.
	(xg_prepare_tooltip): Avoid pointer signedness problem.
	(xg_set_toolkit_scroll_bar_thumb): Redo to avoid two casts.

	* process.c (Fnetwork_interface_info): Avoid left-shift undefined
	behavior with 1 << 31.  GCC 4.6.0 warns about this on 32-bit hosts.

	* xfns.c (Fx_window_property): Simplify a bit,
	to make a bit faster and to avoid GCC 4.6.0 warning.
	* xselect.c (x_get_window_property, x_handle_dnd_message): Likewise.

	* fns.c (internal_equal): Don't assume size_t fits in int.

	* alloc.c (compact_small_strings): Tighten assertion a little.

	Replace pEd with more-general pI, and fix some printf arg casts.
	* lisp.h (pI): New macro, generalizing old pEd macro to other
	conversion specifiers.  For example, use "...%"pI"d..." rather
	than "...%"pEd"...".
	(pEd): Remove.  All uses replaced with similar uses of pI.
	* src/m/amdx86-64.h, src/m/ia64.h, src/m/ibms390x.h: Likewise.
	* alloc.c (check_pure_size): Don't overflow by converting size to int.
	* bidi.c (bidi_dump_cached_states): Use pI to avoid cast.
	* data.c (Fnumber_to_string): Use pI instead of if-then-else-abort.
	* dbusbind.c (xd_append_arg): Use pI to avoid cast.
	(Fdbus_method_return_internal, Fdbus_method_error_internal): Likewise.
	* font.c (font_unparse_xlfd): Avoid potential buffer overrun on
	64-bit hosts.
	(font_unparse_xlfd, font_unparse_fcname): Use pI to avoid casts.
	* keyboard.c (record_char, modify_event_symbol): Use pI to avoid casts.
	* print.c (safe_debug_print, print_object): Likewise.
	(print_object): Don't overflow by converting EMACS_INT or EMACS_UINT
	to int.
	Use pI instead of if-then-else-abort.  Use %p to avoid casts,
	avoiding the 0 flag, which is not portable.
	* process.c (Fmake_network_process): Use pI to avoid cast.
	* region-cache.c (pp_cache): Likewise.
	* xdisp.c (decode_mode_spec): Likewise.
	* xrdb.c (x_load_resources) [USE_MOTIF]: Use pI to avoid undefined
	behavior on 64-bit hosts with printf arg.
	* xselect.c (x_queue_event): Use %p to avoid casts, avoiding 0 flag.
	(x_stop_queuing_selection_requests): Likewise.
	(x_get_window_property): Don't truncate byte count to an 'int'
	when tracing.

	* frame.c (frame_name_fnn_p): Get rid of strtol, which isn't right
	here, since it parses constructs like leading '-' and spaces,
	which are not wanted; and it overflows with large numbers.
	Instead, simply match F[0-9]+, which is what is wanted anyway.

	* alloc.c: Remove unportable assumptions about struct layout.
	(SDATA_SELECTOR, SDATA_DATA_OFFSET): New macros.
	(SDATA_OF_STRING, SDATA_SIZE, allocate_string_data):
	(allocate_vectorlike, make_pure_vector): Use the new macros,
	plus offsetof, to remove unportable assumptions about struct layout.
	These assumptions hold on all porting targets that I know of, but
	they are not guaranteed, they're easy to remove, and removing them
	makes further changes easier.

	* alloc.c (BLOCK BYTES): Fix typo by changing "ablock" to "ablocks".
	This doesn't fix a bug but makes the code clearer.
	(string_overrun_cookie): Now const.  Use initializers that
	don't formally overflow signed char, to avoid warnings.
	(allocate_string_data) [GC_CHECK_STRING_OVERRUN]: Fix typo that
	can cause Emacs to crash when string overrun checking is enabled.
	(allocate_buffer): Don't assume sizeof (struct buffer) is a
	multiple of sizeof (EMACS_INT); it need not be, if
	alignof(EMACS_INT) < sizeof (EMACS_INT).
	(check_sblock, check_string_bytes, check_string_free_list): Protoize.

2011-04-26  Juanma Barranquero  <lekktu@gmail.com>

	* keyboard.c (QCrtl): Rename from Qrtl.  All uses changed.

2011-04-26  Teodor Zlatanov  <tzz@lifelogs.com>

	* gnutls.c (emacs_gnutls_handshake): Return an error if we're not
	supposed to be handshaking.  (Bug#8556)
	Reported by Paul Eggert <eggert@cs.ucla.edu>.

2011-04-26  Daniel Colascione  <dan.colascione@gmail.com>

	* lisp.h (Qdebug): List symbol.
	* eval.c (Qdebug): Restore global linkage.
	* keyboard.c (debug-on-event): New variable.
	(handle_user_signal): Break into debugger when debug-on-event
	matches the current signal symbol.

2011-04-25  Dan Nicolaescu  <dann@ics.uci.edu>

	* alloc.c (check_sblock, check_string_bytes)
	(check_string_free_list): Convert to standard C.

2011-04-25  Teodor Zlatanov  <tzz@lifelogs.com>

	* w32.c (emacs_gnutls_push): Fix typo.

2011-04-25  Eli Zaretskii  <eliz@gnu.org>

	* gnutls.c (emacs_gnutls_handshake): Avoid compiler warnings about
	"cast to pointer from integer of different size".

	Improve doprnt and its use in verror.  (Bug#8545)
	* doprnt.c (doprnt): Document the set of format control sequences
	supported by the function.  Use SAFE_ALLOCA instead of always
	using `alloca'.

	* eval.c (verror): Don't limit the buffer size at size_max-1, that
	is one byte too soon.  Don't use xrealloc; instead xfree and
	xmalloc anew.

2011-04-24  Teodor Zlatanov  <tzz@lifelogs.com>

	* gnutls.h: Add GNUTLS_STAGE_CALLBACKS enum to denote we're in the
	callbacks stage.

	* gnutls.c: Renamed global_initialized to
	gnutls_global_initialized.  Added internals for the
	:verify-hostname-error, :verify-error, and :verify-flags
	parameters of `gnutls-boot' and documented those parameters in the
	docstring.  Start callback support.
	(emacs_gnutls_handshake): Add Woe32 support.  Retry handshake
	unless a fatal error occurred.  Call gnutls_alert_send_appropriate
	on error.  Return error code.
	(emacs_gnutls_write): Call emacs_gnutls_handle_error.
	(emacs_gnutls_read): Likewise.
	(Fgnutls_boot): Return handshake error code.
	(emacs_gnutls_handle_error): New function.
	(wsaerror_to_errno): Likewise.

	* w32.h (emacs_gnutls_pull): Add prototype.
	(emacs_gnutls_push): Likewise.

	* w32.c (emacs_gnutls_pull): New function for GnuTLS on Woe32.
	(emacs_gnutls_push): Likewise.

2011-04-24  Claudio Bley  <claudio.bley@gmail.com>  (tiny change)

	* process.c (wait_reading_process_output): Check if GnuTLS
	buffered some data internally if no FDs are set for TLS
	connections.

	* makefile.w32-in (OBJ2): Add gnutls.$(O).
	(LIBS): Link to USER_LIBS.
	($(BLD)/gnutls.$(0)): New target.

2011-04-24  Eli Zaretskii  <eliz@gnu.org>

	* xdisp.c (handle_single_display_spec): Rename the
	display_replaced_before_p argument into display_replaced_p, to
	make it consistent with the commentary.  Fix typos in the
	commentary.

	* textprop.c (syms_of_textprop): Remove dead code.
	(copy_text_properties): Delete obsolete commentary about an
	interface that was deleted long ago.  Fix typos in the description
	of arguments.

	* msdos.c (XMenuActivate, XMenuAddSelection): Adjust argument list
	to changes in oldXMenu/XMenu.h from 2011-04-16.
	<menu_help_message, prev_menu_help_message>: Constify.
	(IT_menu_make_room): menu->help_text is now `const char **';
	adjust.

	* msdos.h (XMenuActivate, XMenuAddSelection): Adjust prototypes
	to changes in oldXMenu/XMenu.h from 2011-04-16.
	(struct XMenu): Declare `help_text' `const char **'.

	* xfaces.c <Qunspecified>: Make extern again.

	* syntax.c: Include sys/types.h before including regex.h, as
	required by Posix.

	* doc.c (get_doc_string): Improve the format passed to `error'.

	* doprnt.c (doprnt): Improve commentary.

	* term.c (init_tty) [MSDOS]: Fix 1st argument to maybe_fatal.

	* Makefile.in (TAGS): Depend on $(M_FILE) and $(S_FILE), and scan
	them with etags.

	* makefile.w32-in (globals.h): Add a dummy recipe, to make any
	changes in globals.h immediately force recompilation.
	(TAGS): Depend on $(CURDIR)/m/intel386.h and
	$(CURDIR)/s/ms-w32.h.
	(TAGS-gmake): Scan $(CURDIR)/m/intel386.h and $(CURDIR)/s/ms-w32.h.

	* character.c (Fchar_direction): Function deleted.
	(syms_of_character): Don't defsubr it.
	<char-direction-table>: Deleted.

2011-04-23  Eli Zaretskii  <eliz@gnu.org>

	Fix doprnt so it could be used again safely in `verror'.  (Bug#8435)
	* doprnt.c: Include limits.h.
	(SIZE_MAX): New macro.
	(doprnt): Return a size_t value.  2nd arg is now size_t.
	Many local variables are now size_t instead of int or unsigned.
	Improve overflow protection.  Support `l' modifier for integer
	conversions.  Support %l conversion.  Don't assume an EMACS_INT
	argument for integer conversions and for %c.

	* lisp.h (doprnt): Restore prototype.

	* makefile.w32-in ($(BLD)/callint.$(O)): Depend on
	$(SRC)/character.h.

	* Makefile.in (base_obj): Add back doprnt.o.

	* deps.mk (doprnt.o): Add back prerequisites.
	(callint.o): Depend on character.h.

	* eval.c (internal_lisp_condition_case): Include the handler
	representation in the error message.
	(verror): Call doprnt instead of vsnprintf.  Fix an off-by-one bug
	when breaking from the loop.

	* xdisp.c (vmessage): Call doprnt instead of vsnprintf.

	* callint.c (Fcall_interactively): When displaying error message
	about invalid control letter, pass the character's codepoint, not
	a pointer to its multibyte form.  Improve display of the character
	in octal and display also its hex code.

	* character.c (char_string): Use %x to display the (unsigned)
	codepoint of an invalid character, to avoid displaying a bogus
	negative value.

	* font.c (check_otf_features): Pass SDATA of SYMBOL_NAME to
	`error', not SYMBOL_NAME itself.

	* coding.c (Fencode_sjis_char, Fencode_big5_char): Use %c for
	character arguments to `error'.

	* charset.c (check_iso_charset_parameter): Fix incorrect argument
	to `error' in error message about FINAL_CHAR argument.  Make sure
	FINAL_CHAR is a character, and use %c when it is passed as
	argument to `error'.

2011-04-23  Eli Zaretskii  <eliz@gnu.org>

	* s/ms-w32.h (localtime): Redirect to sys_localtime.

	* w32.c: Include <time.h>.
	(sys_localtime): New function.

2011-04-23  Chong Yidong  <cyd@stupidchicken.com>

	* xdisp.c (init_xdisp): Initialize echo_area_window (Bug#6451).

	* buffer.c (syms_of_buffer): Doc fix (Bug#6902).

2011-04-23  Samuel Thibault  <sthibault@debian.org>  (tiny change)

	* sysdep.c (wait_for_termination): On GNU Hurd, kill returns -1 on
	zombies (Bug#8467).

2011-04-19  Eli Zaretskii  <eliz@gnu.org>

	* syntax.h (SETUP_SYNTAX_TABLE_FOR_OBJECT): Fix setting of
	gl_state.e_property when gl_state.object is Qt.

	* insdel.c (make_gap_larger): Remove limitation of buffer size
	to <= INT_MAX.

2011-04-18  Chong Yidong  <cyd@stupidchicken.com>

	* xdisp.c (lookup_glyphless_char_display)
	(produce_glyphless_glyph): Handle cons cell entry in
	glyphless-char-display.
	(Vglyphless_char_display): Document it.

	* term.c (produce_glyphless_glyph): Handle cons cell entry in
	glyphless-char-display.

2011-04-17  Chong Yidong  <cyd@stupidchicken.com>

	* xdisp.c (get_next_display_element): Remove unnecessary ifdefs.

	* termhooks.h (FRAME_WINDOW_P): Remove duplicated definitions.

	* dispextern.h (FACE_SUITABLE_FOR_ASCII_CHAR_P): Add missing
	definition for no-X builds.

2011-04-16  Paul Eggert  <eggert@cs.ucla.edu>

	Static checks with GCC 4.6.0 and non-default toolkits.

	* s/sol2-6.h, s/unixware.h (PTY_TTY_NAME_SPRINTF): Protoize decl.

	* process.c (keyboard_bit_set): Define only if SIGIO.
	(send_process_trap): Mark it with NO_RETURN if it doesn't return.
	(send_process): Repair possible setjmp clobbering.

	* s/usg5-4-common.h (SETUP_SLAVE_PTY): Don't pass extra arg to 'fatal'.

	* eval.c: Include <stdio.h>, for vsnprintf on non-GNU/Linux hosts.

	* data.c (arith_error): Mark with NO_RETURN if it doesn't return.

	* alloc.c (bytes_used_when_full, SPARE_MEMORY, BYTES_USED):
	Define only if needed.

	* sysdep.c (_FILE_OFFSET_BITS): Make this hack even uglier
	by pacifying GCC about it.  Maybe it's time to retire it?
	* xfaces.c (USG, __TIMEVAL__): Likewise.

	* dispextern.h (struct redisplay_interface): Rename param
	to avoid shadowing.
	* termhooks.h (struct terminal): Likewise.
	* xterm.c (xembed_send_message): Likewise.

	* insdel.c (make_gap_smaller): Define only if
	USE_MMAP_FOR_BUFFERS || REL_ALLOC || DOUG_LEA_MALLOC.

	* keyboard.c (read_char): Make a var volatile so longjmp won't clobber
	it.

	* emacs.c (MAX_HEAP_BSS_DIFF, my_edata): Move to where they're used,
	so that we aren't warned about unused symbols.

	* xfns.c (Fx_file_dialog): Rename local to avoid shadowing.

	* xdisp.c (x_produce_glyphs): Mark var as initialized (Bug#8512).

	* xfns.c (x_real_positions): Mark locals as initialized.

	* xmenu.c (xmenu_show): Don't use uninitialized vars.

	* xterm.c: Fix problems found by static analysis with other toolkits.
	(toolkit_scroll_bar_interaction): Define and use only if USE_X_TOOLKIT.
	(x_dispatch_event): Declare static if USE_GTK, and
	define if USE_GTK || USE_X_TOOLKIT.
	(SET_SAVED_BUTTON_EVENT): Define only if USE_X_TOOLKIT || USE_GTK.
	* xterm.h (x_dispatch_event): Extern only if USE_X_TOOLKIT.
	* xterm.c, xterm.h (x_mouse_leave): Bring this function back, but only
	if defined HAVE_MENUS && !defined USE_X_TOOLKIT && !defined USE_GTK.

	* xmenu.c (menu_help_callback): Pointer type fixes.
	Use const pointers when pointing at readonly data.  Avoid pointer
	signedness clashes.
	(FALSE): Remove unused macro.
	(update_frame_menubar): Remove unused decl.

	* xfns.c (Fx_hide_tip): Move locals to avoid shadowing.

	* menu.c (push_submenu_start, push_submenu_end): Do not define unless
	USE_X_TOOLKIT || USE_GTK || HAVE_NS || defined HAVE_NTGUI.
	(single_menu_item): Rename local to avoid shadowing.

	* keyboard.c (make_lispy_event): Remove unused local var.

	* frame.c, frame.h (x_get_resource_string): Bring this back, but
	only if HAVE_X_WINDOWS && !USE_X_TOOLKIT.

	* bitmaps: Change bitmaps from unsigned char back to the X11
	compatible char.  Avoid the old compiler warnings about
	out-of-range initializers by using, for example, '\xab' rather
	than 0xab.

	* xgselect.c (xgselect_initialize): Check vs interface
	even if ! (defined (USE_GTK) || defined (HAVE_GCONF)).

	* xmenu.c (xmenu_show): Rename parm to avoid shadowing.

	* xterm.c (x_create_toolkit_scroll_bar): Use const * for pointers
	to read-only memory.

	* fns.c (vector): Remove; this old hack is no longer needed.

	* xsmfns.c (create_client_leader_window): Rename shadowing arg.
	Remove unused var.
	(gdk_x11_set_sm_client_id) [!USE_GTK]: Don't define.

	* xrdb.c (x_load_resources): Omit unused local.

	* xfns.c (free_frame_menubar, atof): Remove duplicate decls.
	(x_window): Rename locals to avoid shadowing.
	(USG): Use the kludged USG macro, to pacify gcc.

	* xterm.c (x_alloc_nearest_color_for_widget): Remove; unused.
	(x_term_init): Remove local to avoid shadowing.

	* xfns.c, xterm.c (_XEditResCheckMessages): Protoize decl.

	* xdisp.c, dispextern.h (set_vertical_scroll_bar): Now extern if
	USE_TOOLKIT_SCROLL_BARS && !USE_GTK, as xterm.c needs it then.

2011-04-16  Eli Zaretskii  <eliz@gnu.org>

	* gnutls.c (Fgnutls_boot): Don't pass Lisp_Object to `error'.

	Fix regex.c, syntax.c and friends for buffers > 2GB.
	* syntax.h (struct gl_state_s): Declare character position members
	EMACS_INT.

	* syntax.c (update_syntax_table): Declare 2nd argument EMACS_INT.

	* textprop.c (verify_interval_modification, interval_of):
	Declare arguments EMACS_INT.

	* intervals.c (adjust_intervals_for_insertion): Declare arguments
	EMACS_INT.

	* intervals.h (CHECK_TOTAL_LENGTH): Cast to EMACS_INT, not `int'.

	* indent.c (Fvertical_motion): Local variable it_start is now
	EMACS_INT.

	* regex.c (re_match, re_match_2, re_match_2_internal)
	(bcmp_translate, regcomp, regexec, print_double_string)
	(group_in_compile_stack, re_search, re_search_2, regex_compile)
	(re_compile_pattern, re_exec): Declare arguments and local
	variables `size_t' and `ssize_t' and return values `regoff_t', as
	appropriate.
	(POP_FAILURE_REG_OR_COUNT) <pfreg>: Declare `long'.
	(CHECK_INFINITE_LOOP) <failure>: Declare `ssize_t'.
	<compile_stack_type>: `size' and `avail' are now `size_t'.

	* regex.h <regoff_t>: Use ssize_t, not int.
	(re_search, re_search_2, re_match, re_match_2): Arguments that
	specify buffer/string position and length are now ssize_t and
	size_t.  Return type is regoff_t.

2011-04-16  Ben Key  <bkey76@gmail.com>

	* nsfont.m: Fixed bugs in ns_get_family and
	ns_descriptor_to_entity that were caused by using free to
	deallocate memory blocks that were allocated by xmalloc (via
	xstrdup).  This caused Emacs to crash when compiled with
	XMALLOC_OVERRUN_CHECK defined (when Emacs was configured with
	--enable-checking=xmallocoverrun).  xfree is now used to
	deallocate these memory blocks.

2011-04-15  Paul Eggert  <eggert@cs.ucla.edu>

	* sysdep.c (emacs_read): Remove unnecessary check vs MAX_RW_COUNT.

	emacs_write: Accept and return EMACS_INT for sizes.
	See http://lists.gnu.org/archive/html/emacs-devel/2011-04/msg00514.html
	et seq.
	* gnutls.c, gnutls.h (emacs_gnutls_read, emacs_gnutls_write):
	Accept and return EMACS_INT.
	(emacs_gnutls_write): Return the number of bytes written on
	partial writes.
	* sysdep.c, lisp.h (emacs_read, emacs_write): Likewise.
	(emacs_read, emacs_write): Remove check for negative size, as the
	Emacs source code has been audited now.
	* sysdep.c (MAX_RW_COUNT): New macro, to work around kernel bugs.
	(emacs_read, emacs_write): Use it.
	* process.c (send_process): Adjust to the new signatures of
	emacs_write and emacs_gnutls_write.  Do not attempt to store
	a byte offset into an 'int'; it might overflow.
	See http://lists.gnu.org/archive/html/emacs-devel/2011-04/msg00483.html

	* sound.c: Don't assume sizes fit in 'int'.
	(struct sound_device.period_size, alsa_period_size):
	Return EMACS_INT, not int.
	(struct sound_device.write, vox_write, alsa_write):
	Accept EMACS_INT, not int.
	(wav_play, au_play): Use EMACS_INT to store sizes and to
	record read return values.

2011-04-15  Ben Key  <bkey76@gmail.com>

	* keyboard.c (Qundefined): Don't declare static since it is used
	in nsfns.m.
	* xfaces.c (Qbold, Qexpanded, Qitalic, Qcondensed): Don't declare
	static since they are used in nsfont.m.

2011-04-15  Stefan Monnier  <monnier@iro.umontreal.ca>

	* process.c (Qprocessp): Don't declare static.
	* lisp.h (Qprocessp): Declare again.

2011-04-15  Juanma Barranquero  <lekktu@gmail.com>

	* font.c (Qopentype): Don't make static (used from w32uniscribe.c).

2011-04-14  Paul Eggert  <eggert@cs.ucla.edu>

	Improve C-level modularity by making more things 'static'.

	Don't publish debugger-only interfaces to other modules.
	* lisp.h (safe_debug_print, debug_output_compilation_hack):
	(verify_bytepos, count_markers): Move decls to the only modules
	that need them.
	* region-cache.h (pp_cache): Likewise.
	* window.h (check_all_windows): Likewise.
	* marker.c, print.c, region-cache.c, window.c: Decls moved here.

	* sysdep.c (croak): Now static, if
	defined TIOCNOTTY || defined USG5 || defined CYGWIN.
	* syssignal.h (croak): Declare only if not static.

	* alloc.c (refill_memory_reserve): Now static if
	!defined REL_ALLOC || defined SYSTEM_MALLOC.
	* lisp.h (refill_memory_reserve): Declare only if not static.

	* xsettings.c, xsettings.h (xsettings_get_system_normal_font):
	Define only if USE_LUCID.

	* xrdb.c (x_customization_string, x_rm_string): Now static.

	* xmenu.c (x_menu_wait_for_event): Export only if USE_MOTIF.
	* xterm.h (x_menu_wait_for_event): Declare only if USE_MOTIF.

	* xdisp.c (draw_row_with_mouse_face): Now static.
	* dispextern.h (draw_row_with_mouse_fave): Remove decl.

	* window.h (check_all_windows): Mark externally visible.

	* window.c (window_deletion_count): Now static.

	* undo.c: Make symbols static if they're not exported.
	(last_undo_buffer, last_boundary_position, pending_boundary):
	Now static.

	* textprop.c (interval_insert_behind_hooks): Now static.
	(interval_insert_in_front_hooks): Likewise.

	* term.c: Make symbols static if they're not exported.
	(tty_turn_off_highlight, get_tty_terminal, max_frame_cols):
	(max_frame_lines, tty_set_terminal_modes):
	(tty_reset_terminal_modes, tty_turn_off_highlight):
	(get_tty_terminal): Now static.
	(term_mouse_moveto): Do not define if HAVE_WINDOW_SYSTEM.
	* termhooks.h (term_mouse_moveto): Do not declare if
	HAVE_WINDOW_SYSTEM.
	* dispextern.h (tty_set_terminal_modes, tty_reset_terminal_modes):
	(tty_turn_off_highlight, get_tty_terminal): Remove decls.

	* sysdep.c: Make symbols static if they're not exported.
	(emacs_get_tty, emacs_set_tty, old_fcntl_flags, old_fcntl_owner):
	Now static.
	(sigprocmask_set, full_mask): Remove; unused.
	(wait_debugging): Mark as visible.
	* syssignal.h (SIGFULLMASK, full_mask): Remove decls.
	* systty.h (emacs_get_tty, emacs_set_tty): Remove decls.

	* syntax.c (syntax_temp): Define only if !__GNUC__.

	* sound.c (current_sound_device, current_sound): Now static.

	* search.c (searchbufs, searchbuf_head): Now static.

	* scroll.c (scroll_cost): Remove; unused.
	* dispextern.h (scroll_cost): Remove decl.

	* region-cache.h (pp_cache): Mark as externally visible.

	* process.c: Make symbols static if they're not exported.
	(process_tick, update_tick, create_process, chan_process):
	(Vprocess_alist, proc_buffered_char, datagram_access):
	(fd_callback_data, send_process_frame, process_sent_to): Now static.
	(deactivate_process): Mark defn as static, as well as decl.
	* lisp.h (create_process): Remove decl.
	* process.h (chan_process, Vprocess_alist): Remove decls.

	* print.c: Make symbols static if they're not exported.
	(print_depth, new_backquote_output, being_printed, print_buffer):
	(print_buffer_size, print_buffer_pos, print_buffer_pos_byte):
	(print_interval, print_number_index, initial_stderr_stream):
	Now static.
	* lisp.h (Fprinc): Remove decl.
	(debug_output_compilation_hack): Mark as externally visible.

	* sysdep.c (croak): Move decl from here to syssignal.h.
	* syssignal.h (croak): Put it here, so the API can be checked when
	'croak' is called from dissociate_if_controlling_tty.

	* minibuf.c: Make symbols static if they're not exported.
	(minibuf_save_list, choose_minibuf_frame): Now static.
	* lisp.h (choose_minibuf_frame): Remove decl.

	* lisp.h (verify_bytepos, count_markers): Mark as externally visible.

	* lread.c: Make symbols static if they're not exported.
	(read_objects, initial_obarray, oblookup_last_bucket_number):
	Now static.
	(make_symbol): Remove; unused.
	* lisp.h (initial_obarray, make_symbol): Remove decls.

	* keyboard.c: Make symbols static if they're not exported.
	(single_kboard, recent_keys_index, total_keys, recent_keys):
	(this_command_key_count_reset, raw_keybuf, raw_keybuf_count):
	(this_single_command_key_start, echoing, last_auto_save):
	(read_key_sequence_cmd, dribble, recursive_edit_unwind):
	(command_loop, echo_now, keyboard_init_hook, help_char_p):
	(quit_throw_to_read_char, command_loop_2, top_level_1, poll_timer):
	(Vlispy_mouse_stem, double_click_count):
	Now static.
	(force_auto_save_soon): Define only if SIGDANGER.
	(ignore_mouse_drag_p): Now static if
	!defined HAVE_WINDOW_SYSTEM || defined USE_GTK || defined HAVE_NS.
	(print_help): Remove; unused.
	(stop_character, last_timer_event): Mark as externally visible.
	* keyboard.h (ignore_mouse_drag_p): Declare only if
	defined HAVE_WINDOW_SYSTEM && !defined USE_GTK && !defined HAVE_NS.
	(echo_now, help_char_p, quit_throw_to_read_char): Remove decls.
	* lisp.h (echoing): Remove decl.
	(force_auto_save_soon): Declare only if SIGDANGER.
	* xdisp.c (redisplay_window): Simplify code, to make it more
	obvious that ignore_mouse_drag_p is not accessed if !defined
	USE_GTK && !defined HAVE_NS.

	* intervals.c: Make symbols static if they're not exported.
	(merge_properties_sticky, merge_interval_right, delete_interval):
	Now static.
	* intervals.h (merge_interval_right, delete_interval): Remove decls.

	* insdel.c: Make symbols static if they're not exported.
	However, leave prepare_to_modify_buffer alone.  It's never
	called from outside this function, but that appears to be a bug.
	(combine_after_change_list, combine_after_change_buffer):
	(adjust_after_replace, signal_before_change): Now static.
	(adjust_after_replace_noundo): Remove; unused.
	* lisp.h (adjust_after_replace, adjust_after_replace_noundo):
	(signal_before_change): Remove decls.

	* indent.c (val_compute_motion, val_vmotion): Now static.

	* image.c: Make symbols static if they're not exported.
	* dispextern.h (x_create_bitmap_from_xpm_data): Do not declare
	if USE_GTK.
	* image.c (x_create_bitmap_from_xpm_data): Do not define if USE_GTK.
	(xpm_color_cache, ct_table, ct_colors_allocated): Now static.

	* fringe.c (standard_bitmaps): Now static.
	(max_used_fringe_bitmap): Now static, unless HAVE_NS.

	* frame.c: Make symbols static if they're not exported.
	(x_report_frame_params, make_terminal_frame): Now static.
	(get_frame_param): Now static, unless HAVE_NS.
	(x_fullscreen_adjust): Define if WINDOWSNT, not if HAVE_WINDOW_SYSTEM.
	(x_get_resource_string): Remove; not used.
	* frame.h (make_terminal_frame, x_report_frame_params):
	(x_get_resource_string); Remove decls.
	(x_fullscreen_adjust): Declare only if WINDOWSNT.
	* lisp.h (get_frame_param): Declare only if HAVE_NS.

	* font.c, fontset.c: Make symbols static if they're not exported.
	* dispextern.h (FACE_SUITABLE_FOR_ASCII_CHAR_P): New macro.
	(FACE_SUITABLE_FOR_CHAR_P): Use it.
	* font.c (font_close_object): Now static.
	* font.h (font_close_object): Remove.
	* fontset.c (FONTSET_OBJLIST): Remove.
	(free_realized_fontset) #if-0 the body, which does nothing.
	(face_suitable_for_char_p): #if-0, as it's never called.
	* fontset.h (face_suitable_for_char_p): Remove decl.
	* xfaces.c (face_at_string_position):
	Use FACE_SUITABLE_FOR_ASCII_CHAR_P, not FACE_SUITABLE_FOR_CHAR_P,
	since 0 is always ASCII.

	* fns.c (weak_hash_tables): Now static.

	* fileio.c: Make symbols static if they're not exported.
	(auto_saving, auto_save_mode_bits, auto_save_error_occurred):
	(Vwrite_region_annotation_buffers): Now static.

	* eval.c: Make symbols static if they're not exported.
	(backtrace_list, lisp_eval_depth, when_entered_debugger): Now static.
	* lisp.h (backtrace_list): Remove decl.

	* emacs.c: Make symbols static if they're not exported.
	(malloc_state_ptr, malloc_using_checking, syms_of_emacs):
	(fatal_error_code, fatal_error_signal_hook, standard_args):
	Now static.
	(fatal_error_signal): Now static, unless FLOAT_CATCH_SIGKILL.
	(DEFINE_DUMMY_FUNCTION): Mark function as externally visible.
	(__CTOR_LIST__, __DTOR_LIST__): Now externally visible.
	* lisp.h (fatal_error_signal_hook): Remove decl.
	(fatal_error_signal): Declare only if FLOAT_CATCH_SIGKILL.

	* editfns.c: Move a (normally-unused) function to its only use.
	* editfns.c, lisp.h (get_operating_system_release): Remove.
	* process.c (init_process) [DARWIN_OS]: Do it inline, as it is not
	worth the hassle of breaking this out.

	* xterm.c: Make symbols static if they're not exported.
	(x_raise_frame, x_lower_frame, x_wm_set_window_state):
	(x_wm_set_icon_pixmap, x_initialize, XTread_socket_fake_io_error):
	(x_destroy_window, x_delete_display):
	Now static.
	(x_dispatch_event): Now static if ! (USE_MOTIF || USE_X_TOOLKIT).
	(x_mouse_leave): Remove; unused.
	* xterm.h (x_display_info_for_name, x_raise_frame, x_lower_frame):
	(x_destroy_window, x_wm_set_window_state, x_wm_set_icon_pixmap):
	(x_delete_display, x_initialize, x_set_border_pixel, x_screen_planes):
	Remove decls.
	(x_mouse_leave): Declare only if WINDOWSNT.
	(x_dispatch_event): Declare only if USE_MOTIF or USE_X_TOOLKIT.
	(xic_create_fontsetname): Declare only if HAVE_X_WINDOWS &&
	USE_X_TOOLKIT.

	* ftxfont.c: Make symbols static if they're not exported.
	(ftxfont_driver): Export only if !defined HAVE_XFT && def8ined
	HAVE_FREETYPE.
	* font.h (ftxfont_driver): Likewise.

	* xfns.c: Make symbols static if they're not exported.
	(x_last_font_name, x_display_info_for_name):
	(x_set_foreground_color, x_set_background_color, x_set_mouse_color):
	(x_set_cursor_color, x_set_border_pixel, x_set_border_color):
	(x_set_cursor_type, x_set_icon_type, x_set_icon_name):
	(x_set_scroll_bar_foreground, x_set_scroll_bar_background):
	(x_explicitly_set_name, x_set_title, xic_defaut_fontset, tip_timer):
	(last_show_tip_args): Now static.
	(xic_defaut_fontset, xic_create_fontsetname): Define only if
	defined HAVE_X_WINDOWS && defined USE_X_TOOLKIT
	(x_screen_planes): Remove; unused.
	* dispextern.h (x_screen_planes): Remove decl.

	* dispnew.c: Make symbols static if they're not exported.
	* dispextern.h (redraw_garbaged_frames, scrolling):
	(increment_row_positions): Remove.
	* dispnew.c (new_glyph_matrix, increment_row_positions, scrolling):
	(delayed_size_change, glyph_matrix_count, glyph_pool_count):
	Now static.
	(redraw_garbaged_frames): Remove; unused.

	* xfaces.c: Make symbols static if they're not exported.
	* dispextern.h (ascii_face_of_lisp_face, free_realized_face):
	Remove decls.
	* xterm.h (defined_color): Remove decls.
	(x_free_dpy_colors): Declare only if USE_X_TOOLKIT.
	* xfaces.c (tty_suppress_bold_inverse_default_colors_p):
	(menu_face_changed_default, defined_color, free_realized_face):
	(x_free_dpy_colors): Define only if USE_X_TOOLKIT.
	(ascii_face_of_lisp_face): Remove; unused.

	* xdisp.c: Make symbols static if they're not exported.
	* dispextern.h (scratch_glyph_row, window_box_edges):
	(glyph_to_pixel_coords, set_cursor_from_row):
	(get_next_display_element, set_iterator_to_next):
	(highlight_trailing_whitespace, frame_to_window_pixel_xy):
	(show_mouse_face): Remove decls
	* frame.h (message_buf_print): Likewise.
	* lisp.h (pop_message, set_message, check_point_in_composition):
	Likewise.
	* xterm.h (set_vertical_scroll_bar): Likewise.
	* xdisp.c (list_of_error, Vmessage_stack, line_number_displayed):
	(message_buf_print, scratch_glyph_row, displayed_buffer):
	(set_iterator_to_next, pop_message, set_message, set_cursor_from_row):
	(get_next_display_element, show_mouse_face, window_box_edges):
	(frame_to_window_pixel_xy, check_point_in_composition):
	(set_vertical_scroll_bar, highlight_trailing_whitespace): Now static.
	(glyph_to_pixel_coords): Remove; unused.

	* dired.c (file_name_completion): Now static.

	* dbusbind.c (xd_in_read_queued_messages): Now static.

	* lisp.h (circular_list_error, FOREACH): Remove; unused.
	* data.c (circular_list_error): Remove.

	* commands.h (last_point_position, last_point_position_buffer):
	(last_point_position_window): Remove decls.
	* keyboard.c: Make these variables static.

	* coding.h (coding, code_convert_region, encode_coding_gap):
	Remove decls.
	* coding.c (Vsjis_coding_system, Vbig5_coding_system):
	(iso_code_class, detect_coding, code_convert_region): Now static.
	(encode_coding_gap): Remove; unused.

	* chartab.c (chartab_chars, chartab_bits): Now static.

	* charset.h (charset_iso_8859_1): Remove decl.
	* charset.c (charset_iso_8859_1, charset_emacs, map_charset_for_dump):
	Now static.

	* ccl.h (check_ccl_update, Vccl_program_table): Remove decls.
	* ccl.c (Vccl_program_table): Now static.
	(check_ccl_update): Remove; unused.

	* category.c (SET_CATEGORY_SET, set_category_set): Move here.
	* category.h: ... from here.
	* category.c (check_category_table, set_category_set): Now static.

	* casetab.c (Vascii_upcase_table, Vascii_eqv_table): Now static.
	* lisp.h: Remove these decls.

	* buffer.c (buffer_count): Remove unused var.

	* bidi.c (bidi_dump_cached_states): Mark as externally visible,
	so that it's not optimized away.
	(bidi_ignore_explicit_marks_for_paragraph_level): Likewise.
	* dispextern.h (bidi_dump_cached_states): Remove, since it's
	exported only to the debugger.

	* atimer.c (alarm_signal_handler, run_all_atimers): Now static.
	* atimer.h (run_all_atimers): Remove; not exported.

	font.c: Make copy_font_spec and merge_font_spec ordinary C functions.
	* font.c (copy_font_spec): Rename from Fcopy_font_spec, since it
	was inaccessible from Lisp.
	(merge_font_spec): Likewise, renaming from Fmerge_font_spec.
	* font.c, font.h, fontset.c, xfaces.c, xfont.c: Change all uses.

	alloc.c: Import and export fewer symbols, and remove unused items.
	* lisp.h (suppress_checking, die): Declare only if ENABLE_CHECKING
	is defined.
	(suppress_checking): Add EXTERNALLY_VISIBLE attribute, so that
	it's not optimized away by whole-program optimization.
	(message_enable_multibyte, free_misc): Remove.
	(catchlist, handlerlist, mark_backtrace):
	Declare only if BYTE_MARK_STACK.
	(mark_byte_stack): Likewise, fixing a ifdef-vs-if typo.
	* alloc.c (pure): Export only if VIRT_ADDR_VARIES is defined.
	(message_enable_multibyte): Remove decl.
	(free_misc, interval_free_list, float_block, float_block_index):
	(n_float_blocks, float_free_list, cons_block, cons_block_index):
	(cons_free_list, last_marked_index):
	Now static.
	(suppress_checking, die): Define only if ENABLE_CHECKING is defined.
	* eval.c (catchlist, handlerlist): Export only if BYTE_MARK_STACK.
	(mark_backtrace): Define only if BYTE_MARK_STACK.
	* xdisp.c (message_enable_multibyte): Now static.

	Declare Lisp_Object Q* variables to be 'static' if not exported.
	This makes it easier for human readers (and static analyzers)
	to see whether these variables are used from other modules.
	* alloc.c, buffer.c, bytecode.c, callint.c, casetab.c, category.c:
	* ccl.c, character.c, charset.c, cmds.c, coding.c, composite.c:
	* data.c, dbusbind.c, dired.c, editfns.c, eval.c, fileio.c, fns.c:
	* font.c, frame.c, fringe.c, ftfont.c, image.c, keyboard.c, keymap.c:
	* lread.c, macros.c, minibuf.c, print.c, process.c, search.c:
	* sound.c, syntax.c, textprop.c, window.c, xdisp.c, xfaces.c, xfns.c:
	* xmenu.c, xselect.c:
	Declare Q* vars static if they are not used in other modules.
	* ccl.h, character.h, charset.h, coding.h, composite.h, font.h:
	* frame.h, intervals.h, keyboard.h, lisp.h, process.h, syntax.h:
	Remove decls of unexported vars.
	* keyboard.h (EVENT_HEAD_UNMODIFIED): Remove now-unused macro.

	* lisp.h (DEFINE_FUNC): Make sname 'static'.

	Make Emacs functions such as Fatom 'static' by default.
	This makes it easier for human readers (and static analyzers)
	to see whether these functions can be called from other modules.
	DEFUN now defines a static function.  To make the function external
	so that it can be used in other C modules, use the new macro DEFUE.
	* lisp.h (Funibyte_char_to_multibyte, Fsyntax_table_p):
	(Finit_image_library):
	(Feval_region, Fbacktrace, Ffetch_bytecode, Fswitch_to_buffer):
	(Ffile_executable_p, Fmake_symbolic_link, Fcommand_execute):
	(Fget_process, Fdocumentation_property, Fbyte_code, Ffile_attributes):
	Remove decls, since these functions are now static.
	(Funintern, Fget_internal_run_time): New decls, since these functions
	were already external.

	* alloc.c, buffer.c, callint.c, callproc.c, casefiddle.c, casetab.c:
	* ccl.c, character.c, chartab.c, cmds.c, coding.c, data.c, dispnew.c:
	* doc.c, editfns.c, emacs.c, eval.c, fileio.c, filelock.c, floatfns.c:
	* fns.c, font.c, fontset.c, frame.c, image.c, indent.c:
	* keyboard.c, keymap.c, lread.c:
	* macros.c, marker.c, menu.c, minibuf.c, print.c, process.c, search.c:
	* syntax.c, term.c, terminal.c, textprop.c, undo.c:
	* window.c, xdisp.c, xfaces.c, xfns.c, xmenu.c, xsettings.c:
	Mark functions with DEFUE instead of DEFUN,
	if they are used in other modules.
	* buffer.c (Fset_buffer_major_mode, Fdelete_overlay): New forward
	decls for now-static functions.
	* buffer.h (Fdelete_overlay): Remove decl.
	* callproc.c (Fgetenv_internal): Mark as internal.
	* composite.c (Fremove_list_of_text_properties): Remove decl.
	(Fcomposition_get_gstring): New forward static decl.
	* composite.h (Fcomposite_get_gstring): Remove decl.
	* dired.c (Ffile_attributes): New forward static decl.
	* doc.c (Fdocumntation_property): New forward static decl.
	* eval.c (Ffetch_bytecode): New forward static decl.
	(Funintern): Remove extern decl; now in .h file where it belongs.
	* fileio.c (Fmake_symbolic_link): New forward static decl.
	* image.c (Finit_image_library): New forward static decl.
	* insdel.c (Fcombine_after_change_execute): Make forward decl static.
	* intervals.h (Fprevious_property_change):
	(Fremove_list_of_text_properties): Remove decls.
	* keyboard.c (Fthis_command_keys): Remove decl.
	(Fcommand_execute): New forward static decl.
	* keymap.c (Flookup_key): New forward static decl.
	(Fcopy_keymap): Now static.
	* keymap.h (Flookup_key): Remove decl.
	* process.c (Fget_process): New forward static decl.
	(Fprocess_datagram_address): Mark as internal.
	* syntax.c (Fsyntax_table_p): New forward static decl.
	(skip_chars): Remove duplicate decl.
	* textprop.c (Fprevious_property_change): New forward static decl.
	* window.c (Fset_window_fringes, Fset_window_scroll_bars):
	Now internal.
	(Fset_window_margins, Fset_window_vscroll): New forward static decls.
	* window.h (Fset_window_vscroll, Fset_window_margins): Remove decls.

	* editfns.c (Fformat): Remove unreachable code.

2011-04-14  Andreas Schwab  <schwab@linux-m68k.org>

	* fileio.c (Finsert_file_contents): Fix typo in 2005-05-13
	change.  (Bug#8496)

2011-04-13  Eli Zaretskii  <eliz@gnu.org>

	* xdisp.c (handle_invisible_prop): Don't call bidi_paragraph_init
	when at ZV.  (Bug#8487)

2011-04-12  Andreas Schwab  <schwab@linux-m68k.org>

	* charset.c (Fclear_charset_maps): Use xfree instead of free.
	(Bug#8437)
	* keyboard.c (parse_tool_bar_item): Likewise.
	* sound.c (sound_cleanup, alsa_close): Likewise.
	* termcap.c (tgetent): Likewise.
	* xfns.c (x_default_font_parameter): Likewise.
	* xsettings.c (read_and_apply_settings): Likewise.

	* alloc.c (overrun_check_malloc, overrun_check_realloc)
	(overrun_check_free): Protoize.

2011-04-12  Paul Eggert  <eggert@cs.ucla.edu>

	* sysdep.c (emacs_read, emacs_write): Check for negative sizes
	since callers should never pass a negative size.
	Change the signature to match that of plain 'read' and 'write'; see
	<http://lists.gnu.org/archive/html/emacs-devel/2011-04/msg00397.html>.
	* lisp.h: Update prototypes of emacs_write and emacs_read.

2011-04-11  Eli Zaretskii  <eliz@gnu.org>

	* xdisp.c (redisplay_window): Don't try to determine the character
	position of the scroll margin if the window start point w->startp
	is outside the buffer's accessible region.  (Bug#8468)

2011-04-10  Eli Zaretskii  <eliz@gnu.org>

	Fix write-region and its subroutines for buffers > 2GB.
	* fileio.c (a_write, e_write): Modify declaration of arguments and
	local variables to support buffers larger than 2GB.
	(Fcopy_file): Use EMACS_INT for return value of emacs_read.

	* sysdep.c (emacs_write, emacs_read): Use ssize_t for last
	argument, local variables, and return value.

	* lisp.h: Update prototypes of emacs_write and emacs_read.

	* sound.c (vox_write): Use ssize_t for return value of emacs_write.

2011-04-10  Paul Eggert  <eggert@cs.ucla.edu>

	* xdisp.c (vmessage): Use memchr, not strnlen, which some hosts lack.

	Fix more problems found by GCC 4.6.0's static checks.

	* xdisp.c (vmessage): Use a better test for character truncation.

	* charset.c (load_charset_map): <, not <=, for optimization,
	and to avoid potential problems with integer overflow.
	* chartab.c (sub_char_table_set_range, char_table_set_range): Likewise.
	* casetab.c (set_identity, shuffle): Likewise.
	* editfns.c (Fformat): Likewise.
	* syntax.c (skip_chars): Likewise.

	* xmenu.c (set_frame_menubar): Allocate smaller local vectors.
	This also lets GCC 4.6.0 generate slightly better loop code.

	* callint.c (Fcall_interactively): <, not <=, for optimization.
	(Fcall_interactively): Count the number of arguments produced,
	not the number of arguments given.  This is simpler and lets GCC
	4.6.0 generate slightly better code.

	* ftfont.c: Distingish more carefully between FcChar8 and char.
	The previous code passed unsigned char * to a functions like
	strlen and xstrcasecmp that expect char *, which does not
	conform to the C standard.
	(get_adstyle_property, ftfont_pattern_entity): Use FcChar8 for
	arguments to FcPatternGetString, and explicitly cast FcChar8 * to
	char * when the C standard requires it.

	* keyboard.c (read_char): Remove unused var.

	* eval.c: Port to Windows vsnprintf (Bug#8435).
	Include <limits.h>.
	(SIZE_MAX): Define if the headers do not.
	(verror): Do not give up if vsnprintf returns a negative count.
	Instead, grow the buffer.  This ports to Windows vsnprintf, which
	does not conform to C99.  Problem reported by Eli Zaretskii.
	Also, simplify the allocation scheme, by avoiding the need for
	calling realloc, and removing the ALLOCATED variable.

	* eval.c (verror): Initial buffer size is 4000 (not 200) bytes.

	Remove invocations of doprnt, as Emacs now uses vsnprintf.
	But keep the doprint source code for now, as we might revamp it
	and use it again (Bug#8435).
	* lisp.h (doprnt): Remove.
	* Makefile.in (base_obj): Remove doprnt.o.
	* deps.mk (doprnt.o): Remove.

	error: Print 32- and 64-bit integers portably (Bug#8435).
	Without this change, on typical 64-bit hosts error ("...%d...", N)
	was used to print both 32- and 64-bit integers N, which relied on
	undefined behavior.
	* lisp.h, src/m/amdx86-64.h, src/m/ia64.h, src/m/ibms390x.h (pEd):
	New macro.
	* lisp.h (error, verror): Mark as printf-like functions.
	* eval.c (verror): Use vsnprintf, not doprnt, to do the real work.
	Report overflow in size calculations when allocating printf buffer.
	Do not truncate output string at its first null byte.
	* xdisp.c (vmessage): Use vsnprintf, not doprnt, to do the real work.
	Truncate the output at a character boundary, since vsnprintf does not
	do that.
	* charset.c (check_iso_charset_parameter): Convert internal
	character to string before calling 'error', since %c now has the
	printf meaning.
	* coding.c (Fdecode_sjis_char, Fdecode_big5_char): Avoid int
	overflow when computing char to be passed to 'error'.  Do not
	pass Lisp_Object to 'error'; pass the integer instead.
	* nsfns.m (Fns_do_applescript): Use int, not long, since it's
	formatted with plain %d.

	* eval.c (internal_lisp_condition_case): Don't pass spurious arg.

	* keyboard.c (access_keymap_keyremap): Print func name, not garbage.

	* coding.c (Fdecode_sjis_char): Don't assume CODE fits in int.

	* xterm.c (x_catch_errors): Remove duplicate declaration.

	* term.c (maybe_fatal): Mark its 3rd arg as a printf format, too.

	* xdisp.c, lisp.h (message_nolog): Remove; unused.

2011-04-10  Jim Meyering  <meyering@redhat.com>

	use ssize_t and size_t for read- and write-like emacs_gnutls_* functions
	* gnutls.c (emacs_gnutls_read): Adjust signature to be more read-like:
	return ssize_t not "int", and use size_t as the buffer length.
	(emacs_gnutls_write): Likewise, and make the buffer pointer "const".
	* gnutls.h: Update declarations.
	* process.c (read_process_output): Use ssize_t, to match.
	(send_process): Likewise.

2011-04-09  Chong Yidong  <cyd@stupidchicken.com>

	* image.c (Fimagemagick_types): Doc fix, and comment cleanup.

2011-04-09  Chong Yidong  <cyd@stupidchicken.com>

	* ftfont.c (get_adstyle_property, ftfont_pattern_entity):
	Use unsigned char, to match FcChar8 type definition.

	* xterm.c (handle_one_xevent):
	* xmenu.c (create_and_show_popup_menu):
	* xselect.c (x_decline_selection_request)
	(x_reply_selection_request): Avoid type-punned deref of X events.

2011-04-09  Eli Zaretskii  <eliz@gnu.org>

	Fix some uses of `int' instead of EMACS_INT.
	* search.c (string_match_1, fast_string_match)
	(fast_c_string_match_ignore_case, fast_string_match_ignore_case)
	(scan_buffer, find_next_newline_no_quit)
	(find_before_next_newline, search_command, Freplace_match)
	(Fmatch_data): Make some `int' variables be EMACS_INT.

	* xdisp.c (display_count_lines): 3rd argument and return value now
	EMACS_INT.  All callers changed.
	(pint2hrstr): Last argument is now EMACS_INT.

	* coding.c (detect_coding_utf_8, detect_coding_emacs_mule)
	(detect_coding_iso_2022, detect_coding_sjis, detect_coding_big5)
	(detect_coding_ccl, detect_coding_charset, decode_coding_utf_8)
	(decode_coding_utf_16, decode_coding_emacs_mule)
	(decode_coding_iso_2022, decode_coding_sjis, decode_coding_big5)
	(decode_coding_ccl, decode_coding_charset)
	<consumed_chars, consumed_chars_base>: Declare EMACS_INT.
	(decode_coding_iso_2022, decode_coding_emacs_mule)
	(decode_coding_sjis, decode_coding_big5, decode_coding_charset)
	<char_offset, last_offset>: Declare EMACS_INT.
	(encode_coding_utf_8, encode_coding_utf_16)
	(encode_coding_emacs_mule, encode_invocation_designation)
	(encode_designation_at_bol, encode_coding_iso_2022)
	(encode_coding_sjis, encode_coding_big5, encode_coding_ccl)
	(encode_coding_raw_text, encode_coding_charset) <produced_chars>:
	Declare EMACS_INT.
	(ASSURE_DESTINATION): Declare more_bytes EMACS_INT.
	(encode_invocation_designation): Last argument P_NCHARS is now
	EMACS_INT.
	(decode_eol): Declare pos_byte, pos, and pos_end EMACS_INT.
	(produce_chars): from_nchars and to_nchars are now EMACS_INT.

	* coding.h (struct coding_system) <head_ascii>: Declare EMACS_INT.
	All users changed.

	* ccl.c (Fccl_execute_on_string): Declare some variables
	EMACS_INT.

2011-04-08  Samuel Thibault  <sthibault@debian.org>  (tiny change)

	* term.c (init_tty): Fix incorrect ifdef placement (Bug#8450).

2011-03-19  Christoph Scholtes  <cschol2112@googlemail.com>

	* process.c (Fformat_network_address): Doc fix.

2011-04-08  T.V. Raman  <tv.raman.tv@gmail.com>  (tiny change)

	* xml.c (parse_region): Avoid creating spurious whiespace nodes.

2011-04-08  Chong Yidong  <cyd@stupidchicken.com>

	* keyboard.c (read_char): Call Lisp function help-form-show,
	instead of using internal_with_output_to_temp_buffer.
	(Qhelp_form_show): New var.
	(syms_of_keyboard): Use DEFSYM macro.

	* print.c (internal_with_output_to_temp_buffer): Function deleted.

	* lisp.h (internal_with_output_to_temp_buffer): Remove prototype.

2011-04-06  Chong Yidong  <cyd@stupidchicken.com>

	* process.c (Flist_processes): Remove to Lisp.
	(list_processes_1): Delete.

2011-04-06  Eli Zaretskii  <eliz@gnu.org>

	* msdos.c (careadlinkat, careadlinkatcwd): MS-DOS replacements.

	* w32.c (careadlinkat, careadlinkatcwd): New always-fail stubs.

2011-04-06  Paul Eggert  <eggert@cs.ucla.edu>

	Fix more problems found by GCC 4.6.0's static checks.

	* xmenu.c (Fx_popup_dialog): Don't assume string is free of formats.

	* menu.c (Fx_popup_menu): Don't assume error_name lacks printf formats.

	* lisp.h (message, message_nolog, fatal): Mark as printf-like.

	* xdisp.c (vmessage): Mark as a printf-like function.

	* term.c (vfatal, maybe_fatal): Mark as printf-like functions.

	* sound.c (sound_warning): Don't crash if arg contains a printf format.

	* image.c (tiff_error_handler, tiff_warning_handler): Mark as
	printf-like functions.
	(tiff_load): Add casts to remove these marks before passing them
	to system-supplied API.

	* eval.c (Fsignal): Remove excess argument to 'fatal'.

	* coding.c (EMIT_ONE_BYTE, EMIT_TWO_BYTES): Use unsigned, not int.
	This avoids several warnings with gcc -Wstrict-overflow.
	(DECODE_COMPOSITION_RULE): If the rule is invalid, goto invalid_code
	directly, rather than having caller test rule sign.  This avoids
	some unnecessary tests.
	* composite.h (COMPOSITION_ENCODE_RULE_VALID): New macro.
	(COMPOSITION_ENCODE_RULE): Arguments now must be valid.  This
	affects only one use, in DECODE_COMPOSITION_RULE, which is changed.

	* xfont.c (xfont_text_extents): Remove var that was set but not used.
	(xfont_open): Avoid unnecessary tests.

	* composite.c (composition_gstring_put_cache): Use unsigned integer.

	* composite.h, composite.c (composition_gstring_put_cache):
	Use EMACS_INT, not int, for length.

	* composite.h (COMPOSITION_DECODE_REFS): New macro,
	breaking out part of COMPOSITION_DECODE_RULE.
	(COMPOSITION_DECODE_RULE): Use it.
	* composite.c (get_composition_id): Remove unused local vars,
	by using the new macro.

	* textprop.c (set_text_properties_1): Change while to do-while,
	since the condition is always true at first.

	* intervals.c (graft_intervals_into_buffer): Mark var as used.
	(interval_deletion_adjustment): Return unsigned value.
	All uses changed.

	* process.c (list_processes_1, create_pty, read_process_output):
	(exec_sentinel): Remove vars that were set but not used.
	(create_pty): Remove unnecessary "volatile"s.
	(Fnetwork_interface_info): Avoid possibility of int overflow.
	(read_process_output): Do adaptive read buffering even if carryover.
	(read_process_output): Simplify nbytes computation if buffered.

	* bytecode.c (exec_byte_code): Rename local to avoid shadowing.

	* syntax.c (scan_words): Remove var that was set but not used.
	(update_syntax_table): Use unsigned instead of int.

	* lread.c (lisp_file_lexically_bound_p): Use ints rather than endptrs.
	(lisp_file_lexically_bound_p, read1): Use unsigned instead of int.
	(safe_to_load_p): Make the end-of-loop test the inverse of the in-loop.

	* print.c (print_error_message): Avoid int overflow.

	* font.c (font_list_entities): Redo for clarity,
	so that reader need not know FONT_DPI_INDEX + 1 == FONT_SPACING_INDEX.

	* font.c (font_find_for_lface, Ffont_get_glyphs): Remove unused vars.
	(font_score): Avoid potential overflow in diff calculation.

	* fns.c (substring_both): Remove var that is set but not used.
	(sxhash): Redo loop for clarity and to avoid wraparound warning.

	* eval.c (funcall_lambda): Rename local to avoid shadowing.

	* alloc.c (mark_object_loop_halt, mark_object): Use size_t, not int.
	Otherwise, GCC 4.6.0 optimizes the loop check away since the check
	can always succeed if overflow has undefined behavior.

	* search.c (boyer_moore, wordify): Remove vars set but not used.
	(wordify): Omit three unnecessary tests.

	* indent.c (MULTIBYTE_BYTES_WIDTH): Don't compute wide_column.
	All callers changed.  This avoids the need for an unused var.

	* casefiddle.c (casify_region): Remove var that is set but not used.

	* dired.c (file_name_completion): Remove var that is set but not used.

	* fileio.c (Finsert_file_contents): Make EOF condition clearer.

	* fileio.c (Finsert_file_contents): Avoid signed integer overflow.
	(Finsert_file_contents): Remove unnecessary code checking fd.

	* minibuf.c (read_minibuf_noninteractive): Use size_t for sizes.
	Check for integer overflow on size calculations.

	* buffer.c (Fprevious_overlay_change): Remove var that is set
	but not used.

	* keyboard.c (menu_bar_items, read_char_minibuf_menu_prompt):
	Remove vars that are set but not used.
	(timer_check_2): Don't assume timer-list and idle-timer-list are lists.
	(timer_check_2): Mark vars as initialized.

	* gtkutil.c (xg_get_file_with_chooser): Mark var as initialized.

	* image.c (lookup_image): Remove var that is set but not used.
	(xbm_load): Use parse_p, for gcc -Werror=unused-but-set-variable.

	* fontset.c (Finternal_char_font, Ffontset_info): Remove vars
	that are set but not used.

	* xfns.c (make_invisible_cursor): Don't return garbage
	if XCreateBitmapFromData fails (Bug#8410).

	* xselect.c (x_get_local_selection, x_handle_property_notify):
	Remove vars that are set but not used.

	* xfns.c (x_create_tip_frame): Remove var that is set but not used.
	(make_invisible_cursor): Initialize a possibly-uninitialized variable.

	* xterm.c (x_scroll_bar_to_input_event) [!USE_GTK]:
	Remove var that is set but not used.
	(scroll_bar_windows_size): Now size_t, not int.
	(x_send_scroll_bar_event): Use size_t, not int, for sizes.
	Check for overflow.

	* xfaces.c (realize_named_face): Remove vars that are set but not used.
	(map_tty_color) [!defined MSDOS]: Likewise.

	* term.c (tty_write_glyphs): Use size_t; this avoids overflow warning.

	* coding.c: Remove vars that are set but not used.
	(DECODE_COMPOSITION_RULE): Remove 2nd arg, which is unused.
	All callers changed.
	(decode_coding_utf_8, decode_coding_utf_16 decode_coding_emacs_mule):
	(decode_coding_iso_2022, encode_coding_sjis, encode_coding_big5):
	(decode_coding_charset): Remove vars that are set but not used.

	* bytecode.c (Fbyte_code) [!defined BYTE_CODE_SAFE]: Remove var
	that is set but not used.

	* print.c (print_object): Remove var that is set but not used.

	Replace 2 copies of readlink code with 1 gnulib version (Bug#8401).
	The gnulib version avoids calling malloc in the usual case,
	and on 64-bit hosts doesn't have some arbitrary 32-bit limits.
	* fileio.c (Ffile_symlink_p): Use emacs_readlink.
	* filelock.c (current_lock_owner): Likewise.
	* lisp.h (READLINK_BUFSIZE, emacs_readlink): New function.
	* sysdep.c: Include allocator.h, careadlinkat.h.
	(emacs_no_realloc_allocator): New static constant.
	(emacs_readlink): New function.
	* deps.mk (sysdep.o): Depend on ../lib/allocator.h and on
	../lib/careadlinkat.h.

2011-04-04  Stefan Monnier  <monnier@iro.umontreal.ca>

	* keyboard.c (safe_run_hook_funcall): Fix last change (don't stop at the
	first non-nil return value).

2011-04-03  Jan Djärv  <jan.h.d@swipnet.se>

	* nsterm.m (ns_update_auto_hide_menu_bar): Define MAC_OS_X_VERSION_10_6
	if not defined (Bug#8403).

2011-04-02  Juanma Barranquero  <lekktu@gmail.com>

	* xdisp.c (display_count_lines): Remove parameter `start',
	unused since 1998-01-01T02:27:27Z!rms@gnu.org.  All callers changed.
	(get_char_face_and_encoding): Remove parameter `multibyte_p',
	unused since 2008-05-14T01:40:23Z!handa@m17n.org.  All callers changed.
	(fill_stretch_glyph_string): Remove parameters `row' and `area',
	unused at least since Kim's GUI unification at 2003-03-16T20:45:46Z!storm@cua.dk
	and thereabouts.  All callers changed.
	(get_per_char_metric): Remove parameter `f', unused since
	2008-05-14T01:40:23Z!handa@m17n.org.  All callers changed.

2011-04-02  Jim Meyering  <meyering@redhat.com>

	do not dereference NULL upon failed strdup
	* nsfont.m (ns_descriptor_to_entity): Use xstrdup, not strdup.
	(ns_get_family): Likewise.

2011-04-02  Juanma Barranquero  <lekktu@gmail.com>

	* eval.c (unwind_to_catch) [DEBUG_GCPRO]: Remove redundant assignment.

2011-04-02  Jan Djärv  <jan.h.d@swipnet.se>

	* nsterm.m (ns_update_auto_hide_menu_bar): Only for OSX 10.6 or
	later (Bug#8403).

2011-04-01  Stefan Monnier  <monnier@iro.umontreal.ca>

	Add lexical binding.

	* window.c (Ftemp_output_buffer_show): New fun.
	(Fsave_window_excursion):
	* print.c (Fwith_output_to_temp_buffer): Move to subr.el.

	* lread.c (lisp_file_lexically_bound_p): New function.
	(Fload): Bind Qlexical_binding.
	(readevalloop): Remove `evalfun' arg.
	Bind Qinternal_interpreter_environment.
	(Feval_buffer): Bind Qlexical_binding.
	(defvar_int, defvar_bool, defvar_lisp_nopro, defvar_kboard):
	Mark as dynamic.
	(syms_of_lread): Declare `lexical-binding'.

	* lisp.h (struct Lisp_Symbol): New field `declared_special'.

	* keyboard.c (eval_dyn): New fun.
	(menu_item_eval_property): Use it.

	* image.c (parse_image_spec): Use Ffunctionp.

	* fns.c (concat, mapcar1): Accept byte-code-functions.

	* eval.c (Fsetq): Handle lexical vars.
	(Fdefun, Fdefmacro, Ffunction): Make closures when needed.
	(Fdefconst, Fdefvaralias, Fdefvar): Mark as dynamic.
	(FletX, Flet): Obey lexical binding.
	(Fcommandp): Handle closures.
	(Feval): New `lexical' arg.
	(eval_sub): New function extracted from Feval.  Use it almost
	everywhere where Feval was used.  Look up vars in lexical env.
	Handle closures.
	(Ffunctionp): Move from subr.el.
	(Ffuncall): Handle closures.
	(apply_lambda): Remove `eval_flags'.
	(funcall_lambda): Handle closures and new byte-code-functions.
	(Fspecial_variable_p): New function.
	(syms_of_eval): Initialize the Vinternal_interpreter_environment var,
	but without exporting it to Lisp.

	* doc.c (Fdocumentation, store_function_docstring):
	* data.c (Finteractive_form): Handle closures.

	* callint.c (Fcall_interactively): Preserve lexical-binding mode for
	interactive spec.

	* bytecode.c (Bstack_ref, Bstack_set, Bstack_set2, BdiscardN):
	New byte-codes.
	(exec_byte_code): New function extracted from Fbyte_code to handle new
	calling convention for byte-code-functions.  Add new byte-codes.

	* buffer.c (defvar_per_buffer): Set new `declared_special' field.

	* alloc.c (Fmake_symbol): Init new `declared_special' field.

2011-03-31  Juanma Barranquero  <lekktu@gmail.com>

	* xdisp.c (redisplay_internal): Fix prototype.

2011-03-31  Eli Zaretskii  <eliz@gnu.org>

	* xdisp.c (SCROLL_LIMIT): New macro.
	(try_scrolling): Use it when setting scroll_limit.
	Limit scrolling to 100 screen lines.
	(redisplay_window): Even when falling back on "recentering",
	position point in the window according to scroll-conservatively,
	scroll-margin, and scroll-*-aggressively variables.  (Bug#6671)

	(try_scrolling): When point is above the window, allow searching
	as far as scroll_max, or one screenful, to compute vertical
	distance from PT to the scroll margin position.  This prevents
	try_scrolling from unnecessarily failing when
	scroll-conservatively is set to a value slightly larger than the
	window height.  Clean up the case of PT below the margin at bottom
	of window: scroll_max can no longer be INT_MAX.  When aggressive
	scrolling is in use, don't let point enter the opposite scroll
	margin as result of the scroll.
	(syms_of_xdisp) <scroll-conservatively>: Document the
	threshold of 100 lines for never-recentering scrolling.

2011-03-31  Juanma Barranquero  <lekktu@gmail.com>

	* dispextern.h (move_it_by_lines):
	* xdisp.c (move_it_by_lines): Remove parameter `need_y_p', unused
	since 2000-12-29T14:24:09Z!gerd@gnu.org.  All callers changed.
	(message_log_check_duplicate): Remove parameters `prev_bol' and
	`this_bol', unused since 1998-01-01T02:27:27Z!rms@gnu.org.  All callers changed.
	(redisplay_internal): Remove parameter `preserve_echo_area',
	unused since 1999-07-21T21:43:52Z!gerd@gnu.org.  All callers changed.

	* indent.c (Fvertical_motion):
	* window.c (window_scroll_pixel_based, Frecenter):
	Don't pass `need_y_p' to `move_it_by_lines'.

2011-03-30  Stefan Monnier  <monnier@iro.umontreal.ca>

	* eval.c (struct backtrace): Don't cheat with negative numbers, but do
	steal a few bits to be more compact.
	(interactive_p, Fbacktrace, Fbacktrace_frame, mark_backtrace):
	Remove unneeded casts.

	* bytecode.c (Fbyte_code): CAR and CDR can GC.

2011-03-30  Zachary Kanfer  <zkanfer@gmail.com>  (tiny change)

	* keyboard.c (Fexecute_extended_command): Do log the "suggest key
	binding" message (bug#7967).

2011-03-30  Paul Eggert  <eggert@cs.ucla.edu>

	Fix more problems found by GCC 4.6.0's static checks.

	* unexelf.c (unexec) [! (defined _SYSTYPE_SYSV || defined __sgi)]:
	Remove unused local var.

	* editfns.c (Fmessage_box): Remove unused local var.

	* xdisp.c (try_window_reusing_current_matrix, x_produce_glyphs):
	(note_mode_line_or_margin_highlight, note_mouse_highlight):
	Omit unused local vars.
	* window.c (shrink_windows): Omit unused local var.
	* menu.c (digest_single_submenu): Omit unused local var.
	* dispnew.c (update_window) [PERIODIC_PREEMPTION_CHECKING]:
	Omit unused local var.

	* keyboard.c (parse_modifiers_uncached, parse_modifiers):
	Don't assume string length fits in int.
	(keyremap_step, read_key_sequence): Use size_t for sizes.
	(read_key_sequence): Don't check last_real_key_start redundantly.

	* callproc.c (Fcall_process, Fcall_process_region): Use SAFE_ALLOCA
	instead of alloca (Bug#8344).

	* eval.c (Fbacktrace): Don't assume nargs fits in int.
	(Fbacktrace_frame): Don't assume nframes fits in int.

	* syntax.c (scan_sexps_forward): Avoid pointer wraparound.

	* xterm.c (x_make_frame_visible, same_x_server): Redo to avoid overflow
	concerns.

	* term.c (produce_glyphless_glyph): Remove unnecessary test.

	* cm.c (calccost): Turn while-do into do-while, for clarity.

	* keyboard.c (syms_of_keyboard): Use the same style as later
	in this function when indexing through an array.  This also
	works around GCC bug 48267.

	* image.c (tiff_load): Fix off-by-one image count (Bug#8336).

	* xselect.c (x_check_property_data): Return correct size (Bug#8335).

	* chartab.c (sub_char_table_ref_and_range): Redo for slight
	efficiency gain, and to bypass a gcc -Wstrict-overflow warning.

	* keyboard.c, keyboard.h (num_input_events): Now size_t.
	This avoids undefined behavior on integer overflow, and is a bit
	more convenient anyway since it is compared to a size_t variable.

	Variadic C functions now count arguments with size_t, not int.
	This avoids an unnecessary limitation on 64-bit machines, which
	caused (substring ...) to crash on large vectors (Bug#8344).
	* lisp.h (struct Lisp_Subr.function.aMANY): Now takes size_t, not int.
	(DEFUN_ARGS_MANY, internal_condition_case_n, safe_call): Likewise.
	All variadic functions and their callers changed accordingly.
	(struct gcpro.nvars): Now size_t, not int.  All uses changed.
	* data.c (arith_driver, float_arith_driver): Likewise.
	* editfns.c (general_insert_function): Likewise.
	* eval.c (struct backtrace.nargs, interactive_p)
	(internal_condition_case_n, run_hook_with_args, apply_lambda)
	(funcall_lambda, mark_backtrace): Likewise.
	* fns.c (concat): Likewise.
	* frame.c (x_set_frame_parameters): Likewise.
	* fns.c (get_key_arg): Now accepts and returns size_t, and returns
	0 if not found, not -1.  All callers changed.

	* alloc.c (garbage_collect): Don't assume stack size fits in int.
	(stack_copy_size): Now size_t, not int.
	(stack_copy, stack_copy_size): Define only if MAX_SAVE_STACK > 0.

2011-03-28  Juanma Barranquero  <lekktu@gmail.com>

	* coding.c (encode_designation_at_bol): Remove parameter `charbuf_end',
	unused since 2002-03-01T01:17:24Z!handa@m17n.org and 2008-02-01T16:01:31Z!miles@gnu.org.
	All callers changed.

	* lisp.h (multibyte_char_to_unibyte):
	* character.c (multibyte_char_to_unibyte): Remove parameter `rev_tbl',
	unused since 2002-03-01T01:16:34Z!handa@m17n.org and 2008-02-01T16:01:31Z!miles@gnu.org.
	* character.h (CHAR_TO_BYTE8):
	* cmds.c (internal_self_insert):
	* editfns.c (general_insert_function):
	* keymap.c (push_key_description):
	* search.c (Freplace_match):
	* xdisp.c (message_dolog, set_message_1): All callers changed.

2011-03-28  Stefan Monnier  <monnier@iro.umontreal.ca>

	* keyboard.c (safe_run_hook_funcall): New function.
	(safe_run_hooks_1, safe_run_hooks_error, safe_run_hooks): On error,
	don't set the hook to nil, but remove the offending function instead.
	(Qcommand_hook_internal): Remove, unused.
	(syms_of_keyboard): Don't initialize Qcommand_hook_internal nor define
	Vcommand_hook_internal.

	* eval.c (enum run_hooks_condition): Remove.
	(funcall_nil, funcall_not): New functions.
	(run_hook_with_args): Call each function through a `funcall' argument.
	Remove `cond' argument, now redundant.
	(Frun_hooks, Frun_hook_with_args, Frun_hook_with_args_until_success)
	(Frun_hook_with_args_until_failure): Adjust accordingly.
	(run_hook_wrapped_funcall, Frun_hook_wrapped): New functions.

2011-03-28  Juanma Barranquero  <lekktu@gmail.com>

	* dispextern.h (string_buffer_position): Remove declaration.

	* print.c (strout): Remove parameter `multibyte', unused since
	1999-08-21T19:30:21Z!gerd@gnu.org.  All callers changed.

	* search.c (boyer_moore): Remove parameters `len', `pos' and `lim',
	never used since function introduction in 1998-02-08T21:33:56Z!rms@gnu.org.
	All callers changed.

	* w32.c (_wsa_errlist): Use braces for struct initializers.

	* xdisp.c (string_buffer_position_lim): Remove parameter `w',
	never used since function introduction in 2001-03-09T18:41:50Z!gerd@gnu.org.
	All callers changed.
	(string_buffer_position): Likewise.  Also, make static (it's never
	used outside xdisp.c).
	(cursor_row_p): Remove parameter `w', unused since
	2000-10-17T16:08:57Z!gerd@gnu.org.  All callers changed.
	(decode_mode_spec): Remove parameter `precision', introduced during
	Gerd Moellmann's rewrite at 1999-07-21T21:43:52Z!gerd@gnu.org, but never used.
	All callers changed.

2011-03-27  Jan Djärv  <jan.h.d@swipnet.se>

	* nsterm.m (syms_of_nsterm): Use doc: for ns-auto-hide-menu-bar.

2011-03-27  Anders Lindgren  <andlind@gmail.com>

	* nsterm.m (ns_menu_bar_is_hidden): New variable.
	(ns_constrain_all_frames, ns_menu_bar_should_be_hidden)
	(ns_update_auto_hide_menu_bar): New functions.
	(ns_update_begin): Call ns_update_auto_hide_menu_bar.
	(applicationDidBecomeActive): Call ns_update_auto_hide_menu_bar and
	ns_constrain_all_frames.
	(constrainFrameRect): Return at once if ns_menu_bar_should_be_hidden.
	(syms_of_nsterm): DEFVAR ns-auto-hide-menu-bar, init to Qnil.

2011-03-27  Jan Djärv  <jan.h.d@swipnet.se>

	* nsmenu.m (runDialogAt): Remove argument to timer_check.

2011-03-27  Glenn Morris  <rgm@gnu.org>

	* syssignal.h: Replace RETSIGTYPE with void.
	* atimer.c, data.c, dispnew.c, emacs.c, floatfns.c, keyboard.c:
	* keyboard.h, lisp.h, process.c, sysdep.c, xterm.c:
	Replace SIGTYPE with void everywhere.
	* s/usg5-4-common.h (SIGTYPE): Remove definition.
	* s/template.h (SIGTYPE): Remove commented out definition.

2011-03-26  Eli Zaretskii  <eliz@gnu.org>

	* xdisp.c (redisplay_window): Don't check buffer's clip_changed
	flag as a prerequisite for invoking try_scrolling.  (Bug#6671)

2011-03-26  Juanma Barranquero  <lekktu@gmail.com>

	* w32.c (read_unc_volume): Use parameter `henum', instead of
	global variable `wget_enum_handle'.

	* keymap.c (describe_vector): Remove parameters `indices' and
	`char_table_depth', unused since 2002-03-01T01:43:26Z!handa@m17n.org.
	(describe_map, Fdescribe_vector): Adjust calls to `describe_vector'.

	* keyboard.h (timer_check, show_help_echo): Remove unused parameters.

	* keyboard.c (timer_check): Remove parameter `do_it_now',
	unused since 1996-04-12T06:01:29Z!rms@gnu.org.
	(show_help_echo): Remove parameter `ok_to_overwrite_keystroke_echo',
	unused since 2008-04-19T19:30:53Z!monnier@iro.umontreal.ca.

	* keyboard.c (read_char):
	* w32menu.c (w32_menu_display_help):
	* xmenu.c (show_help_event, menu_help_callback):
	Adjust calls to `show_help_echo'.

	* gtkutil.c (xg_maybe_add_timer):
	* keyboard.c (readable_events):
	* process.c (wait_reading_process_output):
	* xmenu.c (x_menu_wait_for_event): Adjust calls to `timer_check'.

	* insdel.c (adjust_markers_gap_motion):
	Remove; no-op since 1998-01-02T21:29:48Z!rms@gnu.org.
	(gap_left, gap_right): Don't call it.

2011-03-25  Chong Yidong  <cyd@stupidchicken.com>

	* xdisp.c (handle_fontified_prop): Discard changes to clip_changed
	incurred during fontification.

2011-03-25  Juanma Barranquero  <lekktu@gmail.com>

	* buffer.c (defvar_per_buffer): Remove unused parameter `doc'.
	(DEFVAR_PER_BUFFER): Don't pass it.

	* dispnew.c (row_equal_p, add_row_entry): Remove unused parameter `w'.
	(scrolling_window): Don't pass it.

2011-03-25  Juanma Barranquero  <lekktu@gmail.com>

	* dispextern.h (glyph_matric): Use #if GLYPH_DEBUG, not #ifdef.

	* fileio.c (check_executable) [DOS_NT]: Remove unused variables `len'
	and `suffix'.
	(Fset_file_selinux_context) [HAVE_LIBSELINUX]: Move here declaration
	of variables specific to SELinux and computation of `encoded_absname'.

	* image.c (XPutPixel): Remove unused variable `height'.

	* keyboard.c (make_lispy_event): Remove unused variable `hpos'.

	* unexw32.c (get_section_info): Remove unused variable `section'.

	* w32.c (stat): Remove unused variables `drive_root' and `devtype'.
	(system_process_attributes): Remove unused variable `sess'.
	(sys_read): Remove unused variable `err'.

	* w32fns.c (top): Wrap variables with #if GLYPH_DEBUG, not #ifdef.
	(w32_wnd_proc): Remove unused variable `isdead'.
	(unwind_create_frame): Use #if GLYPH_DEBUG, not #ifdef.
	(Fx_server_max_request_size): Remove unused variable `dpyinfo'.
	(x_create_tip_frame): Remove unused variable `tem'.

	* w32inevt.c (w32_console_read_socket):
	Remove unused variable `no_events'.

	* w32term.c (x_draw_composite_glyph_string_foreground):
	Remove unused variable `width'.

2011-03-24  Juanma Barranquero  <lekktu@gmail.com>

	* w32term.c (x_set_glyph_string_clipping):
	Don't pass uninitialized region to CombineRgn.

2011-03-23  Juanma Barranquero  <lekktu@gmail.com>

	* w32fns.c (x_set_menu_bar_lines): Remove unused variable `olines'.
	(w32_wnd_proc): Pass NULL to Windows API, not uninitialized buffer.
	(Fx_close_connection): Remove unused variable `i'.

	* w32font.c (w32font_draw): Return number of glyphs.
	(w32font_open_internal): Remove unused variable `i'.
	(w32font_driver): Add missing initializer.

	* w32menu.c (utf8to16): Remove unused variable `utf16'.
	(fill_in_menu): Remove unused variable `items_added'.

	* w32term.c (last_mouse_press_frame): Remove static global variable.
	(w32_clip_to_row): Remove unused variable `f'.
	(x_delete_terminal): Remove unused variable `i'.

	* w32uniscribe.c (uniscribe_shape): Remove unused variable `nclusters'.
	(NOTHING): Remove unused static global variable.
	(uniscribe_check_otf): Remove unused variable `table'.
	(uniscribe_font_driver): Add missing initializers.

2011-03-23  Julien Danjou  <julien@danjou.info>

	* term.c (Fsuspend_tty, Fresume_tty):
	* minibuf.c (read_minibuf, run_exit_minibuf_hook):
	* window.c (temp_output_buffer_show):
	* insdel.c (signal_before_change):
	* frame.c (Fhandle_switch_frame):
	* fileio.c (Fdo_auto_save):
	* emacs.c (Fkill_emacs):
	* editfns.c (save_excursion_restore):
	* cmds.c (internal_self_insert):
	* callint.c (Fcall_interactively):
	* buffer.c (Fkill_all_local_variables):
	* keyboard.c (Fcommand_execute, Fsuspend_emacs, safe_run_hooks_1):
	Use Frun_hooks.
	(command_loop_1): Use Frun_hooks.  Call safe_run_hooks
	unconditionnaly since it does the check itself.

2011-03-23  Paul Eggert  <eggert@cs.ucla.edu>

	Fix more problems found by GCC 4.5.2's static checks.

	* coding.c (encode_coding_raw_text): Avoid unnecessary test
	the first time through the loop, since we know p0 < p1 then.
	This also avoids a gcc -Wstrict-overflow warning.

	* lisp.h (SAFE_ALLOCA, SAFE_ALLOCA_LISP): Avoid 'int' overflow
	leading to a memory leak, possible in functions like
	load_charset_map_from_file that can allocate an unbounded number
	of objects (Bug#8318).

	* xmenu.c (set_frame_menubar): Use EMACS_UINT, not int, for indexes
	that could (at least in theory) be that large.

	* xdisp.c (message_log_check_duplicate): Return unsigned long, not int.
	This is less likely to overflow, and avoids undefined behavior if
	overflow does occur.  All callers changed.  Use strtoul to scan
	for the unsigned long integer.
	(pint2hrstr): Simplify and tune code slightly.
	This also avoids a (bogus) GCC warning with gcc -Wstrict-overflow.

	* scroll.c (do_scrolling): Work around GCC bug 48228.
	See <http://gcc.gnu.org/bugzilla/show_bug.cgi?id=48228>.

	* frame.c (Fmodify_frame_parameters): Simplify loop counter.
	This also avoids a warning with gcc -Wstrict-overflow.
	(validate_x_resource_name): Simplify count usage.
	This also avoids a warning with gcc -Wstrict-overflow.

	* fileio.c (Fcopy_file): Report error if fchown or fchmod
	fail (Bug#8306).

	* emacs.c (Fdaemon_initialized): Do not ignore I/O errors (Bug#8303).

	* process.c (Fmake_network_process): Use socklen_t, not int,
	where POSIX says socklen_t is required in portable programs.
	This fixes a porting bug on hosts like 64-bit HP-UX, where
	socklen_t is wider than int (Bug#8277).
	(Fmake_network_process, server_accept_connection):
	(wait_reading_process_output, read_process_output):
	Likewise.

	* process.c: Rename or move locals to avoid shadowing.
	(list_processes_1, Fmake_network_process):
	(read_process_output_error_handler, exec_sentinel_error_handler):
	Rename or move locals.
	(Fmake_network_process): Define label "retry_connect" only if needed.
	(Fnetwork_interface_info): Fix pointer signedness.
	(process_send_signal): Add cast to avoid pointer signedness problem.
	(FIRST_PROC_DESC, IF_NON_BLOCKING_CONNECT): Remove unused macros.
	(create_process): Use 'volatile' to avoid vfork clobbering (Bug#8298).

	Make tparam.h and terminfo.c consistent.
	* cm.c (tputs, tgoto, BC, UP): Remove extern decls.
	Include tparam.h instead, since it declares them.
	* cm.h (PC): Remove extern decl; tparam.h now does this.
	* deps.mk (cm.o, terminfo.o): Depend on tparam.h.
	* terminfo.c: Include tparam.h, to check interfaces.
	(tparm): Make 1st arg a const pointer in decl.  Put it at top level.
	(tparam): Adjust signature to match interface in tparam.h;
	this removes some undefined behavior.  Check that outstring and len
	are zero, which they always are with Emacs.
	* tparam.h (PC, BC, UP): New extern decls.

	* xftfont.c (xftfont_shape): Now static, and defined only if needed.
	(xftfont_open): Rename locals to avoid shadowing.

	* ftfont.c (ftfont_resolve_generic_family): Fix pointer signedness.
	(ftfont_otf_capability, ftfont_shape): Omit decls if not needed.
	(OTF_TAG_SYM): Omit macro if not needed.
	(ftfont_list): Remove unused local.
	(get_adstyle_property, ftfont_pattern_entity):
	(ftfont_lookup_cache, ftfont_open, ftfont_anchor_point):
	Rename locals to avoid shadowing.

	* xfont.c (xfont_list_family): Mark var as initialized.

	* xml.c (make_dom): Now static.

	* composite.c (composition_compute_stop_pos): Rename local to
	avoid shadowing.
	(composition_reseat_it): Remove unused locals.
	(find_automatic_composition, composition_adjust_point): Likewise.
	(composition_update_it): Mark var as initialized.
	(find_automatic_composition): Mark vars as initialized,
	with a FIXME (Bug#8290).

	character.h: Rename locals to avoid shadowing.
	* character.h (PREV_CHAR_BOUNDARY, FETCH_STRING_CHAR_ADVANCE):
	(FETCH_STRING_CHAR_AS_MULTIBYTE_ADVANCE, FETCH_CHAR_ADVANCE):
	(FETCH_CHAR_ADVANCE_NO_CHECK, INC_POS, DEC_POS, BUF_INC_POS):
	(BUF_DEC_POS): Be more systematic about renaming local temporaries
	to avoid shadowing.

	* textprop.c (property_change_between_p): Remove; unused.

	* intervals.c (interval_start_pos): Now static.

	* intervals.h (CHECK_TOTAL_LENGTH): Avoid empty "else".

	* atimer.c (start_atimer, append_atimer_lists, set_alarm):
	Rename locals to avoid shadowing.

	* sound.c (wav_play, au_play, Fplay_sound_internal):
	Fix pointer signedness.
	(alsa_choose_format): Remove unused local var.
	(wav_play): Initialize a variable to 0, to prevent undefined
	behavior (Bug#8278).

	* region-cache.c (insert_cache_boundary): Redo var to avoid shadowing.

	* region-cache.h (pp_cache): New decl, for gcc -Wmissing-prototypes.

	* callproc.c (Fcall_process): Use 'volatile' to avoid vfork
	clobbering (Bug#8298).
	* sysdep.c (sys_subshell): Likewise.
	Previously, the sys_subshell 'volatile' was incorrectly IF_LINTted out.

	* lisp.h (child_setup): Now NO_RETURN unless DOS_NT.
	This should get cleaned up, so that child_setup has the
	same signature on all platforms.

	* callproc.c (call_process_cleanup): Now static.
	(relocate_fd): Rename locals to avoid shadowing.

2011-03-22  Chong Yidong  <cyd@stupidchicken.com>

	* xterm.c (x_clear_frame): Remove XClearWindow call.  This appears
	not to be necessary, and produces flickering.

2011-03-20  Glenn Morris  <rgm@gnu.org>

	* config.in: Remove file.

2011-03-20  Juanma Barranquero  <lekktu@gmail.com>

	* minibuf.c (Vcompleting_read_function): Don't declare, global variables
	are now in src/globals.h.
	(syms_of_minibuf): Remove spurious & from previous change.

2011-03-20  Leo  <sdl.web@gmail.com>

	* minibuf.c (completing-read-function): New variable.
	(completing-read-default): Rename from completing-read.
	(completing-read): Call completing-read-function.

2011-03-19  Juanma Barranquero  <lekktu@gmail.com>

	* xfaces.c (Fx_load_color_file):
	Read color file from absolute filename (bug#8250).

2011-03-19  Juanma Barranquero  <lekktu@gmail.com>

	* makefile.w32-in: Update dependencies.

2011-03-17  Eli Zaretskii  <eliz@gnu.org>

	* makefile.w32-in ($(BLD)/unexw32.$(O)): Depend on $(SRC)/unexec.h.

2011-03-17  Paul Eggert  <eggert@cs.ucla.edu>

	Fix more problems found by GCC 4.5.2's static checks.

	* process.c (make_serial_process_unwind, send_process_trap):
	(sigchld_handler): Now static.

	* process.c (allocate_pty): Let PTY_ITERATION declare iteration vars.
	That way, the code declares only the vars that it needs.
	* s/aix4-2.h (PTY_ITERATION): Declare iteration vars.
	* s/cygwin.h (PTY_ITERATION): Likewise.
	* s/darwin.h (PTY_ITERATION): Likewise.
	* s/gnu-linux.h (PTY_ITERATION): Likewise.

	* s/irix6-5.h (PTY_OPEN): Declare stb, to loosen coupling.
	* process.c (allocate_pty): Don't declare stb unless it's needed.

	* bytecode.c (MAYBE_GC): Rewrite so as not to use empty "else".
	(CONSTANTLIM): Remove; unused.
	(METER_CODE, Bscan_buffer, Bread_char, Bset_mark):
	Define only if needed.

	* unexelf.c (unexec): Name an expression,
	to avoid gcc -Wbad-function-cast warning.
	Use a different way to cause a compilation error if anyone uses
	n rather than nn, a way that does not involve shadowing.
	(ELF_BSS_SECTION_NAME, OLD_PROGRAM_H): Remove; unused.

	* deps.mk (unexalpha.o): Remove; unused.

	New file unexec.h, the (simple) interface for unexec (Bug#8267).
	* unexec.h: New file.
	* deps.mk (emacs.o, unexaix.o, unexcw.o, unexcoff.o, unexelf.o):
	(unexhp9k800.o, unexmacosx.o, unexsol.o, unexw32.o):
	Depend on unexec.h.
	* emacs.c [!defined CANNOT_DUMP]: Include unexec.h.
	* unexaix.c, unexcoff.c, unexcw.c, unexelf.c, unexhp9k800.c:
	* unexmacosx.c, unexsol.c, unexw32.c: Include unexec.h.
	Change as necessary to match prototype in unexec.h.

	* syntax.c (Fforward_comment, scan_lists): Rename locals to avoid
	shadowing.
	(back_comment, skip_chars): Mark vars as initialized.

	* character.h (FETCH_STRING_CHAR_ADVANCE_NO_CHECK, BUF_INC_POS):
	Rename locals to avoid shadowing.

	* lread.c (read1): Rewrite so as not to use empty "else".
	(Fload, readevalloop, read1): Rename locals to avoid shadowing.

	* print.c (Fredirect_debugging_output): Fix pointer signedess.

	* lisp.h (debug_output_compilation_hack): Add decl here, to avoid
	warning when compiling print.c.

	* font.c (font_unparse_fcname): Abort in an "impossible" situation
	instead of using an uninitialized var.
	(font_sort_entities): Mark var as initialized.

	* character.h (FETCH_CHAR_ADVANCE): Rename locals to avoid shadowing.

	* font.c (font_unparse_xlfd): Don't mix pointers to variables with
	pointers to constants.
	(font_parse_fcname): Remove unused vars.
	(font_delete_unmatched): Now static.
	(font_get_spec): Remove; unused.
	(font_style_to_value, font_prop_validate_style, font_unparse_fcname):
	(font_update_drivers, Ffont_get_glyphs, font_add_log):
	Rename or move locals to avoid shadowing.

	* fns.c (require_nesting_list, require_unwind): Now static.
	(Ffillarray): Rename locals to avoid shadowing.

	* floatfns.c (domain_error2): Define only if needed.
	(Ffrexp, Fldexp): Rename locals to avoid shadowing.

	* alloc.c (mark_backtrace): Move decl from here ...
	* lisp.h: ... to here, so that it can be checked.

	* eval.c (call_debugger, do_debug_on_call, grow_specpdl): Now static.
	(Fdefvar): Rewrite so as not to use empty "else".
	(lisp_indirect_variable): Name an expression,
	to avoid gcc -Wbad-function-cast warning.
	(Fdefvar): Rename locals to avoid shadowing.

	* callint.c (quotify_arg, quotify_args): Now static.
	(Fcall_interactively): Rename locals to avoid shadowing.
	Use const pointer when appropriate.

	* lisp.h (get_system_name, get_operating_system_release):
	Move decls here, to check interfaces.
	* process.c (get_operating_system_release): Move decl to lisp.h.
	* xrdb.c (get_system_name): Likewise.
	* editfns.c (init_editfns, Fuser_login_name, Fuser_uid):
	(Fuser_real_uid, Fuser_full_name): Remove unnecessary casts,
	some of which prompt warnings from gcc -Wbad-function-cast.
	(Fformat_time_string, Fencode_time, Finsert_char):
	(Ftranslate_region_internal, Fformat):
	Rename or remove local vars to avoid shadowing.
	(Ftranslate_region_internal): Mark var as initialized.

	* doc.c (Fdocumentation, Fsnarf_documentation): Move locals to
	avoid shadowing.

	* lisp.h (eassert): Check that the argument compiles, even if
	ENABLE_CHECKING is not defined.

	* data.c (Findirect_variable): Name an expression, to avoid
	gcc -Wbad-function-cast warning.
	(default_value, arithcompare, arith_driver, arith_error): Now static.
	(store_symval_forwarding): Rename local to avoid shadowing.
	(Fmake_variable_buffer_local, Fmake_local_variable):
	Mark variables as initialized.
	(do_blv_forwarding, do_symval_forwarding): Remove; unused.

	* alloc.c (check_cons_list): Do not define unless GC_CHECK_CONS_LIST.
	(Fmake_vector, Fvector, Fmake_byte_code, Fgarbage_collect):
	Rename locals to avoid shadowing.
	(mark_stack): Move local variables into the #ifdef region where
	they're used.
	(BLOCK_INPUT_ALLOC, UNBLOCK_INPUT_ALLOC): Define only if
	! defined SYSTEM_MALLOC && ! defined SYNC_INPUT, as they are not
	needed otherwise.
	(CHECK_ALLOCATED): Define only if GC_CHECK_MARKED_OBJECTS.
	(GC_STRING_CHARS): Remove; not used.
	(Fmemory_limit): Cast sbrk's returned value to char *.

	* lisp.h (check_cons_list): Declare if GC_CHECK_CONS_LIST; this
	avoids undefined behavior in theory.

	* regex.c (IF_LINT): Add defn, for benefit of ../lib-src.

	Use functions, not macros, for up- and down-casing (Bug#8254).
	* buffer.h (DOWNCASE_TABLE, UPCASE_TABLE, DOWNCASE, UPPERCASEP):
	(NOCASEP, LOWERCASEP, UPCASE, UPCASE1): Remove.  All callers changed
	to use the following functions instead of these macros.
	(downcase): Adjust to lack of DOWNCASE_TABLE.  Return int, not
	EMACS_INT, since callers assume the returned value fits in int.
	(upcase1): Likewise, for UPCASE_TABLE.
	(uppercasep, lowercasep, upcase): New static inline functions.
	* editfns.c (Fchar_equal): Remove no-longer-needed workaround for
	the race-condition problem in the old DOWNCASE.

	* regex.c (CHARSET_LOOKUP_RANGE_TABLE_RAW, POP_FAILURE_REG_OR_COUNT):
	Rename locals to avoid shadowing.
	(regex_compile, re_match_2_internal): Move locals to avoid shadowing.
	(regex_compile, re_search_2, re_match_2_internal):
	Remove unused local vars.
	(FREE_VAR): Rewrite so as not to use empty "else",
	which gcc can warn about.
	(regex_compile, re_match_2_internal): Mark locals as initialized.
	(RETALLOC_IF): Define only if needed.
	(WORDCHAR_P): Likewise.  This one is never needed, but is used
	only in a comment talking about a compiler bug, so put inside
	the #if 0 of that comment.
	(CHARSET_LOOKUP_BITMAP, FAIL_STACK_FULL, RESET_FAIL_STACK):
	(PUSH_FAILURE_ELT, BUF_PUSH_3, STOP_ADDR_VSTRING):
	Remove; unused.

	* search.c (boyer_moore): Rename locals to avoid shadowing.
	* character.h (FETCH_STRING_CHAR_AS_MULTIBYTE_ADVANCE):
	(PREV_CHAR_BOUNDARY): Likewise.

	* search.c (simple_search): Remove unused var.

	* dired.c (compile_pattern): Move decl from here ...
	* lisp.h: ... to here, so that it can be checked.
	(struct re_registers): New forward decl.

	* character.h (INC_POS, DEC_POS): Rename locals to avoid shadowing.

	* indent.c (MULTIBYTE_BYTES_WIDTH): New args bytes, width.
	All uses changed.
	(MULTIBYTE_BYTES_WIDTH, scan_for_column, compute_motion):
	Rename locals to avoid shadowing.
	(Fvertical_motion): Mark locals as initialized.

	* casefiddle.c (casify_object, casify_region): Now static.
	(casify_region): Mark local as initialized.

	* cmds.c (internal_self_insert): Rename local to avoid shadowing.

	* lisp.h (GCPRO2_VAR, GCPRO3_VAR, GCPRO4_VAR, GCPRO5_VAR, GCPRO6_VAR):
	New macros, so that the caller can use some names other than
	gcpro1, gcpro2, etc.
	(GCPRO2, GCPRO3, GCPRO4, GCPRO5, GCPRO6): Reimplement in terms
	of the new macros.
	(GCPRO1_VAR, UNGCPRO_VAR): Change the meaning of the second
	argument, for consistency with GCPRO2_VAR, etc: it is now the
	prefix of the variable, not the variable itself.  All uses
	changed.
	* dired.c (directory_files_internal, file_name_completion):
	Rename locals to avoid shadowing.

	Fix a race condition diagnosed by gcc -Wsequence-point (Bug#8254).
	An expression of the form (DOWNCASE (x) == DOWNCASE (y)), found in
	dired.c's scmp function, had undefined behavior.
	* lisp.h (DOWNCASE_TABLE, UPCASE_TABLE, DOWNCASE, UPPERCASEP):
	(NOCASEP, LOWERCASEP, UPCASE, UPCASE1): Move from here ...
	* buffer.h: ... to here, because these macros use current_buffer,
	and the new implementation with inline functions needs to have
	current_buffer in scope now, rather than later when the macros
	are used.
	(downcase, upcase1): New static inline functions.
	(DOWNCASE, UPCASE1): Reimplement using these functions.
	This avoids undefined behavior in expressions like
	DOWNCASE (x) == DOWNCASE (y), which previously suffered
	from race conditions in accessing the global variables
	case_temp1 and case_temp2.
	* casetab.c (case_temp1, case_temp2): Remove; no longer needed.
	* lisp.h (case_temp1, case_temp2): Remove their decls.
	* character.h (ASCII_CHAR_P): Move from here ...
	* lisp.h: ... to here, so that the inline functions mentioned
	above can use them.

	* dired.c (directory_files_internal_unwind): Now static.

	* fileio.c (file_name_as_directory, directory_file_name):
	(barf_or_query_if_file_exists, auto_save_error, auto_save_1):
	Now static.
	(file_name_as_directory): Use const pointers when appropriate.
	(Fexpand_file_name): Likewise.  In particular, newdir might
	point at constant storage, so make it a const pointer.
	(Fmake_directory_internal, Fread_file_name): Remove unused vars.
	(Ffile_selinux_context, Fset_file_selinux_context): Fix pointer
	signedness issues.
	(Fset_file_times, Finsert_file_contents, auto_save_error):
	Rename locals to avoid shadowing.

	* minibuf.c (choose_minibuf_frame_1): Now static.
	(Ftry_completion, Fall_completions): Rename or remove locals
	to avoid shadowing.

	* marker.c (bytepos_to_charpos): Remove; unused.

	* lisp.h (verify_bytepos, count_markers): New decls,
	so that gcc does not warn that these functions aren't declared.

	* insdel.c (check_markers, make_gap_larger, make_gap_smaller):
	(reset_var_on_error, Fcombine_after_change_execute_1): Now static.
	(CHECK_MARKERS): Redo to avoid gcc -Wempty-body diagnostic.
	(copy_text): Remove unused local var.

	* filelock.c (within_one_second): Now static.
	(lock_file_1): Rename local to avoid shadowing.

	* buffer.c (fix_overlays_before): Mark locals as initialized.
	(fix_start_end_in_overlays): Likewise.  This function should be
	simplified by using pointers-to-pointers, but that's a different
	matter.
	(switch_to_buffer_1): Now static.
	(Fkill_buffer, record_buffer, Fbury_buffer, Fset_buffer_multibyte):
	(report_overlay_modification): Rename locals to avoid shadowing.

	* sysdep.c (system_process_attributes): Rename vars to avoid shadowing.
	Fix pointer signedness issue.
	(sys_subshell): Mark local as volatile if checking for lint,
	to suppress a gcc -Wclobbered warning that does not seem to be right.
	(MAXPATHLEN): Define only if needed.

	* process.c (serial_open, serial_configure): Move decls from here ...
	* systty.h: ... to here, so that they can be checked.

	* fns.c (get_random, seed_random): Move extern decls from here ...
	* lisp.h: ... to here, so that they can be checked.

	* sysdep.c (reset_io): Now static.
	(wait_for_termination_signal): Remove; unused.

	* keymap.c (keymap_parent, keymap_memberp, map_keymap_internal):
	(copy_keymap_item, append_key, push_text_char_description):
	Now static.
	(Fwhere_is_internal): Don't test CONSP (sequences) unnecessarily.
	(DENSE_TABLE_SIZE): Remove; unused.
	(get_keymap, access_keymap, Fdefine_key, Fwhere_is_internal):
	(describe_map_tree):
	Rename locals to avoid shadowing.

	* keyboard.c: Declare functions static if they are not used elsewhere.
	(echo_char, echo_dash, cmd_error, top_level_2):
	(poll_for_input, handle_async_input): Now static.
	(read_char, kbd_buffer_get_event, make_lispy_position):
	(make_lispy_event, make_lispy_movement, apply_modifiers):
	(decode_keyboard_code, tty_read_avail_input, menu_bar_items):
	(parse_tool_bar_item, read_key_sequence, Fread_key_sequence):
	(Fread_key_sequence_vector): Rename locals to avoid shadowing.
	(read_key_sequence, read_char): Mark locals as initialized.
	(Fexit_recursive_edit, Fabort_recursive_edit): Mark with NO_RETURN.

	* keyboard.h (make_ctrl_char): New decl.
	(mark_kboards): Move decl here ...
	* alloc.c (mark_kboards): ... from here.

	* lisp.h (force_auto_save_soon): New decl.

	* emacs.c (init_cmdargs): Rename local to avoid shadowing.
	(DEFINE_DUMMY_FUNCTION): New macro.
	(__do_global_ctors, __do_global_ctors_aux, __do_global_dtors, __main):
	Use it.
	(main): Add casts to avoid warnings
	if GCC considers string literals to be constants.

	* lisp.h (fatal_error_signal): Add decl, since it's exported.

	* dbusbind.c: Pointer signedness fixes.
	(xd_signature, xd_append_arg, xd_initialize):
	(Fdbus_call_method, Fdbus_call_method_asynchronously):
	(Fdbus_method_return_internal, Fdbus_method_error_internal):
	(Fdbus_send_signal, xd_read_message_1, Fdbus_register_service):
	(Fdbus_register_signal): Use SSDATA when the context wants char *.

	* dbusbind.c (Fdbus_init_bus): Add cast to avoid warning
	if GCC considers string literals to be constants.
	(Fdbus_register_service, Fdbus_register_method): Remove unused vars.

2011-03-16  Stefan Monnier  <monnier@iro.umontreal.ca>

	* print.c (PRINT_CIRCLE_CANDIDATE_P): New macro.
	(print_preprocess, print_object): New macro to fix last change.

	* print.c (print_preprocess): Don't forget font objects.

2011-03-16  Juanma Barranquero  <lekktu@gmail.com>

	* emacs.c (USAGE3): Doc fixes.

2011-03-15  Andreas Schwab  <schwab@linux-m68k.org>

	* coding.c (detect_coding_iso_2022): Reorganize code to clarify
	structure.

2011-03-14  Juanma Barranquero  <lekktu@gmail.com>

	* lisp.h (VWindow_system, Qfile_name_history):
	* keyboard.h (lispy_function_keys) [WINDOWSNT]:
	* w32term.h (w32_system_caret_hwnd, w32_system_caret_height)
	(w32_system_caret_x, w32_system_caret_y): Declare extern.

	* w32select.c: Don't #include "keyboard.h".
	(run_protected): Add extern declaration for waiting_for_input.

	* w32.c (Qlocal, noninteractive1, inhibit_window_system):
	* w32console.c (detect_input_pending, read_input_pending)
	(encode_terminal_code):
	* w32fns.c (quit_char, lispy_function_keys, Qtooltip)
	(w32_system_caret_hwnd, w32_system_caret_height, w32_system_caret_x)
	(w32_system_caret_y, Qfile_name_history):
	* w32font.c (w32font_driver, QCantialias, QCotf, QClang):
	* w32inevt.c (reinvoke_input_signal, lispy_function_keys):
	* w32menu.c (Qmenu_bar, QCtoggle, QCradio, Qoverriding_local_map)
	(Qoverriding_terminal_local_map, Qmenu_bar_update_hook):
	* w32proc.c (Qlocal, report_file_error):
	* w32term.c (Vwindow_system, updating_frame):
	* w32uniscribe.c (initialized, uniscribe_font_driver):
	Remove unneeded extern declarations.

2011-03-14  Chong Yidong  <cyd@stupidchicken.com>

	* buffer.c (Fmake_indirect_buffer): Fix incorrect assertions.

2011-03-13  Chong Yidong  <cyd@stupidchicken.com>

	* buffer.h (BUF_BEGV, BUF_BEGV_BYTE, BUF_ZV, BUF_ZV_BYTE, BUF_PT)
	(BUF_PT_BYTE): Rewrite to handle indirect buffers (Bug#8219).
	These macros can no longer be used for assignment.

	* buffer.c (Fget_buffer_create, Fmake_indirect_buffer):
	Assign struct members directly, instead of using BUF_BEGV etc.
	(record_buffer_markers, fetch_buffer_markers): New functions for
	recording and fetching special buffer markers.
	(set_buffer_internal_1, set_buffer_temp): Use them.

	* lread.c (unreadchar): Use SET_BUF_PT_BOTH.

	* insdel.c (adjust_point): Use SET_BUF_PT_BOTH.

	* intervals.c (temp_set_point_both): Use SET_BUF_PT_BOTH.
	(get_local_map): Use SET_BUF_BEGV_BOTH and SET_BUF_ZV_BOTH.

	* xdisp.c (hscroll_window_tree):
	(reconsider_clip_changes): Use PT instead of BUF_PT.

2011-03-13  Eli Zaretskii  <eliz@gnu.org>

	* makefile.w32-in ($(BLD)/editfns.$(O)): Depend on
	$(EMACS_ROOT)/lib/intprops.h.

2011-03-13  Paul Eggert  <eggert@cs.ucla.edu>

	Fix more problems found by GCC 4.5.2's static checks.

	* gtkutil.c (xg_get_pixbuf_from_pixmap): Add cast from char *
	to unsigned char * to avoid compiler diagnostic.
	(xg_free_frame_widgets): Make it clear that a local variable is
	needed only if USE_GTK_TOOLTIP.
	(gdk_window_get_screen): Make it clear that this macro is needed
	only if USE_GTK_TOOLTIP.
	(int_gtk_range_get_value): New function, which avoids a diagnostic
	from gcc -Wbad-function-cast.
	(xg_set_toolkit_scroll_bar_thumb): Use it.
	(xg_tool_bar_callback, xg_tool_item_stale_p): Rewrite to avoid
	diagnostic from gcc -Wbad-function-cast.
	(get_utf8_string, xg_get_file_with_chooser):
	Rename locals to avoid shadowing.
	(create_dialog): Move locals to avoid shadowing.

	* xgselect.c (xg_select): Remove unused var.

	* image.c (four_corners_best): Mark locals as initialized.
	(gif_load): Initialize transparent_p to zero (Bug#8238).
	Mark another local as initialized.
	(my_png_error, my_error_exit): Mark with NO_RETURN.

	* image.c (clear_image_cache): Now static.
	(DIM, HAVE_STDLIB_H_1): Remove unused macros.
	(xpm_load): Redo to avoid "discards qualifiers" gcc warning.
	(x_edge_detection): Remove unnecessary cast that
	gcc -Wbad-function-cast diagnoses.
	(gif_load): Fix pointer signedness.
	(clear_image_cache, xbm_read_bitmap_data, x_detect_edges):
	(jpeg_load, gif_load): Rename locals to avoid shadowing.

2011-03-12  Paul Eggert  <eggert@cs.ucla.edu>

	Improve quality of tests for time stamp overflow.
	For example, without this patch (encode-time 0 0 0 1 1
	1152921504606846976) returns the obviously-bogus value (-948597
	62170) on my RHEL 5.5 x86-64 host.  With the patch, it correctly
	reports time overflow.  See
	<http://lists.gnu.org/archive/html/emacs-devel/2011-03/msg00470.html>.
	* deps.mk (editfns.o): Depend on ../lib/intprops.h.
	* editfns.c: Include limits.h and intprops.h.
	(TIME_T_MIN, TIME_T_MAX): New macros.
	(time_overflow): Move earlier, to before first use.
	(hi_time, lo_time): New functions, for an accurate test for
	out-of-range times.
	(Fcurrent_time, Fget_internal_run_time, make_time): Use them.
	(Fget_internal_run_time): Don't assume time_t fits in int.
	(make_time): Use list2 instead of Fcons twice.
	(Fdecode_time): More accurate test for out-of-range times.
	(check_tm_member): New function.
	(Fencode_time): Use it, to test for out-of-range times.
	(lisp_time_argument): Don't rely on undefined left-shift and
	right-shift behavior when checking for time stamp overflow.

	* editfns.c (time_overflow): New function, refactoring common code.
	(Fformat_time_string, Fdecode_time, Fencode_time):
	(Fcurrent_time_string): Use it.

	Move 'make_time' to be next to its inverse 'lisp_time_argument'.
	* dired.c (make_time): Move to ...
	* editfns.c (make_time): ... here.
	* systime.h: Note the move.

2011-03-12  YAMAMOTO Mitsuharu  <mituharu@math.s.chiba-u.ac.jp>

	* fringe.c (update_window_fringes): Remove unused variables.

	* unexmacosx.c (copy_data_segment): Also copy __got section.
	(Bug#8223)

2011-03-12  Eli Zaretskii  <eliz@gnu.org>

	* termcap.c [MSDOS]: Include "msdos.h".
	(find_capability, tgetnum, tgetflag, tgetstr, tputs, tgetent):
	Constify `char *' arguments and their references according to
	prototypes in tparam.h.

	* deps.mk (termcap.o): Depend on tparam.h and msdos.h.

	* msdos.c (XMenuAddPane): 3rd argument is `const char *' now.
	Adapt all references accordingly.

	* msdos.h (XMenuAddPane): 3rd argument is `const char *' now.

2011-03-11  Tom Tromey  <tromey@redhat.com>

	* buffer.c (syms_of_buffer): Remove obsolete comment.

2011-03-11  Eli Zaretskii  <eliz@gnu.org>

	* termhooks.h (encode_terminal_code): Declare prototype.

	* msdos.c (encode_terminal_code): Don't declare prototype.

	* term.c (encode_terminal_code): Now external again, used by
	w32console.c and msdos.c.

	* makefile.w32-in ($(BLD)/term.$(O), ($(BLD)/tparam.$(O)):
	Depend on $(SRC)/tparam.h, see 2011-03-11T07:24:21Z!eggert@cs.ucla.edu.

2011-03-11  Paul Eggert  <eggert@cs.ucla.edu>

	Fix some minor problems found by GCC 4.5.2's static checks.

	* fringe.c (update_window_fringes): Mark locals as initialized
	(Bug#8227).
	(destroy_fringe_bitmap, init_fringe_bitmap): Now static.

	* alloc.c (mark_fringe_data): Move decl from here ...
	* lisp.h (mark_fringe_data) [HAVE_WINDOW_SYSTEM]: ... to here,
	to check its interface.
	(init_fringe_once): Do not declare unless HAVE_WINDOW_SYSTEM.

	* fontset.c (free_realized_fontset): Now static.
	(Fset_fontset_font): Rename local to avoid shadowing.
	(fontset_font): Mark local as initialized.
	(FONTSET_SPEC, FONTSET_REPERTORY, RFONT_DEF_REPERTORY): Remove; unused.

	* xrdb.c: Include "xterm.h", to check x_load_resources's interface.

	* xselect.c (x_disown_buffer_selections): Remove; not used.
	(TRACE3) [!defined TRACE_SELECTION]: Remove; not used.
	(x_own_selection, Fx_disown_selection_internal): Rename locals
	to avoid shadowing.
	(x_handle_dnd_message): Remove local to avoid shadowing.

	* lisp.h (GCPRO1_VAR, UNGCPRO_VAR): New macros,
	so that the caller can use some name other than gcpro1.
	(GCPRO1, UNGCPRO): Reimplement in terms of the new macros.
	* xfns.c (Fx_create_frame, x_create_tip_frame, Fx_show_tip):
	(Fx_backspace_delete_keys_p):
	Use them to avoid shadowing, and rename vars to avoid shadowing.
	(x_decode_color, x_set_name, x_window): Now static.
	(Fx_create_frame): Add braces to silence GCC warning.
	(Fx_file_dialog, Fx_select_font): Fix pointer signedness.
	(x_real_positions, xg_set_icon_from_xpm_data, x_create_tip_frame):
	Remove unused locals.
	(Fx_create_frame, x_create_tip_frame, Fx_show_tip):
	(Fx_backspace_delete_keys_p): Rename locals to avoid shadowing.
	Some of these renamings use the new GCPRO1_VAR and UNGCPRO_VAR
	macros.

	* xterm.h (x_mouse_leave): New decl.

	* xterm.c (x_copy_dpy_color, x_focus_on_frame, x_unfocus_frame):
	Remove unused functions.
	(x_shift_glyphs_for_insert, XTflash, XTring_bell):
	(x_calc_absolute_position): Now static.
	(XTread_socket): Don't define label "out" unless it's used.
	Don't declare local "event" unless it's used.
	(x_iconify_frame, x_free_frame_resources): Don't declare locals
	unless they are used.
	(XEMBED_VERSION, xembed_set_info): Don't define unless needed.
	(x_fatal_error_signal): Remove; not used.
	(x_draw_image_foreground, redo_mouse_highlight, XTmouse_position):
	(x_scroll_bar_report_motion, handle_one_xevent, x_draw_bar_cursor):
	(x_error_catcher, x_connection_closed, x_error_handler):
	(x_error_quitter, xembed_send_message, x_iconify_frame):
	(my_log_handler): Rename locals to avoid shadowing.
	(x_delete_glyphs, x_ins_del_lines): Mark with NO_RETURN.
	(x_connection_closed): Tell GCC not to suggest NO_RETURN.

	* xfaces.c (clear_face_cache, Fx_list_fonts, Fface_font):
	Rename or move locals to avoid shadowing.
	(tty_defined_color, merge_face_heights): Now static.
	(free_realized_faces_for_fontset): Remove; not used.
	(Fx_list_fonts): Mark variable that gcc -Wuninitialized
	does not deduce is never used uninitialized.
	(STRDUPA, LSTRDUPA, FONT_POINT_SIZE_QUANTUM): Remove; not used.
	(LFACEP): Define only if XASSERTS, as it's not needed otherwise.

	* terminal.c (store_terminal_param): Now static.

	* xmenu.c (menu_highlight_callback): Now static.
	(set_frame_menubar): Remove unused local.
	(xmenu_show): Rename parameter to avoid shadowing.
	(xmenu_show, xdialog_show, xmenu_show): Make local pointers "const"
	since they might point to immutable storage.
	(next_menubar_widget_id): Declare only if USE_X_TOOLKIT,
	since it's unused otherwise.

	* xdisp.c (produce_glyphless_glyph): Initialize lower_xoff.
	Add a FIXME, since the code still doesn't look right.  (Bug#8215)
	(Fcurrent_bidi_paragraph_direction): Simplify slightly; this
	avoids a gcc -Wuninitialized diagnostic.
	(display_line, BUILD_COMPOSITE_GLYPH_STRING, draw_glyphs):
	(note_mouse_highlight): Mark variables that gcc -Wuninitialized
	does not deduce are never used uninitialized.

	* lisp.h (IF_LINT): New macro, copied from ../lib-src/emacsclient.c.

	* xdisp.c (redisplay_window): Rename local to avoid shadowing.
	* window.c (window_loop, size_window):
	(run_window_configuration_change_hook, enlarge_window): Likewise.

	* window.c (display_buffer): Now static.
	(size_window): Mark variables that gcc -Wuninitialized
	does not deduce are never used uninitialized.
	* window.h (check_all_windows): New decl, to forestall
	gcc -Wmissing-prototypes diagnostic.
	* dispextern.h (bidi_dump_cached_states): Likewise.

	* charset.h (CHECK_CHARSET_GET_CHARSET): Rename locals to avoid
	shadowing.
	* charset.c (map_charset_for_dump, Fchar_charset): Likewise.
	Include <limits.h>.
	(Fsort_charsets): Redo min/max calculation to shorten the code a bit
	and to avoid gcc -Wuninitialized warning.
	(load_charset_map): Mark variables that gcc -Wuninitialized
	does not deduce are never used uninitialized.
	(load_charset): Abort instead of using uninitialized var (Bug#8229).

	* coding.c (coding_set_source, coding_set_destination):
	Use "else { /* comment */ }" rather than "else /* comment */;"
	for clarity, and to avoid gcc -Wempty-body warning.
	(Fdefine_coding_system_internal): Don't redeclare 'i' inside
	a block, when the outer 'i' will do.
	(decode_coding_utf_8, decode_coding_utf_16, detect_coding_emacs_mule):
	(emacs_mule_char, decode_coding_emacs_mule, detect_coding_iso_2022):
	(decode_coding_iso_2022, decode_coding_sjis, decode_coding_big5):
	(decode_coding_raw_text, decode_coding_charset, get_translation_table):
	(Fdecode_sjis_char, Fdefine_coding_system_internal):
	Rename locals to avoid shadowing.
	* character.h (FETCH_STRING_CHAR_ADVANCE): Likewise.
	* coding.c (emacs_mule_char, encode_invocation_designation):
	Now static, since they're not used elsewhere.
	(decode_coding_iso_2022): Add "default: abort ();" as a safety check.
	(decode_coding_object, encode_coding_object, detect_coding_system):
	(decode_coding_emacs_mule): Mark variables that gcc
	-Wuninitialized does not deduce are never used uninitialized.
	(detect_coding_iso_2022): Initialize a local variable that might
	be used uninitialized.  Leave a FIXME because it's not clear that
	this initialization is needed.  (Bug#8211)
	(ISO_CODE_LF, ISO_CODE_CR, CODING_ISO_FLAG_EUC_TW_SHIFT):
	(ONE_MORE_BYTE_NO_CHECK, UTF_BOM, UTF_16_INVALID_P):
	(SHIFT_OUT_OK, ENCODE_CONTROL_SEQUENCE_INTRODUCER):
	(ENCODE_DIRECTION_R2L, ENCODE_DIRECTION_L2R):
	Remove unused macros.

	* category.c (hash_get_category_set): Remove unused local var.
	(copy_category_table): Now static, since it's not used elsewhere.
	* character.c (string_count_byte8): Likewise.

	* ccl.c (CCL_WRITE_STRING, CCL_ENCODE_CHAR, Fccl_execute_on_string):
	(Fregister_code_conversion_map): Rename locals to avoid shadowing.

	* chartab.c (copy_sub_char_table): Now static, since it's not used
	elsewhere.
	(sub_char_table_ref_and_range, char_table_ref_and_range):
	Rename locals to avoid shadowing.
	(ASET_RANGE, GET_SUB_CHAR_TABLE): Remove unused macros.

	* bidi.c (bidi_check_type): Now static, since it's not used elsewhere.
	(BIDI_BOB): Remove unused macro.

	* cm.c (cmgoto): Mark variables that gcc -Wuninitialized does not
	deduce are never used uninitialized.
	* term.c (encode_terminal_code): Likewise.

	* term.c (encode_terminal_code): Now static.  Remove unused local.

	* tparam.h: New file.
	* term.c, tparam.h: Include it.
	* deps.mk (term.o, tparam.o): Depend on tparam.h.
	* term.c (tputs, tgetent, tgetflag, tgetnum, tparam, tgetstr):
	Move these decls to tparam.h, and make them agree with what
	is actually in tparam.c.  The previous trick of using incompatible
	decls in different modules does not conform to the C standard.
	All callers of tparam changed to use tparam's actual API.
	* tparam.c (tparam1, tparam, tgoto):
	Use const pointers where appropriate.

	* cm.c (calccost, cmgoto): Use const pointers where appropriate.
	* cm.h (struct cm): Likewise.
	* dispextern.h (do_line_insertion_deletion_costs): Likewise.
	* scroll.c (ins_del_costs, do_line_insertion_deletion_costs): Likewise.
	* term.c (tty_ins_del_lines, calculate_costs, struct fkey_table):
	(term_get_fkeys_1, append_glyphless_glyph, produce_glyphless_glyph):
	(turn_on_face, init_tty): Likewise.
	* termchar.h (struct tty_display_info): Likewise.

	* term.c (term_mouse_position): Rename local to avoid shadowing.

	* alloc.c (mark_ttys): Move decl from here ...
	* lisp.h (mark_ttys): ... to here, so that it's checked against defn.

2011-03-11  Andreas Schwab  <schwab@linux-m68k.org>

	* .gdbinit (pwinx, xbuffer): Fix access to buffer name.

2011-03-09  Juanma Barranquero  <lekktu@gmail.com>

	* search.c (compile_pattern_1): Remove argument regp, unused since
	revid:rms@gnu.org-19941211082627-3x1g1wyqkjmwloig.
	(compile_pattern): Don't pass it.

2011-03-08  Jan Djärv  <jan.h.d@swipnet.se>

	* xterm.h (DEFAULT_GDK_DISPLAY): New define.
	(GDK_WINDOW_XID, gtk_widget_get_preferred_size): New defines
	for ! HAVE_GTK3.
	(GTK_WIDGET_TO_X_WIN): Use GDK_WINDOW_XID.

	* xmenu.c (menu_position_func): Call gtk_widget_get_preferred_size.

	* gtkutil.c: Include gtkx.h if HAVE_GTK3.  If ! HAVE_GTK3, define
	gdk_window_get_screen, gdk_window_get_geometry,
	gdk_x11_window_lookup_for_display and GDK_KEY_g.
	(xg_set_screen): Use DEFAULT_GDK_DISPLAY.
	(xg_get_pixbuf_from_pixmap): New function.
	(xg_get_pixbuf_from_pix_and_mask): Change parameters from GdkPixmap
	to Pixmap, take frame as parameter, remove GdkColormap parameter.
	Call xg_get_pixbuf_from_pixmap instead of
	gdk_pixbuf_get_from_drawable.
	(xg_get_image_for_pixmap): Do not make GdkPixmaps, call
	xg_get_pixbuf_from_pix_and_mask with Pixmap parameters instead.
	(xg_check_special_colors): Use GtkStyleContext and its functions
	for HAVE_GTK3.
	(xg_prepare_tooltip, xg_hide_tooltip): Call gdk_window_get_screen.
	(xg_prepare_tooltip, create_dialog, menubar_map_cb)
	(xg_update_frame_menubar, xg_tool_bar_detach_callback)
	(xg_tool_bar_attach_callback, xg_update_tool_bar_sizes):
	Call gtk_widget_get_preferred_size.
	(xg_frame_resized): gdk_window_get_geometry only takes 5
	parameters.
	(xg_win_to_widget, xg_event_is_for_menubar):
	Call gdk_x11_window_lookup_for_display.
	(xg_set_widget_bg): New function.
	(delete_cb): New function.
	(xg_create_frame_widgets): Connect delete-event to delete_cb.
	Call xg_set_widget_bg.  Only set backgrund pixmap for ! HAVE_GTK3
	(xg_set_background_color): Call xg_set_widget_bg.
	(xg_set_frame_icon): Call xg_get_pixbuf_from_pix_and_mask.
	(xg_create_scroll_bar): vadj is a GtkAdjustment for HAVE_GTK3.
	Only call gtk_range_set_update_policy if ! HAVE_GTK3.
	(xg_make_tool_item): Only connect xg_tool_bar_item_expose_callback
	if ! HAVE_GTK3.
	(update_frame_tool_bar): Call gtk_widget_hide.
	(xg_initialize): Use GDK_KEY_g.

	* xsmfns.c (gdk_set_sm_client_id): Define to gdk_set_sm_client_id
	if ! HAVE_GTK3
	(x_session_initialize): Call gdk_x11_set_sm_client_id.

	* xterm.c (XFillRectangle): Use cairo routines for HAVE_GTK3.
	(x_term_init): Disable Xinput(2) with GDK_CORE_DEVICE_EVENTS.
	Load ~/emacs.d/gtkrc only for ! HAVE_GTK3.

2011-03-08  Juanma Barranquero  <lekktu@gmail.com>

	* w32xfns.c (select_palette): Check success of RealizePalette against
	GDI_ERROR, not zero.

See ChangeLog.11 for earlier changes.

;; Local Variables:
;; coding: utf-8
;; End:

  Copyright (C) 2011  Free Software Foundation, Inc.

  This file is part of GNU Emacs.

  GNU Emacs is free software: you can redistribute it and/or modify
  it under the terms of the GNU General Public License as published by
  the Free Software Foundation, either version 3 of the License, or
  (at your option) any later version.

  GNU Emacs is distributed in the hope that it will be useful,
  but WITHOUT ANY WARRANTY; without even the implied warranty of
  MERCHANTABILITY or FITNESS FOR A PARTICULAR PURPOSE.  See the
  GNU General Public License for more details.

  You should have received a copy of the GNU General Public License
  along with GNU Emacs.  If not, see <http://www.gnu.org/licenses/>.<|MERGE_RESOLUTION|>--- conflicted
+++ resolved
@@ -1,4 +1,8 @@
 2011-07-29  Paul Eggert  <eggert@cs.ucla.edu>
+
+	* Makefile.in (gl-stamp): move-if-change now in build-aux (Bug#9169).
+
+2011-07-28  Paul Eggert  <eggert@cs.ucla.edu>
 
 	* image.c (check_image_size): Use 1024x1024 if unknown frame (Bug#9189).
 	This is needed if max-image-size is a floating-point number.
@@ -52,15 +56,9 @@
 
 2011-07-28  Paul Eggert  <eggert@cs.ucla.edu>
 
-<<<<<<< HEAD
-	* Makefile.in (gl-stamp): move-if-change now in build-aux (Bug#9169).
-
-2011-07-28  Paul Eggert  <eggert@cs.ucla.edu>
-=======
 	* alloc.c (memory_full) [!SYNC_INPUT]: Fix signal-related race.
 	Without this fix, if a signal arrives just after memory fills up,
 	'malloc' might be invoked reentrantly.
->>>>>>> 096a6052
 
 	* image.c (x_check_image_size) [!HAVE_X_WINDOWS]: Return 1.
 	In other words, assume that every image size is allowed, on non-X
