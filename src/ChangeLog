<<<<<<< HEAD
2011-05-31  Paul Eggert  <eggert@cs.ucla.edu>

	Use 'inline', not 'INLINE'.
	<http://lists.gnu.org/archive/html/emacs-devel/2011-05/msg00914.html>
	* alloc.c, fontset.c (INLINE): Remove.
	* alloc.c, bidi.c, charset.c, coding.c, dispnew.c, fns.c, image.c:
	* intervals.c, keyboard.c, process.c, syntax.c, textprop.c, w32term.c:
	* xdisp.c, xfaces.c, xterm.c: Replace all uses of INLINE with inline.
	* gmalloc.c (register_heapinfo): Use inline unconditionally.
	* lisp.h (LISP_MAKE_RVALUE): Use inline, not __inline__.
=======
2011-05-31  Dan Nicolaescu  <dann@ics.uci.edu>

	Make it possible to run ./temacs.

	* callproc.c (set_initial_environment): Remove CANNOT_DUMP code,
	syms_of_callproc does the same thing.  Remove test for
	"initialized", do it in the caller.
	* emacs.c (main): Avoid calling set_initial_environment when dumping.
>>>>>>> 738db178

2011-05-31  Stefan Monnier  <monnier@iro.umontreal.ca>

	* minibuf.c (Finternal_complete_buffer): Return `category' metadata.
	(read_minibuf): Use get_minibuffer.
	(syms_of_minibuf): Use DEFSYM.
	(Qmetadata): New var.
	* data.c (Qbuffer): Don't make it static.
	(syms_of_data): Use DEFSYM.

2011-05-31  Paul Eggert  <eggert@cs.ucla.edu>

	* ccl.c (CCL_CODE_RANGE): Allow negative numbers.  (Bug#8751)
	(CCL_CODE_MIN): New macro.

2011-05-30  Paul Eggert  <eggert@cs.ucla.edu>

	* alloc.c (lisp_align_malloc): Omit unnecessary val==NULL tests.

	* eval.c (Qdebug): Now static.
	* lisp.h (Qdebug): Remove decl.  This reverts a part of the
	2011-04-26T11:26:05Z!dan.colascione@gmail.com that inadvertently undid part of
	2011-04-14T06:48:41Z!eggert@cs.ucla.edu.

2011-05-29  Chong Yidong  <cyd@stupidchicken.com>

	* image.c: Various fixes to ImageMagick code comments.
	(Fimagemagick_types): Doc fix.

2011-05-29  Paul Eggert  <eggert@cs.ucla.edu>

	Minor fixes prompted by GCC 4.6.0 warnings.

	* xselect.c (converted_selections, conversion_fail_tag): Now static.

	* emacs.c [HAVE_X_WINDOWS]: Include "xterm.h".
	(x_clipboard_manager_save_all): Move extern decl to ...
	* xterm.h: ... here, so that it can be checked for consistency.

2011-05-29  Chong Yidong  <cyd@stupidchicken.com>

	* xselect.c (x_clipboard_manager_save_frame)
	(x_clipboard_manager_save_all): New functions.
	(Fx_clipboard_manager_save): Lisp function deleted.

	* emacs.c (Fkill_emacs): Call x_clipboard_manager_save_all.
	* frame.c (delete_frame): Call x_clipboard_manager_save_frame.

	* xterm.h: Update prototype.

2011-05-28  William Xu  <william.xwl@gmail.com>

	* nsterm.m (ns_term_shutdown): Synchronize user defaults before
	exiting (Bug#8239).

2011-05-28  Jim Meyering  <meyering@redhat.com>

	Avoid a sign-extension bug in crypto_hash_function.
	* fns.c (to_uchar): Define.
	(crypto_hash_function): Use it to convert some newly-signed
	variables to unsigned, to avoid sign-extension bugs.  For example,
	without this change, (md5 "truc") would evaluate to
	45723a2aff78ff4fff7fff1114760e62 rather than the expected
	45723a2af3788c4ff17f8d1114760e62.  Reported by Antoine Levitt in
	https://lists.gnu.org/archive/html/emacs-devel/2011-05/msg00883.html.

2011-05-27  Paul Eggert  <eggert@cs.ucla.edu>

	Integer overflow fixes.

	* dbusbind.c: Serial number integer overflow fixes.
	(CHECK_DBUS_SERIAL_GET_SERIAL): New macro.
	(Fdbus_call_method_asynchronously, xd_read_message_1): Use a float
	to hold a serial number that is too large for a fixnum.
	(Fdbus_method_return_internal, Fdbus_method_error_internal):
	Check for serial numbers out of range.  Decode any serial number
	that was so large that it became a float.  (Bug#8722)

	* dbusbind.c: Use XFASTINT rather than XUINT, and check for nonneg.
	(Fdbus_call_method, Fdbus_call_method_asynchronously):
	Use XFASTINT rather than XUINT when numbers are nonnegative.
	(xd_append_arg, Fdbus_method_return_internal):
	(Fdbus_method_error_internal): Likewise.  Also, for unsigned
	arguments, check that Lisp number is nonnegative, rather than
	silently wrapping negative numbers around.  (Bug#8722)
	(xd_read_message_1): Don't assume dbus_uint32_t can fit in int.
	(Bug#8722)

	* data.c (arith_driver, Flsh): Avoid unnecessary casts to EMACS_UINT.

	* ccl.c (ccl_driver): Redo slightly to avoid the need for 'unsigned'.

	ccl: add integer overflow checks
	* ccl.c (CCL_CODE_MAX, GET_CCL_RANGE, GET_CCL_CODE, GET_CCL_INT):
	(IN_INT_RANGE): New macros.
	(ccl_driver): Use them to check for integer overflow when
	decoding a CCL program.  Many of the new checks are whether XINT (x)
	fits in int; it doesn't always, on 64-bit hosts.  The new version
	doesn't catch all possible integer overflows, but it's an
	improvement.  (Bug#8719)

	* alloc.c (make_event_array): Use XINT, not XUINT.
	There's no need for unsigned here.

	* mem-limits.h (EXCEEDS_LISP_PTR) [!USE_LSB_TAG]: EMACS_UINT -> uintptr_t
	This follows up to the 2011-05-06 change that substituted uintptr_t
	for EMACS_INT.  This case wasn't caught back then.

	Rework Fformat to avoid integer overflow issues.
	* editfns.c: Include <float.h> unconditionally, as it's everywhere
	now (part of C89).  Include <verify.h>.
	(MAX_10_EXP, CONVERTED_BYTE_SIZE): Remove; no longer needed.
	(pWIDE, pWIDElen, signed_wide, unsigned_wide): New defns.
	(Fformat): Avoid the prepass trying to compute sizes; it was only
	approximate and thus did not catch overflow reliably.  Instead, walk
	through the format just once, formatting and computing sizes as we go,
	checking for integer overflow at every step, and allocating a larger
	buffer as needed.  Keep track separately whether the format is
	multibyte.  Keep only the most-recently calculated precision, rather
	than them all.  Record whether each argument has been converted to
	string.  Use EMACS_INT, not int, for byte and char and arg counts.
	Support field widths and precisions larger than INT_MAX.  Avoid
	sprintf's undefined behavior with conversion specifications such as %#d
	and %.0c.  Fix bug with strchr succeeding on '\0' when looking for
	flags.  Fix bug with (format "%c" 256.0).  Avoid integer overflow when
	formatting out-of-range floating point numbers with int
	formats. (Bug#8668)

	* lisp.h (FIXNUM_OVERFLOW_P): Work even if arg is a NaN.

	* data.c: Avoid integer truncation in expressions involving floats.
	* data.c: Include <intprops.h>.
	(arith_driver): When there's an integer overflow in an expression
	involving floating point, convert the integers to floating point
	so that the resulting value does not suffer from catastrophic
	integer truncation.  For example, on a 64-bit host (* 4
	most-negative-fixnum 0.5) should yield about -4.6e+18, not zero.
	Do not rely on undefined behavior after integer overflow.

	merge count_size_as_multibyte, parse_str_to_multibyte
	* character.c, character.h (count_size_as_multibyte):
	Renamed from parse_str_to_multibyte; all uses changed.
	Check for integer overflow.
	* insdel.c, lisp.h (count_size_as_multibyte): Remove,
	since it's now a duplicate of the other.  This is more of
	a character than a buffer op, so better that it's in character.c.
	* fns.c, print.c: Adjust to above changes.

2011-05-27  Stefan Monnier  <monnier@iro.umontreal.ca>

	* xselect.c (x_convert_selection): Yet another int/Lisp_Object mixup.

2011-05-27  Paul Eggert  <eggert@cs.ucla.edu>

	* xselect.c: Fix minor problems prompted by GCC 4.6.0 warnings.
	(x_handle_selection_request, frame_for_x_selection): Remove unused vars.
	(x_clipboard_manager_save): Now static.
	(Fx_clipboard_manager_save): Rename local to avoid shadowing.

	* fns.c: Fix minor problems prompted by GCC 4.6.0 warnings.
	(crypto_hash_function): Now static.
	Fix pointer signedness problems.  Avoid unnecessary initializations.

2011-05-27  Chong Yidong  <cyd@stupidchicken.com>

	* termhooks.h (Vselection_alist): Make it terminal-local.

	* terminal.c (create_terminal): Initialize it.

	* xselect.c: Support for clipboard managers.
	(Vselection_alist): Move to termhooks.h as terminal-local var.
	(LOCAL_SELECTION): New macro.
	(x_atom_to_symbol): Handle x_display_info_for_display fail case.
	(symbol_to_x_atom): Remove gratuitous arg.
	(x_handle_selection_request, lisp_data_to_selection_data)
	(x_get_foreign_selection, Fx_register_dnd_atom): Callers changed.
	(x_own_selection, x_get_local_selection, x_convert_selection):
	New arg, specifying work frame.  Use terminal-local Vselection_alist.
	(some_frame_on_display): Delete unused function.
	(Fx_own_selection_internal, Fx_get_selection_internal)
	(Fx_disown_selection_internal, Fx_selection_owner_p)
	(Fx_selection_exists_p): New optional frame arg.
	(frame_for_x_selection, Fx_clipboard_manager_save): New functions.
	(x_handle_selection_clear): Don't treat other terminals with the
	same keyboard specially.  Use the terminal-local Vselection_alist.
	(x_clear_frame_selections): Use Frun_hook_with_args.

	* xterm.c (x_term_init): Intern ATOM and CLIPBOARD_MANAGER atoms.

	* xterm.h: Add support for those atoms.

2011-05-26  Chong Yidong  <cyd@stupidchicken.com>

	* xselect.c: ICCCM-compliant handling of MULTIPLE targets.
	(converted_selections, conversion_fail_tag): New global variables.
	(x_selection_request_lisp_error): Free the above.
	(x_get_local_selection): Remove unnecessary code.
	(x_reply_selection_request): Args changed; handle arbitrary array
	of converted selections stored in converted_selections.
	Separate the XChangeProperty and SelectionNotify steps.
	(x_handle_selection_request): Rewrite to handle MULTIPLE target.
	(x_convert_selection): New function.
	(x_handle_selection_event): Simplify.
	(x_get_foreign_selection): Don't ignore incoming requests while
	waiting for an answer; this will fail when we implement
	SAVE_TARGETS, and seems unnecessary anyway.
	(selection_data_to_lisp_data): Recognize ATOM_PAIR type.
	(Vx_sent_selection_functions): Doc fix.

2011-05-26  Leo Liu  <sdl.web@gmail.com>

	* editfns.c (Ftranspose_regions): Allow empty regions.  (Bug#8699)

2011-05-25  YAMAMOTO Mitsuharu  <mituharu@math.s.chiba-u.ac.jp>

	* dispextern.h (struct glyph_row): New member fringe_bitmap_periodic_p.

	* dispnew.c (shift_glyph_matrix, scrolling_window): Mark scrolled row
	for fringe update if it has periodic bitmap.
	(row_equal_p): Also compare left_fringe_offset,	right_fringe_offset,
	and fringe_bitmap_periodic_p.

	* fringe.c (get_fringe_bitmap_data): New function.
	(draw_fringe_bitmap_1, update_window_fringes): Use it.
	(update_window_fringes): Record periodicity of fringe bitmap in glyph
	row.  Mark glyph row for fringe update if periodicity changed.

	* xdisp.c (try_window_reusing_current_matrix): Don't mark scrolled row
	for fringe update unless it has periodic bitmap.

2011-05-25  Kenichi Handa  <handa@m17n.org>

	* xdisp.c (get_next_display_element): Set correct it->face_id for
	a static composition.

2011-05-24  Leo Liu  <sdl.web@gmail.com>

	* deps.mk (fns.o):
	* makefile.w32-in ($(BLD)/fns.$(O)): Include sha1.h.

	* fns.c (crypto_hash_function, Fsha1): New function.
	(Fmd5): Use crypto_hash_function.
	(syms_of_fns): Add Ssha1.

2011-05-22  Paul Eggert  <eggert@cs.ucla.edu>

	* gnutls.c: Remove unused macros.
	(fn_gnutls_transport_set_lowat, fn_gnutls_transport_set_pull_function):
	(fn_gnutls_transport_set_push_function) [!WINDOWSNT]:
	Remove macros that are defined and never used.
	Caught by gcc -Wunused-macros (GCC 4.6.0, Fedora 14).

2011-05-22  Chong Yidong  <cyd@stupidchicken.com>

	* xselect.c (syms_of_xselect): Remove unused symbol SAVE_TARGETS.
	(Fx_get_selection_internal): Minor cleanup.
	(Fx_own_selection_internal): Rename arguments for consistency with
	select.el.

2011-05-22  Paul Eggert  <eggert@cs.ucla.edu>

	* xselect.c (QSAVE_TARGETS): New static var, to fix build failure.

2011-05-22  Chong Yidong  <cyd@stupidchicken.com>

	* xselect.c (syms_of_xselect): Include character.h; use DEFSYM.

2011-05-21  YAMAMOTO Mitsuharu  <mituharu@math.s.chiba-u.ac.jp>

	* dispnew.c (scrolling_window): Don't exclude the case that the
	last enabled row in the desired matrix touches the bottom boundary.

2011-05-21  Glenn Morris  <rgm@gnu.org>

	* Makefile.in ($(etc)/DOC): Make second command line even shorter.
	(SOME_MACHINE_OBJECTS): Replace FONT_OBJ by its maximal expansion,
	and add some more files.

2011-05-20  Eli Zaretskii  <eliz@gnu.org>

	* callproc.c (Fcall_process) [MSDOS]: Fix arguments to
	report_file_error introduced by the change from 2011-05-07.

2011-05-20  Paul Eggert  <eggert@cs.ucla.edu>

	* systime.h (Time): Define only if emacs is defined.
	This is to allow ../lib-src/profile.c to be compiled on FreeBSD,
	where the include path doesn't have X11/X.h by default.  See
	<http://lists.gnu.org/archive/html/emacs-devel/2011-05/msg00561.html>.

2011-05-20 Kenichi Handa  <handa@m17n.org>

	* composite.c (find_automatic_composition): Fix previous change.

2011-05-20  Glenn Morris  <rgm@gnu.org>

	* lisp.mk: New file, split from Makefile.in.
	* Makefile.in (lisp): Move to separate file, inserted by @lisp_frag@.
	(shortlisp): Remove.
	($(etc)/DOC): Edit lisp.mk rather than using $shortlisp.

2011-05-19  Glenn Morris  <rgm@gnu.org>

	* Makefile.in (MSDOS_SUPPORT_REAL, MSDOS_SUPPORT, NS_SUPPORT)
	(REAL_MOUSE_SUPPORT, GPM_MOUSE_SUPPORT, MOUSE_SUPPORT, TOOLTIP_SUPPORT)
	(BASE_WINDOW_SUPPORT, X_WINDOW_SUPPORT, WINDOW_SUPPORT): Remove.
	(lisp): Set the order to that of loadup.el.
	(shortlisp): Make it a copy of $lisp.
	(SOME_MACHINE_LISP): Remove.
	($(etc)/DOC): Depend just on $lisp, not $SOME_MACHINE_LISP too.
	Use just $shortlisp, not $SOME_MACHINE_LISP too.

2011-05-18  Kenichi Handa  <handa@m17n.org>

	* composite.c (CHAR_COMPOSABLE_P): Add more check for efficiency.
	(BACKWARD_CHAR): Wrap the arg STOP by parenthesis.
	(find_automatic_composition): Mostly rewrite for efficiency.

2011-05-18  Juanma Barranquero  <lekktu@gmail.com>

	* makefile.w32-in: Update dependencies.

2011-05-18  Christoph Scholtes  <cschol2112@googlemail.com>

	* menu.c: Include limits.h (fixes the MS-Windows build broken by
	revision 104625).

2011-05-18  Paul Eggert  <eggert@cs.ucla.edu>

	Fix some integer overflow issues, such as string length overflow.

	* insdel.c (count_size_as_multibyte): Check for string overflow.

	* character.c (lisp_string_width): Check for string overflow.
	Use EMACS_INT, not int, for string indexes and lengths; in
	particular, 2nd arg is now EMACS_INT, not int.  Do not crash if
	the resulting string length overflows an EMACS_INT; instead,
	report a string overflow if no precision given.  When checking for
	precision exhaustion, use a check that cannot possibly have
	integer overflow.  (Bug#8675)
	* character.h (lisp_string_width): Adjust to new signature.

	* alloc.c (string_overflow): New function.
	(Fmake_string): Use it.  This doesn't change behavior, but saves
	a few bytes and will simplify future changes.
	* character.c (string_escape_byte8): Likewise.
	* lisp.h (string_overflow): New decl.

	Fixups, following up to the user-interface timestamp change.
	* nsterm.m (last_mouse_movement_time, ns_mouse_position): Use Time
	for UI timestamps, instead of unsigned long.
	* msdos.c (mouse_get_pos): Likewise.
	* w32inevt.c (movement_time, w32_console_mouse_position): Likewise.
	* w32gui.h (Time): Define by including "systime.h" rather than by
	declaring it ourselves.  (Bug#8664)

	* dispextern.h (struct image): Don't assume time_t <= unsigned long.
	* image.c (clear_image_cache): Likewise.

	* term.c (term_mouse_position): Don't assume time_t wraparound.

	Be more systematic about user-interface timestamps.
	Before, the code sometimes used 'Time', sometimes 'unsigned long',
	and sometimes 'EMACS_UINT', to represent these timestamps.
	This change causes it to use 'Time' uniformly, as that's what X uses.
	This makes the code easier to follow, and makes it easier to catch
	integer overflow bugs such as Bug#8664.
	* frame.c (Fmouse_position, Fmouse_pixel_position):
	Use Time, not unsigned long, for user-interface timestamps.
	* keyboard.c (last_event_timestamp, kbd_buffer_get_event): Likewise.
	(button_down_time, make_lispy_position, make_lispy_movement): Likewise.
	* keyboard.h (last_event_timestamp): Likewise.
	* menu.c (Fx_popup_menu) [!HAVE_X_WINDOWS]: Likewise.
	* menu.h (xmenu_show): Likewise.
	* term.c (term_mouse_position): Likewise.
	* termhooks.h (struct input_event.timestamp): Likewise.
	(struct terminal.mouse_position_hook): Likewise.
	* xmenu.c (create_and_show_popup_menu, xmenu_show): Likewise.
	* xterm.c (XTmouse_position, x_scroll_bar_report_motion): Likewise.
	* systime.h (Time): New decl.  Pull it in from <X11/X.h> if
	HAVE_X_WINDOWS, otherwise define it as unsigned long, which is
	what it was before.
	* menu.h, termhooks.h: Include "systime.h", for Time.

	* keyboard.c (make_lispy_event): Fix problem in integer overflow.
	Don't assume that the difference between two unsigned long values
	can fit into an integer.  At this point, we know button_down_time
	<= event->timestamp, so the difference must be nonnegative, so
	there's no need to cast the result if double-click-time is
	nonnegative, as it should be; check that it's nonnegative, just in
	case.  This bug is triggered when events are more than 2**31 ms
	apart (about 25 days).  (Bug#8664)

	* xselect.c (last_event_timestamp): Remove duplicate decl.
	(x_own_selection): Remove needless cast to unsigned long.

	* xmenu.c (set_frame_menubar): Use int, not EMACS_UINT, for indexes
	that always fit in int.  Use a sentinel instead of a counter, to
	avoid a temp and to allay GCC's concerns about possible int overflow.
	* frame.h (struct frame): Use int for menu_bar_items_used
	instead of EMACS_INT, since it always fits in int.

	* menu.c (grow_menu_items): Check for int overflow.

	* xmenu.c (set_frame_menubar): Don't mishandle vectors with no nils.

	* xterm.c: Use EMACS_INT for Emacs modifiers, and int for X modifiers.
	Before, the code was not consistent.  These values cannot exceed
	2**31 - 1 so there's no need to make them unsigned.
	(x_x_to_emacs_modifiers): Accept int and return EMACS_INT.
	(x_emacs_to_x_modifiers): Accept EMACS_INT and return int.
	(x_x_to_emacs_modifiers, x_emacs_to_x_modifiers): Reject non-integers
	as modifiers.
	* xterm.h (x_x_to_emacs_modifiers): Adjust to signature change.

	* lisp.h (XINT) [USE_LISP_UNION_TYPE]: Cast to EMACS_INT.
	(XUINT) [USE_LISP_UNION_TYPE]: Cast to EMACS_UINT.
	Otherwise, GCC 4.6.0 warns about printf (pI, XINT (...)),
	presumably because the widths might not match.

	* window.c (size_window): Avoid needless test at loop start.

2011-05-18  Courtney Bane  <emacs-bugs-7626@cbane.org>  (tiny change)

	* term.c (Fresume_tty): Restore hooks before reinitializing (bug#8687).

2011-05-12  Drew Adams  <drew.adams@oracle.com>

	* textprop.c (Fprevious_single_char_property_change): Doc fix (bug#8655).

2011-05-12  YAMAMOTO Mitsuharu  <mituharu@math.s.chiba-u.ac.jp>

	* w32term.c (w32_draw_fringe_bitmap): Rename local vars `left' and
	`width' to `bar_area_x' and `bar_area_width', respectively.
	(x_scroll_run): Take account of fringe background extension.

	* xterm.c (x_draw_fringe_bitmap) [USE_TOOLKIT_SCROLL_BARS]:
	Rename local vars `left' and `width' to `bar_area_x' and
	`bar_area_width', respectively.
	(x_scroll_run) [USE_TOOLKIT_SCROLL_BARS]: Take account of fringe
	background extension.

2011-05-10  Jim Meyering  <meyering@redhat.com>

	* xdisp.c (x_intersect_rectangles): Fix typo "the the -> the".

2011-05-10  Juanma Barranquero  <lekktu@gmail.com>

	* image.c (Finit_image_library): Return t for built-in image types,
	like pbm and xbm.  (Bug#8640)

2011-05-09  Andreas Schwab  <schwab@linux-m68k.org>

	* w32menu.c (set_frame_menubar): Fix submenu allocation.

2011-05-07  Eli Zaretskii  <eliz@gnu.org>

	* w32console.c (Fset_screen_color): Doc fix.
	(Fget_screen_color): New function.
	(syms_of_ntterm): Defsubr it.

	* callproc.c (call_process_cleanup) [MSDOS]: Don't close and
	unlink the temporary file if Fcall_process didn't create it in the
	first place.
	(Fcall_process) [MSDOS]: Don't create tempfile if stdout of the
	child process will be redirected to a file specified with `:file'.
	Don't try to re-open tempfile in that case, and set fd[0] to -1 as
	cue to call_process_cleanup not to close that handle.

2011-05-07  Ben Key  <bkey76@gmail.com>

	* makefile.w32-in: The bootstrap-temacs rule now makes use of
	one of two shell specific rules, either bootstrap-temacs-CMD or
	bootstrap-temacs-SH.  The bootstrap-temacs-SH rule is identical
	to the previous implementation of the bootstrap-temacs rule.
	The bootstrap-temacs-CMD rule is similar to the previous
	implementation of the bootstrap-temacs rule except that it
	makes use of the ESC_CFLAGS variable instead of the CFLAGS
	variable.

	These changes, along with some changes to nt/configure.bat,
	nt/gmake.defs, and nt/nmake.defs, are required to extend my
	earlier fix to add support for --cflags and --ldflags options
	that include quotes so that it works whether make uses cmd or
	sh as the shell.

2011-05-06  Michael Albinus  <michael.albinus@gmx.de>

	* dbusbind.c (QCdbus_type_unix_fd): Declare static.
	(xd_remove_watch): Don't check QCdbus_type_unix_fd for SYMBOLP, it
	is a constant.
	(Fdbus_init_bus, xd_read_queued_messages): Bus can be a symbol or
	a string.  Handle both cases.
	(Fdbus_call_method_asynchronously, Fdbus_register_signal)
	(Fdbus_register_method): Use Qinvalid_function.

2011-05-06  Juanma Barranquero  <lekktu@gmail.com>

	* makefile.w32-in: Update dependencies.
	(LISP_H): Add inttypes.h and stdin.h.
	(PROCESS_H): Add unistd.h.

2011-05-06  Eli Zaretskii  <eliz@gnu.org>

	* lread.c: Include limits.h (fixes the MS-Windows build broken by
	2011-05-06T07:13:19Z!eggert@cs.ucla.edu).

2011-05-06  Paul Eggert  <eggert@cs.ucla.edu>

	* image.c (Finit_image_library) [!HAVE_NTGUI]: Omit unused local.

	* term.c (vfatal): Remove stray call to va_end.
	It's not needed and the C Standard doesn't allow it here anyway.

	Use C99's va_copy to avoid undefined behavior on x86-64 GNU/Linux.
	* eval.c (verror): doprnt a copy of ap, not the original.  (Bug#8545)

	* eval.c (verror): OK to create a string of up to MOST_POSITIVE_FIXNUM
	bytes.

	* term.c: Don't include <stdarg.h>, as <lisp.h> does that.

	* callproc.c (Fcall_process): Use 'volatile' to avoid vfork clobbering.

	* process.c (Fformat_network_address): Fix typo: args2 -> *args2.

	* xmenu.c (set_frame_menubar): Fix typo: int * -> int (3 times).

	* coding.c (detect_coding_charset): Fix typo: * 2 -> *4 (Bug#8601).

	* charset.h (struct charset.code_space): Now has 15 elements, not 16.
	* charset.c (Fdefine_charset_internal): Don't initialize
	charset.code_space[15].  The value was garbage, on hosts with
	32-bit int (Bug#8600).

	* lread.c (read_integer): Be more consistent with string-to-number.
	Use string_to_number to do the actual conversion; this avoids
	rounding errors and fixes some other screwups.  Without this fix,
	for example, #x1fffffffffffffff was misread as -2305843009213693952.
	(digit_to_number): Move earlier, for benefit of read_integer.
	Return -1 if the digit is out of range for the base, -2 if it is
	not a digit in any supported base.  (Bug#8602)

	* doprnt.c (doprnt): Support arbitrary pI values, such as "I64".

	* dispnew.c (scrolling_window): Return 1 if we scrolled,
	to match comment at start of function.  This also removes a
	GCC warning about overflow in a 32+64-bit port.

	* lisp.h (EMACS_INT, EMACS_UINT, BITS_PER_EMACS_INT, pI): Simplify.

	* dbusbind.c: Do not use XPNTR on a value that may be an integer.
	Reported by Stefan Monnier in
	<http://lists.gnu.org/archive/html/emacs-devel/2011-04/msg00919.html>.
	(xd_remove_watch, Fdbus_init_bus, xd_read_queued_messages):
	Use SYMBOLP-guarded XSYMBOL, not XPNTR.

	* lisp.h (EMACS_INTPTR): Remove.  All uses changed to intptr_t.
	(EMACS_UINTPTR): Likewise, with uintptr_t.

	* lisp.h: Prefer 64-bit EMACS_INT if available.
	(EMACS_INT, EMACS_UINT, BITS_PER_EMACS_INT, pI): Define to 64-bit
	on 32-bit hosts that have 64-bit int, so that they can access
	large files.
	However, temporarily disable this change unless the temporary
	symbol WIDE_EMACS_INT is defined.

	* lread.c, process.c: Do not include <inttypes.h>; lisp.h does it now.

	Prefer intptr_t/uintptr_t for integers the same widths as pointers.
	This removes an assumption that EMACS_INT and long are the same
	width as pointers.  The assumption is true for Emacs porting targets
	now, but we want to make other targets possible.
	* lisp.h: Include <inttypes.h>, for INTPTR_MAX, UINTPTR_MAX.
	(EMACS_INTPTR, EMACS_UINTPTR): New macros.
	In the rest of the code, change types of integers that hold casted
	pointers to EMACS_INTPTR and EMACS_UINTPTR, systematically
	replacing EMACS_INT, long, EMACS_UINT, and unsigned long.
	(XTYPE): Don't cast arg to EMACS_UINT; normally is not needed.
	(XSET): Cast type of XTYPE arg to EMACS_INTPTR; it is needed here.
	No need to cast type when ORing.
	(XPNTR): Return a value of type EMACS_INTPTR or EMACS_UINTPTR.
	* alloc.c (lisp_align_malloc): Remove a no-longer-needed cast.
	* doc.c (store_function_docstring): Use EMACS_INTPTR, so as not to
	assume EMACS_INT is the same width as char *.
	* gtkutil.c (xg_gtk_scroll_destroy, xg_tool_bar_button_cb):
	(xg_tool_bar_callback, xg_tool_bar_help_callback, xg_make_tool_item):
	Remove no-longer-needed casts.
	(xg_create_scroll_bar, xg_tool_bar_button_cb, xg_tool_bar_callback):
	(xg_tool_bar_help_callback, xg_make_tool_item):
	Use EMACS_INTPTR to hold an integer
	that will be cast to void *; this can avoid a GCC warning
	if EMACS_INT is not the same width as void *.
	* menu.c (find_and_call_menu_selection): Remove no-longer-needed cast.
	* xdisp.c (display_echo_area_1, resize_mini_window_1):
	(current_message_1, set_message_1):
	Use a local to convert to proper width without a cast.
	* xmenu.c (dialog_selection_callback): Likewise.

	* sysdep.c (get_random): Don't assume EMACS_INT is no wider than long.
	Also, don't assume VALBITS / RAND_BITS is less than 5,
	and don't rely on undefined behavior when shifting a 1 left into
	the sign bit.
	* lisp.h (get_random): Change signature to match.

	* lread.c (hash_string): Use size_t, not int, for hash computation.
	Normally we prefer signed values; but hashing is special, because
	it's better to use unsigned division on hash table sizes so that
	the remainder is nonnegative.  Also, size_t is the natural width
	for hashing into memory.  The previous code used 'int', which doesn't
	retain enough info to hash well into very large tables.
	(oblookup, oblookup_last_bucket_number, Funintern): Likewise.

	* dbusbind.c: Don't possibly lose pointer info when converting.
	(xd_remove_watch, Fdbus_init_bus, xd_read_queued_messages):
	Use XPNTR rather than XHASH, so that the high-order bits of
	the pointer aren't lost when converting through void *.

	* eval.c (Fautoload): Don't double-shift a pointer.

	* fns.c (Frandom): Let EMACS_UINT be wider than unsigned long.

2011-05-06  Juanma Barranquero  <lekktu@gmail.com>

	* gnutls.c (DEF_GNUTLS_FN):
	* image.c (DEF_IMGLIB_FN): Make function pointers static.

2011-05-05  Andreas Schwab  <schwab@linux-m68k.org>

	* lread.c (lisp_file_lexically_bound_p): Stop scanning at end
	marker.  (Bug#8610)

2011-05-05 Eli Zaretskii  <eliz@gnu.org>

	* w32heap.c (allocate_heap) [USE_LISP_UNION_TYPE || USE_LSB_TAG]:
	New version that can reserve upto 2GB of heap space.

2011-05-05  Chong Yidong  <cyd@stupidchicken.com>

	* nsfns.m (Fns_read_file_name): Doc fix (Bug#8534).

2011-05-05  Teodor Zlatanov  <tzz@lifelogs.com>

	* gnutls.c (fn_gnutls_certificate_set_x509_key_file): Add alias to
	`gnutls_certificate_set_x509_key_file'.

2011-05-05  Juanma Barranquero  <lekktu@gmail.com>

	* makefile.w32-in ($(BLD)/image.$(O), $(BLD)/process.$(O)):
	Update dependencies.

2011-05-04  Juanma Barranquero  <lekktu@gmail.com>

	* gnutls.h (emacs_gnutls_write, emacs_gnutls_read):
	* gnutls.c (emacs_gnutls_write, emacs_gnutls_read):
	Remove unused parameter `fildes'.
	* process.c (read_process_output, send_process): Don't pass it.

2011-05-04  Juanma Barranquero  <lekktu@gmail.com>

	Fix previous change: the library cache is defined in w32.c.
	* image.c (CACHE_IMAGE_TYPE) [!HAVE_NTGUI]: Define to noop.
	(Finit_image_library): Wrap Vlibrary_cache on "#ifdef HAVE_NTGUI".

2011-05-04  Juanma Barranquero  <lekktu@gmail.com>

	Implement dynamic loading of GnuTLS on Windows.

	* gnutls.h (GNUTLS_EMACS_ERROR_NOT_LOADED): New macro.
	(emacs_gnutls_write, emacs_gnutls_read): Mark as extern.
	(emacs_gnutls_record_check_pending, emacs_gnutls_transport_set_errno):
	Declare.

	* gnutls.c (Qgnutls_dll): Define.
	(DEF_GNUTLS_FN, LOAD_GNUTLS_FN): New macros.
	(gnutls_*): Declare function pointers.
	(init_gnutls_functions): New function to initialize function pointers.
	(emacs_gnutls_handshake, Fgnutls_error_string, Fgnutls_deinit)
	(emacs_gnutls_global_init, Fgnutls_bye): Use function pointers.
	(emacs_gnutls_record_check_pending, emacs_gnutls_transport_set_errno):
	Wrappers for gnutls_record_check_pending and gnutls_transport_set_errno.
	(emacs_gnutls_write, emacs_gnutls_read)
	(emacs_gnutls_handle_error, Fgnutls_error_fatalp)
	(Fgnutls_available_p): New function.
	(Fgnutls_boot): Call Fgnutls_available_p.  Use function pointers.
	(syms_of_gnutls) <Qgnutls_dll>: Initialize and staticpro it.
	(syms_of_gnutls) <Sgnutls_available_p>: defsubr it.

	* image.c: Include w32.h.
	(Vimage_type_cache): Delete.
	(syms_of_image) <Vimage_type_cache>: Don't initialize and staticpro it.
	(CACHE_IMAGE_TYPE, Finit_image_library): Use Vlibrary_cache instead.
	(w32_delayed_load): Move to w32.c.

	* w32.h (VlibraryCache, QCloaded_from, w32_delayed_load): Declare.

	* w32.c (QCloaded_from, Vlibrary_cache): Define.
	(w32_delayed_load): Move from image.c.  When loading a library, record
	its filename in the :loaded-from property of the library id.
	(globals_of_w32) <QCloaded_from, Vlibrary_cache>:
	Initialize and staticpro them.
	(emacs_gnutls_pull, emacs_gnutls_push): Call emacs_gnutls_* functions.

	* process.c: Include lisp.h before w32.h, not after.
	(wait_reading_process_output): Call emacs_gnutls_record_check_pending
	instead of gnutls_record_check_pending.

	* callproc.c, emacs.c: Include lisp.h before w32.h, not after.

2011-05-04  Teodor Zlatanov  <tzz@lifelogs.com>

	* gnutls.c (Fgnutls_boot): Support :keylist and :crlfiles options
	instead of :keyfiles.  Give GnuTLS the keylist and the CRL lists
	as passed in.

2011-05-03  Jan Djärv  <jan.h.d@swipnet.se>

	* xterm.c (x_set_frame_alpha): Do not set property on anything
	else than FRAME_X_OUTER_WINDOW (Bug#8608).

2011-05-02  Juanma Barranquero  <lekktu@gmail.com>

	* sysdep.c (get_tty_size) [WINDOWSNT]: Implement.  (Bug#8596)

2011-05-02  Juanma Barranquero  <lekktu@gmail.com>

	* gnutls.c (Qgnutls_log_level, Qgnutls_code, Qgnutls_anon)
	(Qgnutls_x509pki, Qgnutls_e_interrupted, Qgnutls_e_again)
	(Qgnutls_e_invalid_session, Qgnutls_e_not_ready_for_handshake)
	(gnutls_global_initialized, Qgnutls_bootprop_priority)
	(Qgnutls_bootprop_trustfiles, Qgnutls_bootprop_keyfiles)
	(Qgnutls_bootprop_callbacks, Qgnutls_bootprop_loglevel)
	(Qgnutls_bootprop_hostname, Qgnutls_bootprop_verify_flags)
	(Qgnutls_bootprop_verify_error, Qgnutls_bootprop_verify_hostname_error)
	(Qgnutls_bootprop_callbacks_verify): Make static.

2011-05-01  Andreas Schwab  <schwab@linux-m68k.org>

	* callproc.c: Indentation fixup.

	* sysdep.c (wait_for_termination_1): Make static.
	(wait_for_termination, interruptible_wait_for_termination):
	Move after wait_for_termination_1.

2011-05-01  Lars Magne Ingebrigtsen  <larsi@gnus.org>

	* sysdep.c (interruptible_wait_for_termination): New function
	which is like wait_for_termination, but allows keyboard
	interruptions.

	* callproc.c (Fcall_process): Add (:file "file") as an option for
	the STDOUT buffer.
	(Fcall_process_region): Ditto.

2011-04-30  Eli Zaretskii  <eliz@gnu.org>

	* dosfns.c (Fint86, Fdos_memget, Fdos_memput): Use `ASIZE (FOO)'
	rather than `XVECTOR (FOO)->size'.

	* process.c: Remove HAVE_INTTYPES_H condition from inclusion of
	inttypes.h, as a gnulib replacement is used if it not available in
	system headers.

2011-04-21  Eli Zaretskii  <eliz@gnu.org>

	Lift the MOST_POSITIVE_FIXNUM/4 limitation on visited files.
	* fileio.c (Finsert_file_contents): Don't limit file size to 1/4
	of MOST_POSITIVE_FIXNUM.  (Bug#8528)

	* coding.c (coding_alloc_by_realloc): Error out if destination
	will grow beyond MOST_POSITIVE_FIXNUM.
	(decode_coding_emacs_mule): Abort if there isn't enough place in
	charbuf for the composition carryover bytes.  Reserve an extra
	space for up to 2 characters produced in a loop.
	(decode_coding_iso_2022): Abort if there isn't enough place in
	charbuf for the composition carryover bytes.

2011-04-21  Eli Zaretskii  <eliz@gnu.org>

	* doprnt.c (doprnt) [!HAVE_LONG_LONG_INT]: Error out instead of
	aborting when %lld or %lll format is passed.
	[!HAVE_UNSIGNED_LONG_LONG_INT]: Error out instead of aborting when
	%llo or %llx format is passed.  (Bug#8545)

	* window.c (window_scroll_line_based): Use a marker instead of
	simple variables to record original value of point.  (Bug#7952)

	* doprnt.c (doprnt): Fix the case where a multibyte sequence
	produced by %s or %c overflows available buffer space.  (Bug#8545)

2011-04-28  Paul Eggert  <eggert@cs.ucla.edu>

	* doprnt.c (doprnt): Omit useless test; int overflow check (Bug#8545).
	(SIZE_MAX): Move defn after all includes, as they might #define it.

2011-04-28  Juanma Barranquero  <lekktu@gmail.com>

	* w32.c (init_environment): Warn about defaulting HOME to C:\.

2011-04-28  Juanma Barranquero  <lekktu@gmail.com>

	* keyboard.c (Qdelayed_warnings_hook): Define.
	(command_loop_1): Run `delayed-warnings-hook'
	if Vdelayed_warnings_list is non-nil.
	(syms_of_keyboard) <delayed-warnings-hook>: DEFSYM it.
	(syms_of_keyboard) <delayed-warnings-list>: DEFVAR_LISP it.

2011-04-28  Eli Zaretskii  <eliz@gnu.org>

	* doprnt.c (doprnt): Don't return value smaller than the buffer
	size if the message was truncated.  (Bug#8545).

2011-04-28  Juanma Barranquero  <lekktu@gmail.com>

	* w32fns.c (Fx_change_window_property, Fx_delete_window_property)
	(Fx_window_property): #if-0 the whole functions, not just the bodies.

2011-04-27  Paul Eggert  <eggert@cs.ucla.edu>

	* doprnt.c (doprnt): Support "ll" length modifier, for long long.

2011-04-27  Juanma Barranquero  <lekktu@gmail.com>

	* makefile.w32-in: Update dependencies.

2011-04-27  Eli Zaretskii  <eliz@gnu.org>

	Improve `doprnt' and its usage.  (Bug#8545)
	* doprnt.c (doprnt): Make sure `format' is never accessed beyond
	`format_end'.  Remove support for %l as a conversion specifier.
	Don't use xrealloc.  Improve diagnostics when the %l size modifier
	is used.  Update the commentary.

	* eval.c (verror): Simplify calculation of size_t.

	* coding.c (Ffind_operation_coding_system): Fix diagnostic error
	messages.

2011-04-27  Yoshiaki Kasahara  <kasahara@nc.kyushu-u.ac.jp>  (tiny change)

	* buffer.c (init_buffer) [USE_MMAP_FOR_BUFFERS]: Adjust to aliasing
	change.

2011-04-27  Paul Eggert  <eggert@cs.ucla.edu>

	* nsmenu.m: Replace all uses of XVECTOR with ASIZE and AREF.
	This makes this file independent of the recent pseudovector change.

2011-04-26  Paul Eggert  <eggert@cs.ucla.edu>

	* keyboard.c (handle_user_signal): Fix pointer signedness problem.

	* gnutls.c (emacs_gnutls_handle_error): Remove unused local.
	(Fgnutls_boot): gnutls_certificate_verify_peers2 wants unsigned *.
	Remove unused local.
	(emacs_gnutls_write): Don't use uninitialized rtnval if nbyte <= 0.

	* lisp.h: Fix a problem with aliasing and vector headers.  (Bug#8546)
	GCC 4.6.0 optimizes based on type-based alias analysis.
	For example, if b is of type struct buffer * and v of type struct
	Lisp_Vector *, then gcc -O2 was incorrectly assuming that &b->size
	!= &v->size, and therefore "v->size = 1; b->size = 2; return
	v->size;" must therefore return 1.  This assumption is incorrect
	for Emacs, since it type-puns struct Lisp_Vector * with many other
	types.  To fix this problem, this patch adds a new type struct
	vectorlike_header that documents the constraints on layout of vectors
	and pseudovectors, and helps optimizing compilers not get fooled
	by Emacs's type punning.  It also adds the macros XSETTYPED_PVECTYPE
	XSETTYPED_PSEUDOVECTOR, TYPED_PSEUDOVECTORP, for similar reasons.
	* lisp.h (XSETTYPED_PVECTYPE): New macro, specifying the name of
	the size member.
	(XSETPVECTYPE): Rewrite in terms of new macro.
	(XSETPVECTYPESIZE): New macro, specifying both type and size.
	This is a bit clearer, and further avoids the possibility of
	undesirable aliasing.
	(XSETTYPED_PSEUDOVECTOR): New macro, specifying the size.
	(XSETPSEUDOVECTOR): Rewrite in terms of XSETTYPED_PSEUDOVECTOR.
	(XSETSUBR): Rewrite in terms of XSETTYPED_PSEUDOVECTOR and XSIZE,
	since Lisp_Subr is a special case (no "next" field).
	(ASIZE): Now uses header.size rather than size.
	All previous uses of XVECTOR (foo)->size replaced to use this macro,
	to avoid the hassle of writing XVECTOR (foo)->header.size.
	(struct vectorlike_header): New type.
	(TYPED_PSEUDOVECTORP): New macro, also specifying the C type of the
	object, to help avoid aliasing.
	(PSEUDOVECTORP): Rewrite in terms of TYPED_PSEUDOVECTORP.
	(SUBRP): Likewise, since Lisp_Subr is a special case.
	* lisp.h (struct Lisp_Vector, struct Lisp_Char_Table):
	(struct Lisp_Sub_Char_Table, struct Lisp_Bool_Vector):
	(struct Lisp_Hash_Table): Combine first two members into a single
	struct vectorlike_header member.  All uses of "size" and "next" members
	changed to be "header.size" and "header.next".
	* buffer.h (struct buffer): Likewise.
	* font.h (struct font_spec, struct font_entity, struct font): Likewise.
	* frame.h (struct frame): Likewise.
	* process.h (struct Lisp_Process): Likewise.
	* termhooks.h (struct terminal): Likewise.
	* window.c (struct save_window_data, struct saved_window): Likewise.
	* window.h (struct window): Likewise.
	* alloc.c (allocate_buffer, Fmake_bool_vector, allocate_pseudovector):
	Use XSETPVECTYPESIZE, not XSETPVECTYPE, to avoid aliasing problems.
	* buffer.c (init_buffer_once): Likewise.
	* lread.c (defsubr): Use XSETTYPED_PVECTYPE, since Lisp_Subr is a
	special case.
	* process.c (Fformat_network_address): Use local var for size,
	for brevity.

	* bytecode.c (exec_byte_code): Don't use XVECTOR before CHECK_VECTOR.

	Make the Lisp reader and string-to-float more consistent (Bug#8525)
	* data.c (atof): Remove decl; no longer used or needed.
	(digit_to_number): Move to lread.c.
	(Fstring_to_number): Use new string_to_number function, to be
	consistent with how the Lisp reader treats infinities and NaNs.
	Do not assume that floating-point numbers represent EMACS_INT
	without losing information; this is not true on most 64-bit hosts.
	Avoid double-rounding errors, by insisting on integers when
	parsing non-base-10 numbers, as the documentation specifies.
	* lisp.h (string_to_number): New decl, replacing ...
	(isfloat_string): Remove.
	* lread.c: Include <inttypes.h>, for uintmax_t and strtoumax.
	(read1): Do not accept +. and -. as integers; this
	appears to have been a coding error.  Similarly, do not accept
	strings like +-1e0 as floating point numbers.  Do not report
	overflow for integer overflows unless the base is not 10 which
	means we have no simple and reliable way to continue.
	Break out the floating-point parsing into a new
	function string_to_number, so that Fstring_to_number parses
	floating point numbers consistently with the Lisp reader.
	(digit_to_number): Move here from data.c.  Make it static inline.
	(E_CHAR, EXP_INT): Remove, replacing with ...
	(E_EXP): New macro, to solve the "1.0e+" problem mentioned below.
	(string_to_number): New function, replacing isfloat_string.
	This function checks for valid syntax and produces the resulting
	Lisp float number too.  Rework it so that string-to-number
	no longer mishandles examples like "1.0e+".  Use strtoumax,
	so that overflow for non-base-10 numbers is reported only when
	there's no portable and simple way to convert to floating point.

	* textprop.c (set_text_properties_1): Rewrite for clarity,
	and to avoid GCC warning about integer overflow.

	* intervals.h (struct interval): Use EMACS_INT for members
	where EMACS_UINT might cause problems.  See
	<http://lists.gnu.org/archive/html/emacs-devel/2011-04/msg00514.html>.
	(CHECK_TOTAL_LENGTH): Remove cast to EMACS_INT; no longer needed.
	* intervals.c (interval_deletion_adjustment): Now returns EMACS_INT.
	All uses changed.
	(offset_intervals): Tell GCC not to worry about length overflow
	when negating a negative length.

	* alloc.c (overrun_check_malloc, overrun_check_realloc): Now static.
	(overrun_check_free): Likewise.

	* alloc.c (SDATA_SIZE) [!GC_CHECK_STRING_BYTES]: Avoid runtime check
	in the common case where SDATA_DATA_OFFSET is a multiple of Emacs
	word size.

	* gnutls.c: Fix problems found by GCC 4.6.0 on Ubuntu 10.10.
	(gnutls_make_error): Rename local to avoid shadowing.
	(gnutls_emacs_global_deinit): ifdef out; not used.
	(Fgnutls_boot): Use const for pointer to readonly storage.
	Comment out unused local.  Fix pointer signedness problems.

	* lread.c (openp): Don't stuff size_t into an 'int'.
	Use <= on length, not < on length + 1, to avoid GCC 4.6.0 warning
	about possible signed overflow.

	* gtkutil.c: Fix problems found by GCC 4.6.0 on Ubuntu 10.10.
	(GDK_KEY_g): Don't define if already defined.
	(xg_prepare_tooltip): Avoid pointer signedness problem.
	(xg_set_toolkit_scroll_bar_thumb): Redo to avoid two casts.

	* process.c (Fnetwork_interface_info): Avoid left-shift undefined
	behavior with 1 << 31.  GCC 4.6.0 warns about this on 32-bit hosts.

	* xfns.c (Fx_window_property): Simplify a bit,
	to make a bit faster and to avoid GCC 4.6.0 warning.
	* xselect.c (x_get_window_property, x_handle_dnd_message): Likewise.

	* fns.c (internal_equal): Don't assume size_t fits in int.

	* alloc.c (compact_small_strings): Tighten assertion a little.

	Replace pEd with more-general pI, and fix some printf arg casts.
	* lisp.h (pI): New macro, generalizing old pEd macro to other
	conversion specifiers.  For example, use "...%"pI"d..." rather
	than "...%"pEd"...".
	(pEd): Remove.  All uses replaced with similar uses of pI.
	* src/m/amdx86-64.h, src/m/ia64.h, src/m/ibms390x.h: Likewise.
	* alloc.c (check_pure_size): Don't overflow by converting size to int.
	* bidi.c (bidi_dump_cached_states): Use pI to avoid cast.
	* data.c (Fnumber_to_string): Use pI instead of if-then-else-abort.
	* dbusbind.c (xd_append_arg): Use pI to avoid cast.
	(Fdbus_method_return_internal, Fdbus_method_error_internal): Likewise.
	* font.c (font_unparse_xlfd): Avoid potential buffer overrun on
	64-bit hosts.
	(font_unparse_xlfd, font_unparse_fcname): Use pI to avoid casts.
	* keyboard.c (record_char, modify_event_symbol): Use pI to avoid casts.
	* print.c (safe_debug_print, print_object): Likewise.
	(print_object): Don't overflow by converting EMACS_INT or EMACS_UINT
	to int.
	Use pI instead of if-then-else-abort.  Use %p to avoid casts,
	avoiding the 0 flag, which is not portable.
	* process.c (Fmake_network_process): Use pI to avoid cast.
	* region-cache.c (pp_cache): Likewise.
	* xdisp.c (decode_mode_spec): Likewise.
	* xrdb.c (x_load_resources) [USE_MOTIF]: Use pI to avoid undefined
	behavior on 64-bit hosts with printf arg.
	* xselect.c (x_queue_event): Use %p to avoid casts, avoiding 0 flag.
	(x_stop_queuing_selection_requests): Likewise.
	(x_get_window_property): Don't truncate byte count to an 'int'
	when tracing.

	* frame.c (frame_name_fnn_p): Get rid of strtol, which isn't right
	here, since it parses constructs like leading '-' and spaces,
	which are not wanted; and it overflows with large numbers.
	Instead, simply match F[0-9]+, which is what is wanted anyway.

	* alloc.c: Remove unportable assumptions about struct layout.
	(SDATA_SELECTOR, SDATA_DATA_OFFSET): New macros.
	(SDATA_OF_STRING, SDATA_SIZE, allocate_string_data):
	(allocate_vectorlike, make_pure_vector): Use the new macros,
	plus offsetof, to remove unportable assumptions about struct layout.
	These assumptions hold on all porting targets that I know of, but
	they are not guaranteed, they're easy to remove, and removing them
	makes further changes easier.

	* alloc.c (BLOCK BYTES): Fix typo by changing "ablock" to "ablocks".
	This doesn't fix a bug but makes the code clearer.
	(string_overrun_cookie): Now const.  Use initializers that
	don't formally overflow signed char, to avoid warnings.
	(allocate_string_data) [GC_CHECK_STRING_OVERRUN]: Fix typo that
	can cause Emacs to crash when string overrun checking is enabled.
	(allocate_buffer): Don't assume sizeof (struct buffer) is a
	multiple of sizeof (EMACS_INT); it need not be, if
	alignof(EMACS_INT) < sizeof (EMACS_INT).
	(check_sblock, check_string_bytes, check_string_free_list): Protoize.

2011-04-26  Juanma Barranquero  <lekktu@gmail.com>

	* keyboard.c (QCrtl): Rename from Qrtl.  All uses changed.

2011-04-26  Teodor Zlatanov  <tzz@lifelogs.com>

	* gnutls.c (emacs_gnutls_handshake): Return an error if we're not
	supposed to be handshaking.  (Bug#8556)
	Reported by Paul Eggert <eggert@cs.ucla.edu>.

2011-04-26  Daniel Colascione  <dan.colascione@gmail.com>

	* lisp.h (Qdebug): List symbol.
	* eval.c (Qdebug): Restore global linkage.
	* keyboard.c (debug-on-event): New variable.
	(handle_user_signal): Break into debugger when debug-on-event
	matches the current signal symbol.

2011-04-25  Dan Nicolaescu  <dann@ics.uci.edu>

	* alloc.c (check_sblock, check_string_bytes)
	(check_string_free_list): Convert to standard C.

2011-04-25  Teodor Zlatanov  <tzz@lifelogs.com>

	* w32.c (emacs_gnutls_push): Fix typo.

2011-04-25  Eli Zaretskii  <eliz@gnu.org>

	* gnutls.c (emacs_gnutls_handshake): Avoid compiler warnings about
	"cast to pointer from integer of different size".

	Improve doprnt and its use in verror.  (Bug#8545)
	* doprnt.c (doprnt): Document the set of format control sequences
	supported by the function.  Use SAFE_ALLOCA instead of always
	using `alloca'.

	* eval.c (verror): Don't limit the buffer size at size_max-1, that
	is one byte too soon.  Don't use xrealloc; instead xfree and
	xmalloc anew.

2011-04-24  Teodor Zlatanov  <tzz@lifelogs.com>

	* gnutls.h: Add GNUTLS_STAGE_CALLBACKS enum to denote we're in the
	callbacks stage.

	* gnutls.c: Renamed global_initialized to
	gnutls_global_initialized.  Added internals for the
	:verify-hostname-error, :verify-error, and :verify-flags
	parameters of `gnutls-boot' and documented those parameters in the
	docstring.  Start callback support.
	(emacs_gnutls_handshake): Add Woe32 support. Retry handshake
	unless a fatal error occured. Call gnutls_alert_send_appropriate
	on error. Return error code.
	(emacs_gnutls_write): Call emacs_gnutls_handle_error.
	(emacs_gnutls_read): Likewise.
	(Fgnutls_boot): Return handshake error code.
	(emacs_gnutls_handle_error): New function.
	(wsaerror_to_errno): Likewise.

	* w32.h (emacs_gnutls_pull): Add prototype.
	(emacs_gnutls_push): Likewise.

	* w32.c (emacs_gnutls_pull): New function for GnuTLS on Woe32.
	(emacs_gnutls_push): Likewise.

2011-04-24  Claudio Bley  <claudio.bley@gmail.com>  (tiny change)

	* process.c (wait_reading_process_output): Check if GnuTLS
	buffered some data internally if no FDs are set for TLS
	connections.

	* makefile.w32-in (OBJ2): Add gnutls.$(O).
	(LIBS): Link to USER_LIBS.
	($(BLD)/gnutls.$(0)): New target.

2011-04-24  Eli Zaretskii  <eliz@gnu.org>

	* xdisp.c (handle_single_display_spec): Rename the
	display_replaced_before_p argument into display_replaced_p, to
	make it consistent with the commentary.  Fix typos in the
	commentary.

	* textprop.c (syms_of_textprop): Remove dead code.
	(copy_text_properties): Delete obsolete commentary about an
	interface that was deleted long ago.  Fix typos in the description
	of arguments.

	* msdos.c (XMenuActivate, XMenuAddSelection): Adjust argument list
	to changes in oldXMenu/XMenu.h from 2011-04-16.
	<menu_help_message, prev_menu_help_message>: Constify.
	(IT_menu_make_room): menu->help_text is now `const char **';
	adjust.

	* msdos.h (XMenuActivate, XMenuAddSelection): Adjust prototypes
	to changes in oldXMenu/XMenu.h from 2011-04-16.
	(struct XMenu): Declare `help_text' `const char **'.

	* xfaces.c <Qunspecified>: Make extern again.

	* syntax.c: Include sys/types.h before including regex.h, as
	required by Posix.

	* doc.c (get_doc_string): Improve the format passed to `error'.

	* doprnt.c (doprnt): Improve commentary.

	* term.c (init_tty) [MSDOS]: Fix 1st argument to maybe_fatal.

	* Makefile.in (TAGS): Depend on $(M_FILE) and $(S_FILE), and scan
	them with etags.

	* makefile.w32-in (globals.h): Add a dummy recipe, to make any
	changes in globals.h immediately force recompilation.
	(TAGS): Depend on $(CURDIR)/m/intel386.h and
	$(CURDIR)/s/ms-w32.h.
	(TAGS-gmake): Scan $(CURDIR)/m/intel386.h and $(CURDIR)/s/ms-w32.h.

	* character.c (Fchar_direction): Function deleted.
	(syms_of_character): Don't defsubr it.
	<char-direction-table>: Deleted.

2011-04-23  Eli Zaretskii  <eliz@gnu.org>

	Fix doprnt so it could be used again safely in `verror'.  (Bug#8435)
	* doprnt.c: Include limits.h.
	(SIZE_MAX): New macro.
	(doprnt): Return a size_t value.  2nd arg is now size_t.
	Many local variables are now size_t instead of int or unsigned.
	Improve overflow protection.  Support `l' modifier for integer
	conversions.  Support %l conversion.  Don't assume an EMACS_INT
	argument for integer conversions and for %c.

	* lisp.h (doprnt): Restore prototype.

	* makefile.w32-in ($(BLD)/callint.$(O)): Depend on
	$(SRC)/character.h.

	* Makefile.in (base_obj): Add back doprnt.o.

	* deps.mk (doprnt.o): Add back prerequisites.
	(callint.o): Depend on character.h.

	* eval.c (internal_lisp_condition_case): Include the handler
	representation in the error message.
	(verror): Call doprnt instead of vsnprintf.  Fix an off-by-one bug
	when breaking from the loop.

	* xdisp.c (vmessage): Call doprnt instead of vsnprintf.

	* callint.c (Fcall_interactively): When displaying error message
	about invalid control letter, pass the character's codepoint, not
	a pointer to its multibyte form.  Improve display of the character
	in octal and display also its hex code.

	* character.c (char_string): Use %x to display the (unsigned)
	codepoint of an invalid character, to avoid displaying a bogus
	negative value.

	* font.c (check_otf_features): Pass SDATA of SYMBOL_NAME to
	`error', not SYMBOL_NAME itself.

	* coding.c (Fencode_sjis_char, Fencode_big5_char): Use %c for
	character arguments to `error'.

	* charset.c (check_iso_charset_parameter): Fix incorrect argument
	to `error' in error message about FINAL_CHAR argument.  Make sure
	FINAL_CHAR is a character, and use %c when it is passed as
	argument to `error'.

2011-04-23  Eli Zaretskii  <eliz@gnu.org>

	* s/ms-w32.h (localtime): Redirect to sys_localtime.

	* w32.c: Include <time.h>.
	(sys_localtime): New function.

2011-04-23  Chong Yidong  <cyd@stupidchicken.com>

	* xdisp.c (init_xdisp): Initialize echo_area_window (Bug#6451).

	* buffer.c (syms_of_buffer): Doc fix (Bug#6902).

2011-04-23  Samuel Thibault  <sthibault@debian.org>  (tiny change)

	* sysdep.c (wait_for_termination): On GNU Hurd, kill returns -1 on
	zombies (Bug#8467).

2011-04-19  Eli Zaretskii  <eliz@gnu.org>

	* syntax.h (SETUP_SYNTAX_TABLE_FOR_OBJECT): Fix setting of
	gl_state.e_property when gl_state.object is Qt.

	* insdel.c (make_gap_larger): Remove limitation of buffer size
	to <= INT_MAX.

2011-04-18  Chong Yidong  <cyd@stupidchicken.com>

	* xdisp.c (lookup_glyphless_char_display)
	(produce_glyphless_glyph): Handle cons cell entry in
	glyphless-char-display.
	(Vglyphless_char_display): Document it.

	* term.c (produce_glyphless_glyph): Handle cons cell entry in
	glyphless-char-display.

2011-04-17  Chong Yidong  <cyd@stupidchicken.com>

	* xdisp.c (get_next_display_element): Remove unnecessary ifdefs.

	* termhooks.h (FRAME_WINDOW_P): Remove duplicated definitions.

	* dispextern.h (FACE_SUITABLE_FOR_ASCII_CHAR_P): Add missing
	definition for no-X builds.

2011-04-16  Paul Eggert  <eggert@cs.ucla.edu>

	Static checks with GCC 4.6.0 and non-default toolkits.

	* s/sol2-6.h, s/unixware.h (PTY_TTY_NAME_SPRINTF): Protoize decl.

	* process.c (keyboard_bit_set): Define only if SIGIO.
	(send_process_trap): Mark it with NO_RETURN if it doesn't return.
	(send_process): Repair possible setjmp clobbering.

	* s/usg5-4-common.h (SETUP_SLAVE_PTY): Don't pass extra arg to 'fatal'.

	* eval.c: Include <stdio.h>, for vsnprintf on non-GNU/Linux hosts.

	* data.c (arith_error): Mark with NO_RETURN if it doesn't return.

	* alloc.c (bytes_used_when_full, SPARE_MEMORY, BYTES_USED):
	Define only if needed.

	* sysdep.c (_FILE_OFFSET_BITS): Make this hack even uglier
	by pacifying GCC about it.  Maybe it's time to retire it?
	* xfaces.c (USG, __TIMEVAL__): Likewise.

	* dispextern.h (struct redisplay_interface): Rename param
	to avoid shadowing.
	* termhooks.h (struct terminal): Likewise.
	* xterm.c (xembed_send_message): Likewise.

	* insdel.c (make_gap_smaller): Define only if
	USE_MMAP_FOR_BUFFERS || REL_ALLOC || DOUG_LEA_MALLOC.

	* keyboard.c (read_char): Make a var volatile so longjmp won't clobber
	it.

	* emacs.c (MAX_HEAP_BSS_DIFF, my_edata): Move to where they're used,
	so that we aren't warned about unused symbols.

	* xfns.c (Fx_file_dialog): Rename local to avoid shadowing.

	* xdisp.c (x_produce_glyphs): Mark var as initialized (Bug#8512).

	* xfns.c (x_real_positions): Mark locals as initialized.

	* xmenu.c (xmenu_show): Don't use uninitialized vars.

	* xterm.c: Fix problems found by static analysis with other toolkits.
	(toolkit_scroll_bar_interaction): Define and use only if USE_X_TOOLKIT.
	(x_dispatch_event): Declare static if USE_GTK, and
	define if USE_GTK || USE_X_TOOLKIT.
	(SET_SAVED_BUTTON_EVENT): Define only if USE_X_TOOLKIT || USE_GTK.
	* xterm.h (x_dispatch_event): Extern only if USE_X_TOOLKIT.
	* xterm.c, xterm.h (x_mouse_leave): Bring this function back, but only
	if defined HAVE_MENUS && !defined USE_X_TOOLKIT && !defined USE_GTK.

	* xmenu.c (menu_help_callback): Pointer type fixes.
	Use const pointers when pointing at readonly data.  Avoid pointer
	signedness clashes.
	(FALSE): Remove unused macro.
	(update_frame_menubar): Remove unused decl.

	* xfns.c (Fx_hide_tip): Move locals to avoid shadowing.

	* menu.c (push_submenu_start, push_submenu_end): Do not define unless
	USE_X_TOOLKIT || USE_GTK || HAVE_NS || defined HAVE_NTGUI.
	(single_menu_item): Rename local to avoid shadowing.

	* keyboard.c (make_lispy_event): Remove unused local var.

	* frame.c, frame.h (x_get_resource_string): Bring this back, but
	only if HAVE_X_WINDOWS && !USE_X_TOOLKIT.

	* bitmaps: Change bitmaps from unsigned char back to the X11
	compatible char.  Avoid the old compiler warnings about
	out-of-range initializers by using, for example, '\xab' rather
	than 0xab.

	* xgselect.c (xgselect_initialize): Check vs interface
	even if ! (defined (USE_GTK) || defined (HAVE_GCONF)).

	* xmenu.c (xmenu_show): Rename parm to avoid shadowing.

	* xterm.c (x_create_toolkit_scroll_bar): Use const * for pointers
	to read-only memory.

	* fns.c (vector): Remove; this old hack is no longer needed.

	* xsmfns.c (create_client_leader_window): Rename shadowing arg.
	Remove unused var.
	(gdk_x11_set_sm_client_id) [!USE_GTK]: Don't define.

	* xrdb.c (x_load_resources): Omit unused local.

	* xfns.c (free_frame_menubar, atof): Remove duplicate decls.
	(x_window): Rename locals to avoid shadowing.
	(USG): Use the kludged USG macro, to pacify gcc.

	* xterm.c (x_alloc_nearest_color_for_widget): Remove; unused.
	(x_term_init): Remove local to avoid shadowing.

	* xfns.c, xterm.c (_XEditResCheckMessages): Protoize decl.

	* xdisp.c, dispextern.h (set_vertical_scroll_bar): Now extern if
	USE_TOOLKIT_SCROLL_BARS && !USE_GTK, as xterm.c needs it then.

2011-04-16  Eli Zaretskii  <eliz@gnu.org>

	* gnutls.c (Fgnutls_boot): Don't pass Lisp_Object to `error'.

	Fix regex.c, syntax.c and friends for buffers > 2GB.
	* syntax.h (struct gl_state_s): Declare character position members
	EMACS_INT.

	* syntax.c (update_syntax_table): Declare 2nd argument EMACS_INT.

	* textprop.c (verify_interval_modification, interval_of):
	Declare arguments EMACS_INT.

	* intervals.c (adjust_intervals_for_insertion): Declare arguments
	EMACS_INT.

	* intervals.h (CHECK_TOTAL_LENGTH): Cast to EMACS_INT, not `int'.

	* indent.c (Fvertical_motion): Local variable it_start is now
	EMACS_INT.

	* regex.c (re_match, re_match_2, re_match_2_internal)
	(bcmp_translate, regcomp, regexec, print_double_string)
	(group_in_compile_stack, re_search, re_search_2, regex_compile)
	(re_compile_pattern, re_exec): Declare arguments and local
	variables `size_t' and `ssize_t' and return values `regoff_t', as
	appropriate.
	(POP_FAILURE_REG_OR_COUNT) <pfreg>: Declare `long'.
	(CHECK_INFINITE_LOOP) <failure>: Declare `ssize_t'.
	<compile_stack_type>: `size' and `avail' are now `size_t'.

	* regex.h <regoff_t>: Use ssize_t, not int.
	(re_search, re_search_2, re_match, re_match_2): Arguments that
	specify buffer/string position and length are now ssize_t and
	size_t.  Return type is regoff_t.

2011-04-16  Ben Key  <bkey76@gmail.com>

	* nsfont.m: Fixed bugs in ns_get_family and
	ns_descriptor_to_entity that were caused by using free to
	deallocate memory blocks that were allocated by xmalloc (via
	xstrdup).  This caused Emacs to crash when compiled with
	XMALLOC_OVERRUN_CHECK defined (when Emacs was configured with
	--enable-checking=xmallocoverrun).  xfree is now used to
	deallocate these memory blocks.

2011-04-15  Paul Eggert  <eggert@cs.ucla.edu>

	* sysdep.c (emacs_read): Remove unnecessary check vs MAX_RW_COUNT.

	emacs_write: Accept and return EMACS_INT for sizes.
	See http://lists.gnu.org/archive/html/emacs-devel/2011-04/msg00514.html
	et seq.
	* gnutls.c, gnutls.h (emacs_gnutls_read, emacs_gnutls_write):
	Accept and return EMACS_INT.
	(emacs_gnutls_write): Return the number of bytes written on
	partial writes.
	* sysdep.c, lisp.h (emacs_read, emacs_write): Likewise.
	(emacs_read, emacs_write): Remove check for negative size, as the
	Emacs source code has been audited now.
	* sysdep.c (MAX_RW_COUNT): New macro, to work around kernel bugs.
	(emacs_read, emacs_write): Use it.
	* process.c (send_process): Adjust to the new signatures of
	emacs_write and emacs_gnutls_write.  Do not attempt to store
	a byte offset into an 'int'; it might overflow.
	See http://lists.gnu.org/archive/html/emacs-devel/2011-04/msg00483.html

	* sound.c: Don't assume sizes fit in 'int'.
	(struct sound_device.period_size, alsa_period_size):
	Return EMACS_INT, not int.
	(struct sound_device.write, vox_write, alsa_write):
	Accept EMACS_INT, not int.
	(wav_play, au_play): Use EMACS_INT to store sizes and to
	record read return values.

2011-04-15  Ben Key  <bkey76@gmail.com>

	* keyboard.c (Qundefined): Don't declare static since it is used
	in nsfns.m.
	* xfaces.c (Qbold, Qexpanded, Qitalic, Qcondensed): Don't declare
	static since they are used in nsfont.m.

2011-04-15  Stefan Monnier  <monnier@iro.umontreal.ca>

	* process.c (Qprocessp): Don't declare static.
	* lisp.h (Qprocessp): Declare again.

2011-04-15  Juanma Barranquero  <lekktu@gmail.com>

	* font.c (Qopentype): Don't make static (used from w32uniscribe.c).

2011-04-14  Paul Eggert  <eggert@cs.ucla.edu>

	Improve C-level modularity by making more things 'static'.

	Don't publish debugger-only interfaces to other modules.
	* lisp.h (safe_debug_print, debug_output_compilation_hack):
	(verify_bytepos, count_markers): Move decls to the only modules
	that need them.
	* region-cache.h (pp_cache): Likewise.
	* window.h (check_all_windows): Likewise.
	* marker.c, print.c, region-cache.c, window.c: Decls moved here.

	* sysdep.c (croak): Now static, if
	defined TIOCNOTTY || defined USG5 || defined CYGWIN.
	* syssignal.h (croak): Declare only if not static.

	* alloc.c (refill_memory_reserve): Now static if
	!defined REL_ALLOC || defined SYSTEM_MALLOC.
	* lisp.h (refill_memory_reserve): Declare only if not static.

	* xsettings.c, xsettings.h (xsettings_get_system_normal_font):
	Define only if USE_LUCID.

	* xrdb.c (x_customization_string, x_rm_string): Now static.

	* xmenu.c (x_menu_wait_for_event): Export only if USE_MOTIF.
	* xterm.h (x_menu_wait_for_event): Declare only if USE_MOTIF.

	* xdisp.c (draw_row_with_mouse_face): Now static.
	* dispextern.h (draw_row_with_mouse_fave): Remove decl.

	* window.h (check_all_windows): Mark externally visible.

	* window.c (window_deletion_count): Now static.

	* undo.c: Make symbols static if they're not exported.
	(last_undo_buffer, last_boundary_position, pending_boundary):
	Now static.

	* textprop.c (interval_insert_behind_hooks): Now static.
	(interval_insert_in_front_hooks): Likewise.

	* term.c: Make symbols static if they're not exported.
	(tty_turn_off_highlight, get_tty_terminal, max_frame_cols):
	(max_frame_lines, tty_set_terminal_modes):
	(tty_reset_terminal_modes, tty_turn_off_highlight):
	(get_tty_terminal): Now static.
	(term_mouse_moveto): Do not define if HAVE_WINDOW_SYSTEM.
	* termhooks.h (term_mouse_moveto): Do not declare if
	HAVE_WINDOW_SYSTEM.
	* dispextern.h (tty_set_terminal_modes, tty_reset_terminal_modes):
	(tty_turn_off_highlight, get_tty_terminal): Remove decls.

	* sysdep.c: Make symbols static if they're not exported.
	(emacs_get_tty, emacs_set_tty, old_fcntl_flags, old_fcntl_owner):
	Now static.
	(sigprocmask_set, full_mask): Remove; unused.
	(wait_debugging): Mark as visible.
	* syssignal.h (SIGFULLMASK, full_mask): Remove decls.
	* systty.h (emacs_get_tty, emacs_set_tty): Remove decls.

	* syntax.c (syntax_temp): Define only if !__GNUC__.

	* sound.c (current_sound_device, current_sound): Now static.

	* search.c (searchbufs, searchbuf_head): Now static.

	* scroll.c (scroll_cost): Remove; unused.
	* dispextern.h (scroll_cost): Remove decl.

	* region-cache.h (pp_cache): Mark as externally visible.

	* process.c: Make symbols static if they're not exported.
	(process_tick, update_tick, create_process, chan_process):
	(Vprocess_alist, proc_buffered_char, datagram_access):
	(fd_callback_data, send_process_frame, process_sent_to): Now static.
	(deactivate_process): Mark defn as static, as well as decl.
	* lisp.h (create_process): Remove decl.
	* process.h (chan_process, Vprocess_alist): Remove decls.

	* print.c: Make symbols static if they're not exported.
	(print_depth, new_backquote_output, being_printed, print_buffer):
	(print_buffer_size, print_buffer_pos, print_buffer_pos_byte):
	(print_interval, print_number_index, initial_stderr_stream):
	Now static.
	* lisp.h (Fprinc): Remove decl.
	(debug_output_compilation_hack): Mark as externally visible.

	* sysdep.c (croak): Move decl from here to syssignal.h.
	* syssignal.h (croak): Put it here, so the API can be checked when
	'croak' is called from dissociate_if_controlling_tty.

	* minibuf.c: Make symbols static if they're not exported.
	(minibuf_save_list, choose_minibuf_frame): Now static.
	* lisp.h (choose_minibuf_frame): Remove decl.

	* lisp.h (verify_bytepos, count_markers): Mark as externally visible.

	* lread.c: Make symbols static if they're not exported.
	(read_objects, initial_obarray, oblookup_last_bucket_number):
	Now static.
	(make_symbol): Remove; unused.
	* lisp.h (initial_obarray, make_symbol): Remove decls.

	* keyboard.c: Make symbols static if they're not exported.
	(single_kboard, recent_keys_index, total_keys, recent_keys):
	(this_command_key_count_reset, raw_keybuf, raw_keybuf_count):
	(this_single_command_key_start, echoing, last_auto_save):
	(read_key_sequence_cmd, dribble, recursive_edit_unwind):
	(command_loop, echo_now, keyboard_init_hook, help_char_p):
	(quit_throw_to_read_char, command_loop_2, top_level_1, poll_timer):
	(Vlispy_mouse_stem, double_click_count):
	Now static.
	(force_auto_save_soon): Define only if SIGDANGER.
	(ignore_mouse_drag_p): Now static if
	!defined HAVE_WINDOW_SYSTEM || defined USE_GTK || defined HAVE_NS.
	(print_help): Remove; unused.
	(stop_character, last_timer_event): Mark as externally visible.
	* keyboard.h (ignore_mouse_drag_p): Declare only if
	defined HAVE_WINDOW_SYSTEM && !defined USE_GTK && !defined HAVE_NS.
	(echo_now, help_char_p, quit_throw_to_read_char): Remove decls.
	* lisp.h (echoing): Remove decl.
	(force_auto_save_soon): Declare only if SIGDANGER.
	* xdisp.c (redisplay_window): Simplify code, to make it more
	obvious that ignore_mouse_drag_p is not accessed if !defined
	USE_GTK && !defined HAVE_NS.

	* intervals.c: Make symbols static if they're not exported.
	(merge_properties_sticky, merge_interval_right, delete_interval):
	Now static.
	* intervals.h (merge_interval_right, delete_interval): Remove decls.

	* insdel.c: Make symbols static if they're not exported.
	However, leave prepare_to_modify_buffer alone.  It's never
	called from outside this function, but that appears to be a bug.
	(combine_after_change_list, combine_after_change_buffer):
	(adjust_after_replace, signal_before_change): Now static.
	(adjust_after_replace_noundo): Remove; unused.
	* lisp.h (adjust_after_replace, adjust_after_replace_noundo):
	(signal_before_change): Remove decls.

	* indent.c (val_compute_motion, val_vmotion): Now static.

	* image.c: Make symbols static if they're not exported.
	* dispextern.h (x_create_bitmap_from_xpm_data): Do not declare
	if USE_GTK.
	* image.c (x_create_bitmap_from_xpm_data): Do not define if USE_GTK.
	(xpm_color_cache, ct_table, ct_colors_allocated): Now static.

	* fringe.c (standard_bitmaps): Now static.
	(max_used_fringe_bitmap): Now static, unless HAVE_NS.

	* frame.c: Make symbols static if they're not exported.
	(x_report_frame_params, make_terminal_frame): Now static.
	(get_frame_param): Now static, unless HAVE_NS.
	(x_fullscreen_adjust): Define if WINDOWSNT, not if HAVE_WINDOW_SYSTEM.
	(x_get_resource_string): Remove; not used.
	* frame.h (make_terminal_frame, x_report_frame_params):
	(x_get_resource_string); Remove decls.
	(x_fullscreen_adjust): Declare only if WINDOWSNT.
	* lisp.h (get_frame_param): Declare only if HAVE_NS.

	* font.c, fontset.c: Make symbols static if they're not exported.
	* dispextern.h (FACE_SUITABLE_FOR_ASCII_CHAR_P): New macro.
	(FACE_SUITABLE_FOR_CHAR_P): Use it.
	* font.c (font_close_object): Now static.
	* font.h (font_close_object): Remove.
	* fontset.c (FONTSET_OBJLIST): Remove.
	(free_realized_fontset) #if-0 the body, which does nothing.
	(face_suitable_for_char_p): #if-0, as it's never called.
	* fontset.h (face_suitable_for_char_p): Remove decl.
	* xfaces.c (face_at_string_position):
	Use FACE_SUITABLE_FOR_ASCII_CHAR_P, not FACE_SUITABLE_FOR_CHAR_P,
	since 0 is always ASCII.

	* fns.c (weak_hash_tables): Now static.

	* fileio.c: Make symbols static if they're not exported.
	(auto_saving, auto_save_mode_bits, auto_save_error_occurred):
	(Vwrite_region_annotation_buffers): Now static.

	* eval.c: Make symbols static if they're not exported.
	(backtrace_list, lisp_eval_depth, when_entered_debugger): Now static.
	* lisp.h (backtrace_list): Remove decl.

	* emacs.c: Make symbols static if they're not exported.
	(malloc_state_ptr, malloc_using_checking, syms_of_emacs):
	(fatal_error_code, fatal_error_signal_hook, standard_args):
	Now static.
	(fatal_error_signal): Now static, unless FLOAT_CATCH_SIGKILL.
	(DEFINE_DUMMY_FUNCTION): Mark function as externally visible.
	(__CTOR_LIST__, __DTOR_LIST__): Now externally visible.
	* lisp.h (fatal_error_signal_hook): Remove decl.
	(fatal_error_signal): Declare only if FLOAT_CATCH_SIGKILL.

	* editfns.c: Move a (normally-unused) function to its only use.
	* editfns.c, lisp.h (get_operating_system_release): Remove.
	* process.c (init_process) [DARWIN_OS]: Do it inline, as it is not
	worth the hassle of breaking this out.

	* xterm.c: Make symbols static if they're not exported.
	(x_raise_frame, x_lower_frame, x_wm_set_window_state):
	(x_wm_set_icon_pixmap, x_initialize, XTread_socket_fake_io_error):
	(x_destroy_window, x_delete_display):
	Now static.
	(x_dispatch_event): Now static if ! (USE_MOTIF || USE_X_TOOLKIT).
	(x_mouse_leave): Remove; unused.
	* xterm.h (x_display_info_for_name, x_raise_frame, x_lower_frame):
	(x_destroy_window, x_wm_set_window_state, x_wm_set_icon_pixmap):
	(x_delete_display, x_initialize, x_set_border_pixel, x_screen_planes):
	Remove decls.
	(x_mouse_leave): Declare only if WINDOWSNT.
	(x_dispatch_event): Declare only if USE_MOTIF or USE_X_TOOLKIT.
	(xic_create_fontsetname): Declare only if HAVE_X_WINDOWS &&
	USE_X_TOOLKIT.

	* ftxfont.c: Make symbols static if they're not exported.
	(ftxfont_driver): Export only if !defined HAVE_XFT && def8ined
	HAVE_FREETYPE.
	* font.h (ftxfont_driver): Likewise.

	* xfns.c: Make symbols static if they're not exported.
	(x_last_font_name, x_display_info_for_name):
	(x_set_foreground_color, x_set_background_color, x_set_mouse_color):
	(x_set_cursor_color, x_set_border_pixel, x_set_border_color):
	(x_set_cursor_type, x_set_icon_type, x_set_icon_name):
	(x_set_scroll_bar_foreground, x_set_scroll_bar_background):
	(x_explicitly_set_name, x_set_title, xic_defaut_fontset, tip_timer):
	(last_show_tip_args): Now static.
	(xic_defaut_fontset, xic_create_fontsetname): Define only if
	defined HAVE_X_WINDOWS && defined USE_X_TOOLKIT
	(x_screen_planes): Remove; unused.
	* dispextern.h (x_screen_planes): Remove decl.

	* dispnew.c: Make symbols static if they're not exported.
	* dispextern.h (redraw_garbaged_frames, scrolling):
	(increment_row_positions): Remove.
	* dispnew.c (new_glyph_matrix, increment_row_positions, scrolling):
	(delayed_size_change, glyph_matrix_count, glyph_pool_count):
	Now static.
	(redraw_garbaged_frames): Remove; unused.

	* xfaces.c: Make symbols static if they're not exported.
	* dispextern.h (ascii_face_of_lisp_face, free_realized_face):
	Remove decls.
	* xterm.h (defined_color): Remove decls.
	(x_free_dpy_colors): Declare only if USE_X_TOOLKIT.
	* xfaces.c (tty_suppress_bold_inverse_default_colors_p):
	(menu_face_changed_default, defined_color, free_realized_face):
	(x_free_dpy_colors): Define only if USE_X_TOOLKIT.
	(ascii_face_of_lisp_face): Remove; unused.

	* xdisp.c: Make symbols static if they're not exported.
	* dispextern.h (scratch_glyph_row, window_box_edges):
	(glyph_to_pixel_coords, set_cursor_from_row):
	(get_next_display_element, set_iterator_to_next):
	(highlight_trailing_whitespace, frame_to_window_pixel_xy):
	(show_mouse_face): Remove decls
	* frame.h (message_buf_print): Likewise.
	* lisp.h (pop_message, set_message, check_point_in_composition):
	Likewise.
	* xterm.h (set_vertical_scroll_bar): Likewise.
	* xdisp.c (list_of_error, Vmessage_stack, line_number_displayed):
	(message_buf_print, scratch_glyph_row, displayed_buffer):
	(set_iterator_to_next, pop_message, set_message, set_cursor_from_row):
	(get_next_display_element, show_mouse_face, window_box_edges):
	(frame_to_window_pixel_xy, check_point_in_composition):
	(set_vertical_scroll_bar, highlight_trailing_whitespace): Now static.
	(glyph_to_pixel_coords): Remove; unused.

	* dired.c (file_name_completion): Now static.

	* dbusbind.c (xd_in_read_queued_messages): Now static.

	* lisp.h (circular_list_error, FOREACH): Remove; unused.
	* data.c (circular_list_error): Remove.

	* commands.h (last_point_position, last_point_position_buffer):
	(last_point_position_window): Remove decls.
	* keyboard.c: Make these variables static.

	* coding.h (coding, code_convert_region, encode_coding_gap):
	Remove decls.
	* coding.c (Vsjis_coding_system, Vbig5_coding_system):
	(iso_code_class, detect_coding, code_convert_region): Now static.
	(encode_coding_gap): Remove; unused.

	* chartab.c (chartab_chars, chartab_bits): Now static.

	* charset.h (charset_iso_8859_1): Remove decl.
	* charset.c (charset_iso_8859_1, charset_emacs, map_charset_for_dump):
	Now static.

	* ccl.h (check_ccl_update, Vccl_program_table): Remove decls.
	* ccl.c (Vccl_program_table): Now static.
	(check_ccl_update): Remove; unused.

	* category.c (SET_CATEGORY_SET, set_category_set): Move here.
	* category.h: ... from here.
	* category.c (check_category_table, set_category_set): Now static.

	* casetab.c (Vascii_upcase_table, Vascii_eqv_table): Now static.
	* lisp.h: Remove these decls.

	* buffer.c (buffer_count): Remove unused var.

	* bidi.c (bidi_dump_cached_states): Mark as externally visible,
	so that it's not optimized away.
	(bidi_ignore_explicit_marks_for_paragraph_level): Likewise.
	* dispextern.h (bidi_dump_cached_states): Remove, since it's
	exported only to the debugger.

	* atimer.c (alarm_signal_handler, run_all_atimers): Now static.
	* atimer.h (run_all_atimers): Remove; not exported.

	font.c: Make copy_font_spec and merge_font_spec ordinary C functions.
	* font.c (copy_font_spec): Rename from Fcopy_font_spec, since it
	was inaccessible from Lisp.
	(merge_font_spec): Likewise, renaming from Fmerge_font_spec.
	* font.c, font.h, fontset.c, xfaces.c, xfont.c: Change all uses.

	alloc.c: Import and export fewer symbols, and remove unused items.
	* lisp.h (suppress_checking, die): Declare only if ENABLE_CHECKING
	is defined.
	(suppress_checking): Add EXTERNALLY_VISIBLE attribute, so that
	it's not optimized away by whole-program optimization.
	(message_enable_multibyte, free_misc): Remove.
	(catchlist, handlerlist, mark_backtrace):
	Declare only if BYTE_MARK_STACK.
	(mark_byte_stack): Likewise, fixing a ifdef-vs-if typo.
	* alloc.c (pure): Export only if VIRT_ADDR_VARIES is defined.
	(message_enable_multibyte): Remove decl.
	(free_misc, interval_free_list, float_block, float_block_index):
	(n_float_blocks, float_free_list, cons_block, cons_block_index):
	(cons_free_list, last_marked_index):
	Now static.
	(suppress_checking, die): Define only if ENABLE_CHECKING is defined.
	* eval.c (catchlist, handlerlist): Export only if BYTE_MARK_STACK.
	(mark_backtrace): Define only if BYTE_MARK_STACK.
	* xdisp.c (message_enable_multibyte): Now static.

	Declare Lisp_Object Q* variables to be 'static' if not exported.
	This makes it easier for human readers (and static analyzers)
	to see whether these variables are used from other modules.
	* alloc.c, buffer.c, bytecode.c, callint.c, casetab.c, category.c:
	* ccl.c, character.c, charset.c, cmds.c, coding.c, composite.c:
	* data.c, dbusbind.c, dired.c, editfns.c, eval.c, fileio.c, fns.c:
	* font.c, frame.c, fringe.c, ftfont.c, image.c, keyboard.c, keymap.c:
	* lread.c, macros.c, minibuf.c, print.c, process.c, search.c:
	* sound.c, syntax.c, textprop.c, window.c, xdisp.c, xfaces.c, xfns.c:
	* xmenu.c, xselect.c:
	Declare Q* vars static if they are not used in other modules.
	* ccl.h, character.h, charset.h, coding.h, composite.h, font.h:
	* frame.h, intervals.h, keyboard.h, lisp.h, process.h, syntax.h:
	Remove decls of unexported vars.
	* keyboard.h (EVENT_HEAD_UNMODIFIED): Remove now-unused macro.

	* lisp.h (DEFINE_FUNC): Make sname 'static'.

	Make Emacs functions such as Fatom 'static' by default.
	This makes it easier for human readers (and static analyzers)
	to see whether these functions can be called from other modules.
	DEFUN now defines a static function.  To make the function external
	so that it can be used in other C modules, use the new macro DEFUE.
	* lisp.h (Funibyte_char_to_multibyte, Fsyntax_table_p):
	(Finit_image_library):
	(Feval_region, Fbacktrace, Ffetch_bytecode, Fswitch_to_buffer):
	(Ffile_executable_p, Fmake_symbolic_link, Fcommand_execute):
	(Fget_process, Fdocumentation_property, Fbyte_code, Ffile_attributes):
	Remove decls, since these functions are now static.
	(Funintern, Fget_internal_run_time): New decls, since these functions
	were already external.

	* alloc.c, buffer.c, callint.c, callproc.c, casefiddle.c, casetab.c:
	* ccl.c, character.c, chartab.c, cmds.c, coding.c, data.c, dispnew.c:
	* doc.c, editfns.c, emacs.c, eval.c, fileio.c, filelock.c, floatfns.c:
	* fns.c, font.c, fontset.c, frame.c, image.c, indent.c:
	* keyboard.c, keymap.c, lread.c:
	* macros.c, marker.c, menu.c, minibuf.c, print.c, process.c, search.c:
	* syntax.c, term.c, terminal.c, textprop.c, undo.c:
	* window.c, xdisp.c, xfaces.c, xfns.c, xmenu.c, xsettings.c:
	Mark functions with DEFUE instead of DEFUN,
	if they are used in other modules.
	* buffer.c (Fset_buffer_major_mode, Fdelete_overlay): New forward
	decls for now-static functions.
	* buffer.h (Fdelete_overlay): Remove decl.
	* callproc.c (Fgetenv_internal): Mark as internal.
	* composite.c (Fremove_list_of_text_properties): Remove decl.
	(Fcomposition_get_gstring): New forward static decl.
	* composite.h (Fcomposite_get_gstring): Remove decl.
	* dired.c (Ffile_attributes): New forward static decl.
	* doc.c (Fdocumntation_property): New forward static decl.
	* eval.c (Ffetch_bytecode): New forward static decl.
	(Funintern): Remove extern decl; now in .h file where it belongs.
	* fileio.c (Fmake_symbolic_link): New forward static decl.
	* image.c (Finit_image_library): New forward static decl.
	* insdel.c (Fcombine_after_change_execute): Make forward decl static.
	* intervals.h (Fprevious_property_change):
	(Fremove_list_of_text_properties): Remove decls.
	* keyboard.c (Fthis_command_keys): Remove decl.
	(Fcommand_execute): New forward static decl.
	* keymap.c (Flookup_key): New forward static decl.
	(Fcopy_keymap): Now static.
	* keymap.h (Flookup_key): Remove decl.
	* process.c (Fget_process): New forward static decl.
	(Fprocess_datagram_address): Mark as internal.
	* syntax.c (Fsyntax_table_p): New forward static decl.
	(skip_chars): Remove duplicate decl.
	* textprop.c (Fprevious_property_change): New forward static decl.
	* window.c (Fset_window_fringes, Fset_window_scroll_bars):
	Now internal.
	(Fset_window_margins, Fset_window_vscroll): New forward static decls.
	* window.h (Fset_window_vscroll, Fset_window_margins): Remove decls.

	* editfns.c (Fformat): Remove unreachable code.

2011-04-14  Andreas Schwab  <schwab@linux-m68k.org>

	* fileio.c (Finsert_file_contents): Fix typo in 2005-05-13
	change.  (Bug#8496)

2011-04-13  Eli Zaretskii  <eliz@gnu.org>

	* xdisp.c (handle_invisible_prop): Don't call bidi_paragraph_init
	when at ZV.  (Bug#8487)

2011-04-12  Andreas Schwab  <schwab@linux-m68k.org>

	* charset.c (Fclear_charset_maps): Use xfree instead of free.
	(Bug#8437)
	* keyboard.c (parse_tool_bar_item): Likewise.
	* sound.c (sound_cleanup, alsa_close): Likewise.
	* termcap.c (tgetent): Likewise.
	* xfns.c (x_default_font_parameter): Likewise.
	* xsettings.c (read_and_apply_settings): Likewise.

	* alloc.c (overrun_check_malloc, overrun_check_realloc)
	(overrun_check_free): Protoize.

2011-04-12  Paul Eggert  <eggert@cs.ucla.edu>

	* sysdep.c (emacs_read, emacs_write): Check for negative sizes
	since callers should never pass a negative size.
	Change the signature to match that of plain 'read' and 'write'; see
	<http://lists.gnu.org/archive/html/emacs-devel/2011-04/msg00397.html>.
	* lisp.h: Update prototypes of emacs_write and emacs_read.

2011-04-11  Eli Zaretskii  <eliz@gnu.org>

	* xdisp.c (redisplay_window): Don't try to determine the character
	position of the scroll margin if the window start point w->startp
	is outside the buffer's accessible region.  (Bug#8468)

2011-04-10  Eli Zaretskii  <eliz@gnu.org>

	Fix write-region and its subroutines for buffers > 2GB.
	* fileio.c (a_write, e_write): Modify declaration of arguments and
	local variables to support buffers larger than 2GB.
	(Fcopy_file): Use EMACS_INT for return value of emacs_read.

	* sysdep.c (emacs_write, emacs_read): Use ssize_t for last
	argument, local variables, and return value.

	* lisp.h: Update prototypes of emacs_write and emacs_read.

	* sound.c (vox_write): Use ssize_t for return value of emacs_write.

2011-04-10  Paul Eggert  <eggert@cs.ucla.edu>

	* xdisp.c (vmessage): Use memchr, not strnlen, which some hosts lack.

	Fix more problems found by GCC 4.6.0's static checks.

	* xdisp.c (vmessage): Use a better test for character truncation.

	* charset.c (load_charset_map): <, not <=, for optimization,
	and to avoid potential problems with integer overflow.
	* chartab.c (sub_char_table_set_range, char_table_set_range): Likewise.
	* casetab.c (set_identity, shuffle): Likewise.
	* editfns.c (Fformat): Likewise.
	* syntax.c (skip_chars): Likewise.

	* xmenu.c (set_frame_menubar): Allocate smaller local vectors.
	This also lets GCC 4.6.0 generate slightly better loop code.

	* callint.c (Fcall_interactively): <, not <=, for optimization.
	(Fcall_interactively): Count the number of arguments produced,
	not the number of arguments given.  This is simpler and lets GCC
	4.6.0 generate slightly better code.

	* ftfont.c: Distingish more carefully between FcChar8 and char.
	The previous code passed unsigned char * to a functions like
	strlen and xstrcasecmp that expect char *, which does not
	conform to the C standard.
	(get_adstyle_property, ftfont_pattern_entity): Use FcChar8 for
	arguments to FcPatternGetString, and explicitly cast FcChar8 * to
	char * when the C standard requires it.

	* keyboard.c (read_char): Remove unused var.

	* eval.c: Port to Windows vsnprintf (Bug#8435).
	Include <limits.h>.
	(SIZE_MAX): Define if the headers do not.
	(verror): Do not give up if vsnprintf returns a negative count.
	Instead, grow the buffer.  This ports to Windows vsnprintf, which
	does not conform to C99.  Problem reported by Eli Zaretskii.
	Also, simplify the allocation scheme, by avoiding the need for
	calling realloc, and removing the ALLOCATED variable.

	* eval.c (verror): Initial buffer size is 4000 (not 200) bytes.

	Remove invocations of doprnt, as Emacs now uses vsnprintf.
	But keep the doprint source code for now, as we might revamp it
	and use it again (Bug#8435).
	* lisp.h (doprnt): Remove.
	* Makefile.in (base_obj): Remove doprnt.o.
	* deps.mk (doprnt.o): Remove.

	error: Print 32- and 64-bit integers portably (Bug#8435).
	Without this change, on typical 64-bit hosts error ("...%d...", N)
	was used to print both 32- and 64-bit integers N, which relied on
	undefined behavior.
	* lisp.h, src/m/amdx86-64.h, src/m/ia64.h, src/m/ibms390x.h (pEd):
	New macro.
	* lisp.h (error, verror): Mark as printf-like functions.
	* eval.c (verror): Use vsnprintf, not doprnt, to do the real work.
	Report overflow in size calculations when allocating printf buffer.
	Do not truncate output string at its first null byte.
	* xdisp.c (vmessage): Use vsnprintf, not doprnt, to do the real work.
	Truncate the output at a character boundary, since vsnprintf does not
	do that.
	* charset.c (check_iso_charset_parameter): Convert internal
	character to string before calling 'error', since %c now has the
	printf meaning.
	* coding.c (Fdecode_sjis_char, Fdecode_big5_char): Avoid int
	overflow when computing char to be passed to 'error'.  Do not
	pass Lisp_Object to 'error'; pass the integer instead.
	* nsfns.m (Fns_do_applescript): Use int, not long, since it's
	formatted with plain %d.

	* eval.c (internal_lisp_condition_case): Don't pass spurious arg.

	* keyboard.c (access_keymap_keyremap): Print func name, not garbage.

	* coding.c (Fdecode_sjis_char): Don't assume CODE fits in int.

	* xterm.c (x_catch_errors): Remove duplicate declaration.

	* term.c (maybe_fatal): Mark its 3rd arg as a printf format, too.

	* xdisp.c, lisp.h (message_nolog): Remove; unused.

2011-04-10  Jim Meyering  <meyering@redhat.com>

	use ssize_t and size_t for read- and write-like emacs_gnutls_* functions
	* gnutls.c (emacs_gnutls_read): Adjust signature to be more read-like:
	return ssize_t not "int", and use size_t as the buffer length.
	(emacs_gnutls_write): Likewise, and make the buffer pointer "const".
	* gnutls.h: Update declarations.
	* process.c (read_process_output): Use ssize_t, to match.
	(send_process): Likewise.

2011-04-09  Chong Yidong  <cyd@stupidchicken.com>

	* image.c (Fimagemagick_types): Doc fix, and comment cleanup.

2011-04-09  Chong Yidong  <cyd@stupidchicken.com>

	* ftfont.c (get_adstyle_property, ftfont_pattern_entity):
	Use unsigned char, to match FcChar8 type definition.

	* xterm.c (handle_one_xevent):
	* xmenu.c (create_and_show_popup_menu):
	* xselect.c (x_decline_selection_request)
	(x_reply_selection_request): Avoid type-punned deref of X events.

2011-04-09  Eli Zaretskii  <eliz@gnu.org>

	Fix some uses of `int' instead of EMACS_INT.
	* search.c (string_match_1, fast_string_match)
	(fast_c_string_match_ignore_case, fast_string_match_ignore_case)
	(scan_buffer, find_next_newline_no_quit)
	(find_before_next_newline, search_command, Freplace_match)
	(Fmatch_data): Make some `int' variables be EMACS_INT.

	* xdisp.c (display_count_lines): 3rd argument and return value now
	EMACS_INT.  All callers changed.
	(pint2hrstr): Last argument is now EMACS_INT.

	* coding.c (detect_coding_utf_8, detect_coding_emacs_mule)
	(detect_coding_iso_2022, detect_coding_sjis, detect_coding_big5)
	(detect_coding_ccl, detect_coding_charset, decode_coding_utf_8)
	(decode_coding_utf_16, decode_coding_emacs_mule)
	(decode_coding_iso_2022, decode_coding_sjis, decode_coding_big5)
	(decode_coding_ccl, decode_coding_charset)
	<consumed_chars, consumed_chars_base>: Declare EMACS_INT.
	(decode_coding_iso_2022, decode_coding_emacs_mule)
	(decode_coding_sjis, decode_coding_big5, decode_coding_charset)
	<char_offset, last_offset>: Declare EMACS_INT.
	(encode_coding_utf_8, encode_coding_utf_16)
	(encode_coding_emacs_mule, encode_invocation_designation)
	(encode_designation_at_bol, encode_coding_iso_2022)
	(encode_coding_sjis, encode_coding_big5, encode_coding_ccl)
	(encode_coding_raw_text, encode_coding_charset) <produced_chars>:
	Declare EMACS_INT.
	(ASSURE_DESTINATION): Declare more_bytes EMACS_INT.
	(encode_invocation_designation): Last argument P_NCHARS is now
	EMACS_INT.
	(decode_eol): Declare pos_byte, pos, and pos_end EMACS_INT.
	(produce_chars): from_nchars and to_nchars are now EMACS_INT.

	* coding.h (struct coding_system) <head_ascii>: Declare EMACS_INT.
	All users changed.

	* ccl.c (Fccl_execute_on_string): Declare some variables
	EMACS_INT.

2011-04-08  Samuel Thibault  <sthibault@debian.org>  (tiny change)

	* term.c (init_tty): Fix incorrect ifdef placement (Bug#8450).

2011-03-19  Christoph Scholtes  <cschol2112@googlemail.com>

	* process.c (Fformat_network_address): Doc fix.

2011-04-08  T.V. Raman  <tv.raman.tv@gmail.com>  (tiny change)

	* xml.c (parse_region): Avoid creating spurious whiespace nodes.

2011-04-08  Chong Yidong  <cyd@stupidchicken.com>

	* keyboard.c (read_char): Call Lisp function help-form-show,
	instead of using internal_with_output_to_temp_buffer.
	(Qhelp_form_show): New var.
	(syms_of_keyboard): Use DEFSYM macro.

	* print.c (internal_with_output_to_temp_buffer): Function deleted.

	* lisp.h (internal_with_output_to_temp_buffer): Remove prototype.

2011-04-06  Chong Yidong  <cyd@stupidchicken.com>

	* process.c (Flist_processes): Remove to Lisp.
	(list_processes_1): Delete.

2011-04-06  Eli Zaretskii  <eliz@gnu.org>

	* msdos.c (careadlinkat, careadlinkatcwd): MS-DOS replacements.

	* w32.c (careadlinkat, careadlinkatcwd): New always-fail stubs.

2011-04-06  Paul Eggert  <eggert@cs.ucla.edu>

	Fix more problems found by GCC 4.6.0's static checks.

	* xmenu.c (Fx_popup_dialog): Don't assume string is free of formats.

	* menu.c (Fx_popup_menu): Don't assume error_name lacks printf formats.

	* lisp.h (message, message_nolog, fatal): Mark as printf-like.

	* xdisp.c (vmessage): Mark as a printf-like function.

	* term.c (vfatal, maybe_fatal): Mark as printf-like functions.

	* sound.c (sound_warning): Don't crash if arg contains a printf format.

	* image.c (tiff_error_handler, tiff_warning_handler): Mark as
	printf-like functions.
	(tiff_load): Add casts to remove these marks before passing them
	to system-supplied API.

	* eval.c (Fsignal): Remove excess argument to 'fatal'.

	* coding.c (EMIT_ONE_BYTE, EMIT_TWO_BYTES): Use unsigned, not int.
	This avoids several warnings with gcc -Wstrict-overflow.
	(DECODE_COMPOSITION_RULE): If the rule is invalid, goto invalid_code
	directly, rather than having caller test rule sign.  This avoids
	some unnecessary tests.
	* composite.h (COMPOSITION_ENCODE_RULE_VALID): New macro.
	(COMPOSITION_ENCODE_RULE): Arguments now must be valid.  This
	affects only one use, in DECODE_COMPOSITION_RULE, which is changed.

	* xfont.c (xfont_text_extents): Remove var that was set but not used.
	(xfont_open): Avoid unnecessary tests.

	* composite.c (composition_gstring_put_cache): Use unsigned integer.

	* composite.h, composite.c (composition_gstring_put_cache):
	Use EMACS_INT, not int, for length.

	* composite.h (COMPOSITION_DECODE_REFS): New macro,
	breaking out part of COMPOSITION_DECODE_RULE.
	(COMPOSITION_DECODE_RULE): Use it.
	* composite.c (get_composition_id): Remove unused local vars,
	by using the new macro.

	* textprop.c (set_text_properties_1): Change while to do-while,
	since the condition is always true at first.

	* intervals.c (graft_intervals_into_buffer): Mark var as used.
	(interval_deletion_adjustment): Return unsigned value.
	All uses changed.

	* process.c (list_processes_1, create_pty, read_process_output):
	(exec_sentinel): Remove vars that were set but not used.
	(create_pty): Remove unnecessary "volatile"s.
	(Fnetwork_interface_info): Avoid possibility of int overflow.
	(read_process_output): Do adaptive read buffering even if carryover.
	(read_process_output): Simplify nbytes computation if buffered.

	* bytecode.c (exec_byte_code): Rename local to avoid shadowing.

	* syntax.c (scan_words): Remove var that was set but not used.
	(update_syntax_table): Use unsigned instead of int.

	* lread.c (lisp_file_lexically_bound_p): Use ints rather than endptrs.
	(lisp_file_lexically_bound_p, read1): Use unsigned instead of int.
	(safe_to_load_p): Make the end-of-loop test the inverse of the in-loop.

	* print.c (print_error_message): Avoid int overflow.

	* font.c (font_list_entities): Redo for clarity,
	so that reader need not know FONT_DPI_INDEX + 1 == FONT_SPACING_INDEX.

	* font.c (font_find_for_lface, Ffont_get_glyphs): Remove unused vars.
	(font_score): Avoid potential overflow in diff calculation.

	* fns.c (substring_both): Remove var that is set but not used.
	(sxhash): Redo loop for clarity and to avoid wraparound warning.

	* eval.c (funcall_lambda): Rename local to avoid shadowing.

	* alloc.c (mark_object_loop_halt, mark_object): Use size_t, not int.
	Otherwise, GCC 4.6.0 optimizes the loop check away since the check
	can always succeed if overflow has undefined behavior.

	* search.c (boyer_moore, wordify): Remove vars set but not used.
	(wordify): Omit three unnecessary tests.

	* indent.c (MULTIBYTE_BYTES_WIDTH): Don't compute wide_column.
	All callers changed.  This avoids the need for an unused var.

	* casefiddle.c (casify_region): Remove var that is set but not used.

	* dired.c (file_name_completion): Remove var that is set but not used.

	* fileio.c (Finsert_file_contents): Make EOF condition clearer.

	* fileio.c (Finsert_file_contents): Avoid signed integer overflow.
	(Finsert_file_contents): Remove unnecessary code checking fd.

	* minibuf.c (read_minibuf_noninteractive): Use size_t for sizes.
	Check for integer overflow on size calculations.

	* buffer.c (Fprevious_overlay_change): Remove var that is set
	but not used.

	* keyboard.c (menu_bar_items, read_char_minibuf_menu_prompt):
	Remove vars that are set but not used.
	(timer_check_2): Don't assume timer-list and idle-timer-list are lists.
	(timer_check_2): Mark vars as initialized.

	* gtkutil.c (xg_get_file_with_chooser): Mark var as initialized.

	* image.c (lookup_image): Remove var that is set but not used.
	(xbm_load): Use parse_p, for gcc -Werror=unused-but-set-variable.

	* fontset.c (Finternal_char_font, Ffontset_info): Remove vars
	that are set but not used.

	* xfns.c (make_invisible_cursor): Don't return garbage
	if XCreateBitmapFromData fails (Bug#8410).

	* xselect.c (x_get_local_selection, x_handle_property_notify):
	Remove vars that are set but not used.

	* xfns.c (x_create_tip_frame): Remove var that is set but not used.
	(make_invisible_cursor): Initialize a possibly-uninitialized variable.

	* xterm.c (x_scroll_bar_to_input_event) [!USE_GTK]:
	Remove var that is set but not used.
	(scroll_bar_windows_size): Now size_t, not int.
	(x_send_scroll_bar_event): Use size_t, not int, for sizes.
	Check for overflow.

	* xfaces.c (realize_named_face): Remove vars that are set but not used.
	(map_tty_color) [!defined MSDOS]: Likewise.

	* term.c (tty_write_glyphs): Use size_t; this avoids overflow warning.

	* coding.c: Remove vars that are set but not used.
	(DECODE_COMPOSITION_RULE): Remove 2nd arg, which is unused.
	All callers changed.
	(decode_coding_utf_8, decode_coding_utf_16 decode_coding_emacs_mule):
	(decode_coding_iso_2022, encode_coding_sjis, encode_coding_big5):
	(decode_coding_charset): Remove vars that are set but not used.

	* bytecode.c (Fbyte_code) [!defined BYTE_CODE_SAFE]: Remove var
	that is set but not used.

	* print.c (print_object): Remove var that is set but not used.

	Replace 2 copies of readlink code with 1 gnulib version (Bug#8401).
	The gnulib version avoids calling malloc in the usual case,
	and on 64-bit hosts doesn't have some arbitrary 32-bit limits.
	* fileio.c (Ffile_symlink_p): Use emacs_readlink.
	* filelock.c (current_lock_owner): Likewise.
	* lisp.h (READLINK_BUFSIZE, emacs_readlink): New function.
	* sysdep.c: Include allocator.h, careadlinkat.h.
	(emacs_no_realloc_allocator): New static constant.
	(emacs_readlink): New function.
	* deps.mk (sysdep.o): Depend on ../lib/allocator.h and on
	../lib/careadlinkat.h.

2011-04-04  Stefan Monnier  <monnier@iro.umontreal.ca>

	* keyboard.c (safe_run_hook_funcall): Fix last change (don't stop at the
	first non-nil return value).

2011-04-03  Jan Djärv  <jan.h.d@swipnet.se>

	* nsterm.m (ns_update_auto_hide_menu_bar): Define MAC_OS_X_VERSION_10_6
	if not defined (Bug#8403).

2011-04-02  Juanma Barranquero  <lekktu@gmail.com>

	* xdisp.c (display_count_lines): Remove parameter `start',
	unused since 1998-01-01T02:27:27Z!rms@gnu.org.  All callers changed.
	(get_char_face_and_encoding): Remove parameter `multibyte_p',
	unused since 2008-05-14T01:40:23Z!handa@m17n.org.  All callers changed.
	(fill_stretch_glyph_string): Remove parameters `row' and `area',
	unused at least since Kim's GUI unification at 2003-03-16T20:45:46Z!storm@cua.dk
	and thereabouts.  All callers changed.
	(get_per_char_metric): Remove parameter `f', unused since
	2008-05-14T01:40:23Z!handa@m17n.org.  All callers changed.

2011-04-02  Jim Meyering  <meyering@redhat.com>

	do not dereference NULL upon failed strdup
	* nsfont.m (ns_descriptor_to_entity): Use xstrdup, not strdup.
	(ns_get_family): Likewise.

2011-04-02  Juanma Barranquero  <lekktu@gmail.com>

	* eval.c (unwind_to_catch) [DEBUG_GCPRO]: Remove redundant assignment.

2011-04-02  Jan Djärv  <jan.h.d@swipnet.se>

	* nsterm.m (ns_update_auto_hide_menu_bar): Only for OSX 10.6 or
	later (Bug#8403).

2011-04-01  Stefan Monnier  <monnier@iro.umontreal.ca>

	Add lexical binding.

	* window.c (Ftemp_output_buffer_show): New fun.
	(Fsave_window_excursion):
	* print.c (Fwith_output_to_temp_buffer): Move to subr.el.

	* lread.c (lisp_file_lexically_bound_p): New function.
	(Fload): Bind Qlexical_binding.
	(readevalloop): Remove `evalfun' arg.
	Bind Qinternal_interpreter_environment.
	(Feval_buffer): Bind Qlexical_binding.
	(defvar_int, defvar_bool, defvar_lisp_nopro, defvar_kboard):
	Mark as dynamic.
	(syms_of_lread): Declare `lexical-binding'.

	* lisp.h (struct Lisp_Symbol): New field `declared_special'.

	* keyboard.c (eval_dyn): New fun.
	(menu_item_eval_property): Use it.

	* image.c (parse_image_spec): Use Ffunctionp.

	* fns.c (concat, mapcar1): Accept byte-code-functions.

	* eval.c (Fsetq): Handle lexical vars.
	(Fdefun, Fdefmacro, Ffunction): Make closures when needed.
	(Fdefconst, Fdefvaralias, Fdefvar): Mark as dynamic.
	(FletX, Flet): Obey lexical binding.
	(Fcommandp): Handle closures.
	(Feval): New `lexical' arg.
	(eval_sub): New function extracted from Feval.  Use it almost
	everywhere where Feval was used.  Look up vars in lexical env.
	Handle closures.
	(Ffunctionp): Move from subr.el.
	(Ffuncall): Handle closures.
	(apply_lambda): Remove `eval_flags'.
	(funcall_lambda): Handle closures and new byte-code-functions.
	(Fspecial_variable_p): New function.
	(syms_of_eval): Initialize the Vinternal_interpreter_environment var,
	but without exporting it to Lisp.

	* doc.c (Fdocumentation, store_function_docstring):
	* data.c (Finteractive_form): Handle closures.

	* callint.c (Fcall_interactively): Preserve lexical-binding mode for
	interactive spec.

	* bytecode.c (Bstack_ref, Bstack_set, Bstack_set2, BdiscardN):
	New byte-codes.
	(exec_byte_code): New function extracted from Fbyte_code to handle new
	calling convention for byte-code-functions.  Add new byte-codes.

	* buffer.c (defvar_per_buffer): Set new `declared_special' field.

	* alloc.c (Fmake_symbol): Init new `declared_special' field.

2011-03-31  Juanma Barranquero  <lekktu@gmail.com>

	* xdisp.c (redisplay_internal): Fix prototype.

2011-03-31  Eli Zaretskii  <eliz@gnu.org>

	* xdisp.c (SCROLL_LIMIT): New macro.
	(try_scrolling): Use it when setting scroll_limit.
	Limit scrolling to 100 screen lines.
	(redisplay_window): Even when falling back on "recentering",
	position point in the window according to scroll-conservatively,
	scroll-margin, and scroll-*-aggressively variables.  (Bug#6671)

	(try_scrolling): When point is above the window, allow searching
	as far as scroll_max, or one screenful, to compute vertical
	distance from PT to the scroll margin position.  This prevents
	try_scrolling from unnecessarily failing when
	scroll-conservatively is set to a value slightly larger than the
	window height.  Clean up the case of PT below the margin at bottom
	of window: scroll_max can no longer be INT_MAX.  When aggressive
	scrolling is in use, don't let point enter the opposite scroll
	margin as result of the scroll.
	(syms_of_xdisp) <scroll-conservatively>: Document the
	threshold of 100 lines for never-recentering scrolling.

2011-03-31  Juanma Barranquero  <lekktu@gmail.com>

	* dispextern.h (move_it_by_lines):
	* xdisp.c (move_it_by_lines): Remove parameter `need_y_p', unused
	since 2000-12-29T14:24:09Z!gerd@gnu.org.  All callers changed.
	(message_log_check_duplicate): Remove parameters `prev_bol' and
	`this_bol', unused since 1998-01-01T02:27:27Z!rms@gnu.org.  All callers changed.
	(redisplay_internal): Remove parameter `preserve_echo_area',
	unused since 1999-07-21T21:43:52Z!gerd@gnu.org.  All callers changed.

	* indent.c (Fvertical_motion):
	* window.c (window_scroll_pixel_based, Frecenter):
	Don't pass `need_y_p' to `move_it_by_lines'.

2011-03-30  Stefan Monnier  <monnier@iro.umontreal.ca>

	* eval.c (struct backtrace): Don't cheat with negative numbers, but do
	steal a few bits to be more compact.
	(interactive_p, Fbacktrace, Fbacktrace_frame, mark_backtrace):
	Remove unneeded casts.

	* bytecode.c (Fbyte_code): CAR and CDR can GC.

2011-03-30  Zachary Kanfer  <zkanfer@gmail.com>  (tiny change)

	* keyboard.c (Fexecute_extended_command): Do log the "suggest key
	binding" message (bug#7967).

2011-03-30  Paul Eggert  <eggert@cs.ucla.edu>

	Fix more problems found by GCC 4.6.0's static checks.

	* unexelf.c (unexec) [! (defined _SYSTYPE_SYSV || defined __sgi)]:
	Remove unused local var.

	* editfns.c (Fmessage_box): Remove unused local var.

	* xdisp.c (try_window_reusing_current_matrix, x_produce_glyphs):
	(note_mode_line_or_margin_highlight, note_mouse_highlight):
	Omit unused local vars.
	* window.c (shrink_windows): Omit unused local var.
	* menu.c (digest_single_submenu): Omit unused local var.
	* dispnew.c (update_window) [PERIODIC_PREEMPTION_CHECKING]:
	Omit unused local var.

	* keyboard.c (parse_modifiers_uncached, parse_modifiers):
	Don't assume string length fits in int.
	(keyremap_step, read_key_sequence): Use size_t for sizes.
	(read_key_sequence): Don't check last_real_key_start redundantly.

	* callproc.c (Fcall_process, Fcall_process_region): Use SAFE_ALLOCA
	instead of alloca (Bug#8344).

	* eval.c (Fbacktrace): Don't assume nargs fits in int.
	(Fbacktrace_frame): Don't assume nframes fits in int.

	* syntax.c (scan_sexps_forward): Avoid pointer wraparound.

	* xterm.c (x_make_frame_visible, same_x_server): Redo to avoid overflow
	concerns.

	* term.c (produce_glyphless_glyph): Remove unnecessary test.

	* cm.c (calccost): Turn while-do into do-while, for clarity.

	* keyboard.c (syms_of_keyboard): Use the same style as later
	in this function when indexing through an array.  This also
	works around GCC bug 48267.

	* image.c (tiff_load): Fix off-by-one image count (Bug#8336).

	* xselect.c (x_check_property_data): Return correct size (Bug#8335).

	* chartab.c (sub_char_table_ref_and_range): Redo for slight
	efficiency gain, and to bypass a gcc -Wstrict-overflow warning.

	* keyboard.c, keyboard.h (num_input_events): Now size_t.
	This avoids undefined behavior on integer overflow, and is a bit
	more convenient anyway since it is compared to a size_t variable.

	Variadic C functions now count arguments with size_t, not int.
	This avoids an unnecessary limitation on 64-bit machines, which
	caused (substring ...) to crash on large vectors (Bug#8344).
	* lisp.h (struct Lisp_Subr.function.aMANY): Now takes size_t, not int.
	(DEFUN_ARGS_MANY, internal_condition_case_n, safe_call): Likewise.
	All variadic functions and their callers changed accordingly.
	(struct gcpro.nvars): Now size_t, not int.  All uses changed.
	* data.c (arith_driver, float_arith_driver): Likewise.
	* editfns.c (general_insert_function): Likewise.
	* eval.c (struct backtrace.nargs, interactive_p)
	(internal_condition_case_n, run_hook_with_args, apply_lambda)
	(funcall_lambda, mark_backtrace): Likewise.
	* fns.c (concat): Likewise.
	* frame.c (x_set_frame_parameters): Likewise.
	* fns.c (get_key_arg): Now accepts and returns size_t, and returns
	0 if not found, not -1.  All callers changed.

	* alloc.c (garbage_collect): Don't assume stack size fits in int.
	(stack_copy_size): Now size_t, not int.
	(stack_copy, stack_copy_size): Define only if MAX_SAVE_STACK > 0.

2011-03-28  Juanma Barranquero  <lekktu@gmail.com>

	* coding.c (encode_designation_at_bol): Remove parameter `charbuf_end',
	unused since 2002-03-01T01:17:24Z!handa@m17n.org and 2008-02-01T16:01:31Z!miles@gnu.org.
	All callers changed.

	* lisp.h (multibyte_char_to_unibyte):
	* character.c (multibyte_char_to_unibyte): Remove parameter `rev_tbl',
	unused since 2002-03-01T01:16:34Z!handa@m17n.org and 2008-02-01T16:01:31Z!miles@gnu.org.
	* character.h (CHAR_TO_BYTE8):
	* cmds.c (internal_self_insert):
	* editfns.c (general_insert_function):
	* keymap.c (push_key_description):
	* search.c (Freplace_match):
	* xdisp.c (message_dolog, set_message_1): All callers changed.

2011-03-28  Stefan Monnier  <monnier@iro.umontreal.ca>

	* keyboard.c (safe_run_hook_funcall): New function.
	(safe_run_hooks_1, safe_run_hooks_error, safe_run_hooks): On error,
	don't set the hook to nil, but remove the offending function instead.
	(Qcommand_hook_internal): Remove, unused.
	(syms_of_keyboard): Don't initialize Qcommand_hook_internal nor define
	Vcommand_hook_internal.

	* eval.c (enum run_hooks_condition): Remove.
	(funcall_nil, funcall_not): New functions.
	(run_hook_with_args): Call each function through a `funcall' argument.
	Remove `cond' argument, now redundant.
	(Frun_hooks, Frun_hook_with_args, Frun_hook_with_args_until_success)
	(Frun_hook_with_args_until_failure): Adjust accordingly.
	(run_hook_wrapped_funcall, Frun_hook_wrapped): New functions.

2011-03-28  Juanma Barranquero  <lekktu@gmail.com>

	* dispextern.h (string_buffer_position): Remove declaration.

	* print.c (strout): Remove parameter `multibyte', unused since
	1999-08-21T19:30:21Z!gerd@gnu.org.  All callers changed.

	* search.c (boyer_moore): Remove parameters `len', `pos' and `lim',
	never used since function introduction in 1998-02-08T21:33:56Z!rms@gnu.org.
	All callers changed.

	* w32.c (_wsa_errlist): Use braces for struct initializers.

	* xdisp.c (string_buffer_position_lim): Remove parameter `w',
	never used since function introduction in 2001-03-09T18:41:50Z!gerd@gnu.org.
	All callers changed.
	(string_buffer_position): Likewise.  Also, make static (it's never
	used outside xdisp.c).
	(cursor_row_p): Remove parameter `w', unused since
	2000-10-17T16:08:57Z!gerd@gnu.org.  All callers changed.
	(decode_mode_spec): Remove parameter `precision', introduced during
	Gerd Moellmann's rewrite at 1999-07-21T21:43:52Z!gerd@gnu.org, but never used.
	All callers changed.

2011-03-27  Jan Djärv  <jan.h.d@swipnet.se>

	* nsterm.m (syms_of_nsterm): Use doc: for ns-auto-hide-menu-bar.

2011-03-27  Anders Lindgren  <andlind@gmail.com>

	* nsterm.m (ns_menu_bar_is_hidden): New variable.
	(ns_constrain_all_frames, ns_menu_bar_should_be_hidden)
	(ns_update_auto_hide_menu_bar): New functions.
	(ns_update_begin): Call ns_update_auto_hide_menu_bar.
	(applicationDidBecomeActive): Call ns_update_auto_hide_menu_bar and
	ns_constrain_all_frames.
	(constrainFrameRect): Return at once if ns_menu_bar_should_be_hidden.
	(syms_of_nsterm): DEFVAR ns-auto-hide-menu-bar, init to Qnil.

2011-03-27  Jan Djärv  <jan.h.d@swipnet.se>

	* nsmenu.m (runDialogAt): Remove argument to timer_check.

2011-03-27  Glenn Morris  <rgm@gnu.org>

	* syssignal.h: Replace RETSIGTYPE with void.
	* atimer.c, data.c, dispnew.c, emacs.c, floatfns.c, keyboard.c:
	* keyboard.h, lisp.h, process.c, sysdep.c, xterm.c:
	Replace SIGTYPE with void everywhere.
	* s/usg5-4-common.h (SIGTYPE): Remove definition.
	* s/template.h (SIGTYPE): Remove commented out definition.

2011-03-26  Eli Zaretskii  <eliz@gnu.org>

	* xdisp.c (redisplay_window): Don't check buffer's clip_changed
	flag as a prerequisite for invoking try_scrolling.  (Bug#6671)

2011-03-26  Juanma Barranquero  <lekktu@gmail.com>

	* w32.c (read_unc_volume): Use parameter `henum', instead of
	global variable `wget_enum_handle'.

	* keymap.c (describe_vector): Remove parameters `indices' and
	`char_table_depth', unused since 2002-03-01T01:43:26Z!handa@m17n.org.
	(describe_map, Fdescribe_vector): Adjust calls to `describe_vector'.

	* keyboard.h (timer_check, show_help_echo): Remove unused parameters.

	* keyboard.c (timer_check): Remove parameter `do_it_now',
	unused since 1996-04-12T06:01:29Z!rms@gnu.org.
	(show_help_echo): Remove parameter `ok_to_overwrite_keystroke_echo',
	unused since 2008-04-19T19:30:53Z!monnier@iro.umontreal.ca.

	* keyboard.c (read_char):
	* w32menu.c (w32_menu_display_help):
	* xmenu.c (show_help_event, menu_help_callback):
	Adjust calls to `show_help_echo'.

	* gtkutil.c (xg_maybe_add_timer):
	* keyboard.c (readable_events):
	* process.c (wait_reading_process_output):
	* xmenu.c (x_menu_wait_for_event): Adjust calls to `timer_check'.

	* insdel.c (adjust_markers_gap_motion):
	Remove; no-op since 1998-01-02T21:29:48Z!rms@gnu.org.
	(gap_left, gap_right): Don't call it.

2011-03-25  Chong Yidong  <cyd@stupidchicken.com>

	* xdisp.c (handle_fontified_prop): Discard changes to clip_changed
	incurred during fontification.

2011-03-25  Juanma Barranquero  <lekktu@gmail.com>

	* buffer.c (defvar_per_buffer): Remove unused parameter `doc'.
	(DEFVAR_PER_BUFFER): Don't pass it.

	* dispnew.c (row_equal_p, add_row_entry): Remove unused parameter `w'.
	(scrolling_window): Don't pass it.

2011-03-25  Juanma Barranquero  <lekktu@gmail.com>

	* dispextern.h (glyph_matric): Use #if GLYPH_DEBUG, not #ifdef.

	* fileio.c (check_executable) [DOS_NT]: Remove unused variables `len'
	and `suffix'.
	(Fset_file_selinux_context) [HAVE_LIBSELINUX]: Move here declaration
	of variables specific to SELinux and computation of `encoded_absname'.

	* image.c (XPutPixel): Remove unused variable `height'.

	* keyboard.c (make_lispy_event): Remove unused variable `hpos'.

	* unexw32.c (get_section_info): Remove unused variable `section'.

	* w32.c (stat): Remove unused variables `drive_root' and `devtype'.
	(system_process_attributes): Remove unused variable `sess'.
	(sys_read): Remove unused variable `err'.

	* w32fns.c (top): Wrap variables with #if GLYPH_DEBUG, not #ifdef.
	(w32_wnd_proc): Remove unused variable `isdead'.
	(unwind_create_frame): Use #if GLYPH_DEBUG, not #ifdef.
	(Fx_server_max_request_size): Remove unused variable `dpyinfo'.
	(x_create_tip_frame): Remove unused variable `tem'.

	* w32inevt.c (w32_console_read_socket):
	Remove unused variable `no_events'.

	* w32term.c (x_draw_composite_glyph_string_foreground):
	Remove unused variable `width'.

2011-03-24  Juanma Barranquero  <lekktu@gmail.com>

	* w32term.c (x_set_glyph_string_clipping):
	Don't pass uninitialized region to CombineRgn.

2011-03-23  Juanma Barranquero  <lekktu@gmail.com>

	* w32fns.c (x_set_menu_bar_lines): Remove unused variable `olines'.
	(w32_wnd_proc): Pass NULL to Windows API, not uninitialized buffer.
	(Fx_close_connection): Remove unused variable `i'.

	* w32font.c (w32font_draw): Return number of glyphs.
	(w32font_open_internal): Remove unused variable `i'.
	(w32font_driver): Add missing initializer.

	* w32menu.c (utf8to16): Remove unused variable `utf16'.
	(fill_in_menu): Remove unused variable `items_added'.

	* w32term.c (last_mouse_press_frame): Remove static global variable.
	(w32_clip_to_row): Remove unused variable `f'.
	(x_delete_terminal): Remove unused variable `i'.

	* w32uniscribe.c (uniscribe_shape): Remove unused variable `nclusters'.
	(NOTHING): Remove unused static global variable.
	(uniscribe_check_otf): Remove unused variable `table'.
	(uniscribe_font_driver): Add missing initializers.

2011-03-23  Julien Danjou  <julien@danjou.info>

	* term.c (Fsuspend_tty, Fresume_tty):
	* minibuf.c (read_minibuf, run_exit_minibuf_hook):
	* window.c (temp_output_buffer_show):
	* insdel.c (signal_before_change):
	* frame.c (Fhandle_switch_frame):
	* fileio.c (Fdo_auto_save):
	* emacs.c (Fkill_emacs):
	* editfns.c (save_excursion_restore):
	* cmds.c (internal_self_insert):
	* callint.c (Fcall_interactively):
	* buffer.c (Fkill_all_local_variables):
	* keyboard.c (Fcommand_execute, Fsuspend_emacs, safe_run_hooks_1):
	Use Frun_hooks.
	(command_loop_1): Use Frun_hooks.  Call safe_run_hooks
	unconditionnaly since it does the check itself.

2011-03-23  Paul Eggert  <eggert@cs.ucla.edu>

	Fix more problems found by GCC 4.5.2's static checks.

	* coding.c (encode_coding_raw_text): Avoid unnecessary test
	the first time through the loop, since we know p0 < p1 then.
	This also avoids a gcc -Wstrict-overflow warning.

	* lisp.h (SAFE_ALLOCA, SAFE_ALLOCA_LISP): Avoid 'int' overflow
	leading to a memory leak, possible in functions like
	load_charset_map_from_file that can allocate an unbounded number
	of objects (Bug#8318).

	* xmenu.c (set_frame_menubar): Use EMACS_UINT, not int, for indexes
	that could (at least in theory) be that large.

	* xdisp.c (message_log_check_duplicate): Return unsigned long, not int.
	This is less likely to overflow, and avoids undefined behavior if
	overflow does occur.  All callers changed.  Use strtoul to scan
	for the unsigned long integer.
	(pint2hrstr): Simplify and tune code slightly.
	This also avoids a (bogus) GCC warning with gcc -Wstrict-overflow.

	* scroll.c (do_scrolling): Work around GCC bug 48228.
	See <http://gcc.gnu.org/bugzilla/show_bug.cgi?id=48228>.

	* frame.c (Fmodify_frame_parameters): Simplify loop counter.
	This also avoids a warning with gcc -Wstrict-overflow.
	(validate_x_resource_name): Simplify count usage.
	This also avoids a warning with gcc -Wstrict-overflow.

	* fileio.c (Fcopy_file): Report error if fchown or fchmod
	fail (Bug#8306).

	* emacs.c (Fdaemon_initialized): Do not ignore I/O errors (Bug#8303).

	* process.c (Fmake_network_process): Use socklen_t, not int,
	where POSIX says socklen_t is required in portable programs.
	This fixes a porting bug on hosts like 64-bit HP-UX, where
	socklen_t is wider than int (Bug#8277).
	(Fmake_network_process, server_accept_connection):
	(wait_reading_process_output, read_process_output):
	Likewise.

	* process.c: Rename or move locals to avoid shadowing.
	(list_processes_1, Fmake_network_process):
	(read_process_output_error_handler, exec_sentinel_error_handler):
	Rename or move locals.
	(Fmake_network_process): Define label "retry_connect" only if needed.
	(Fnetwork_interface_info): Fix pointer signedness.
	(process_send_signal): Add cast to avoid pointer signedness problem.
	(FIRST_PROC_DESC, IF_NON_BLOCKING_CONNECT): Remove unused macros.
	(create_process): Use 'volatile' to avoid vfork clobbering (Bug#8298).

	Make tparam.h and terminfo.c consistent.
	* cm.c (tputs, tgoto, BC, UP): Remove extern decls.
	Include tparam.h instead, since it declares them.
	* cm.h (PC): Remove extern decl; tparam.h now does this.
	* deps.mk (cm.o, terminfo.o): Depend on tparam.h.
	* terminfo.c: Include tparam.h, to check interfaces.
	(tparm): Make 1st arg a const pointer in decl.  Put it at top level.
	(tparam): Adjust signature to match interface in tparam.h;
	this removes some undefined behavior.  Check that outstring and len
	are zero, which they always are with Emacs.
	* tparam.h (PC, BC, UP): New extern decls.

	* xftfont.c (xftfont_shape): Now static, and defined only if needed.
	(xftfont_open): Rename locals to avoid shadowing.

	* ftfont.c (ftfont_resolve_generic_family): Fix pointer signedness.
	(ftfont_otf_capability, ftfont_shape): Omit decls if not needed.
	(OTF_TAG_SYM): Omit macro if not needed.
	(ftfont_list): Remove unused local.
	(get_adstyle_property, ftfont_pattern_entity):
	(ftfont_lookup_cache, ftfont_open, ftfont_anchor_point):
	Rename locals to avoid shadowing.

	* xfont.c (xfont_list_family): Mark var as initialized.

	* xml.c (make_dom): Now static.

	* composite.c (composition_compute_stop_pos): Rename local to
	avoid shadowing.
	(composition_reseat_it): Remove unused locals.
	(find_automatic_composition, composition_adjust_point): Likewise.
	(composition_update_it): Mark var as initialized.
	(find_automatic_composition): Mark vars as initialized,
	with a FIXME (Bug#8290).

	character.h: Rename locals to avoid shadowing.
	* character.h (PREV_CHAR_BOUNDARY, FETCH_STRING_CHAR_ADVANCE):
	(FETCH_STRING_CHAR_AS_MULTIBYTE_ADVANCE, FETCH_CHAR_ADVANCE):
	(FETCH_CHAR_ADVANCE_NO_CHECK, INC_POS, DEC_POS, BUF_INC_POS):
	(BUF_DEC_POS): Be more systematic about renaming local temporaries
	to avoid shadowing.

	* textprop.c (property_change_between_p): Remove; unused.

	* intervals.c (interval_start_pos): Now static.

	* intervals.h (CHECK_TOTAL_LENGTH): Avoid empty "else".

	* atimer.c (start_atimer, append_atimer_lists, set_alarm):
	Rename locals to avoid shadowing.

	* sound.c (wav_play, au_play, Fplay_sound_internal):
	Fix pointer signedness.
	(alsa_choose_format): Remove unused local var.
	(wav_play): Initialize a variable to 0, to prevent undefined
	behavior (Bug#8278).

	* region-cache.c (insert_cache_boundary): Redo var to avoid shadowing.

	* region-cache.h (pp_cache): New decl, for gcc -Wmissing-prototypes.

	* callproc.c (Fcall_process): Use 'volatile' to avoid vfork
	clobbering (Bug#8298).
	* sysdep.c (sys_subshell): Likewise.
	Previously, the sys_subshell 'volatile' was incorrectly IF_LINTted out.

	* lisp.h (child_setup): Now NO_RETURN unless DOS_NT.
	This should get cleaned up, so that child_setup has the
	same signature on all platforms.

	* callproc.c (call_process_cleanup): Now static.
	(relocate_fd): Rename locals to avoid shadowing.

2011-03-22  Chong Yidong  <cyd@stupidchicken.com>

	* xterm.c (x_clear_frame): Remove XClearWindow call.  This appears
	not to be necessary, and produces flickering.

2011-03-20  Glenn Morris  <rgm@gnu.org>

	* config.in: Remove file.

2011-03-20  Juanma Barranquero  <lekktu@gmail.com>

	* minibuf.c (Vcompleting_read_function): Don't declare, global variables
	are now in src/globals.h.
	(syms_of_minibuf): Remove spurious & from previous change.

2011-03-20  Leo  <sdl.web@gmail.com>

	* minibuf.c (completing-read-function): New variable.
	(completing-read-default): Rename from completing-read.
	(completing-read): Call completing-read-function.

2011-03-19  Juanma Barranquero  <lekktu@gmail.com>

	* xfaces.c (Fx_load_color_file):
	Read color file from absolute filename (bug#8250).

2011-03-19  Juanma Barranquero  <lekktu@gmail.com>

	* makefile.w32-in: Update dependencies.

2011-03-17  Eli Zaretskii  <eliz@gnu.org>

	* makefile.w32-in ($(BLD)/unexw32.$(O)): Depend on $(SRC)/unexec.h.

2011-03-17  Paul Eggert  <eggert@cs.ucla.edu>

	Fix more problems found by GCC 4.5.2's static checks.

	* process.c (make_serial_process_unwind, send_process_trap):
	(sigchld_handler): Now static.

	* process.c (allocate_pty): Let PTY_ITERATION declare iteration vars.
	That way, the code declares only the vars that it needs.
	* s/aix4-2.h (PTY_ITERATION): Declare iteration vars.
	* s/cygwin.h (PTY_ITERATION): Likewise.
	* s/darwin.h (PTY_ITERATION): Likewise.
	* s/gnu-linux.h (PTY_ITERATION): Likewise.

	* s/irix6-5.h (PTY_OPEN): Declare stb, to loosen coupling.
	* process.c (allocate_pty): Don't declare stb unless it's needed.

	* bytecode.c (MAYBE_GC): Rewrite so as not to use empty "else".
	(CONSTANTLIM): Remove; unused.
	(METER_CODE, Bscan_buffer, Bread_char, Bset_mark):
	Define only if needed.

	* unexelf.c (unexec): Name an expression,
	to avoid gcc -Wbad-function-cast warning.
	Use a different way to cause a compilation error if anyone uses
	n rather than nn, a way that does not involve shadowing.
	(ELF_BSS_SECTION_NAME, OLD_PROGRAM_H): Remove; unused.

	* deps.mk (unexalpha.o): Remove; unused.

	New file unexec.h, the (simple) interface for unexec (Bug#8267).
	* unexec.h: New file.
	* deps.mk (emacs.o, unexaix.o, unexcw.o, unexcoff.o, unexelf.o):
	(unexhp9k800.o, unexmacosx.o, unexsol.o, unexw32.o):
	Depend on unexec.h.
	* emacs.c [!defined CANNOT_DUMP]: Include unexec.h.
	* unexaix.c, unexcoff.c, unexcw.c, unexelf.c, unexhp9k800.c:
	* unexmacosx.c, unexsol.c, unexw32.c: Include unexec.h.
	Change as necessary to match prototype in unexec.h.

	* syntax.c (Fforward_comment, scan_lists): Rename locals to avoid
	shadowing.
	(back_comment, skip_chars): Mark vars as initialized.

	* character.h (FETCH_STRING_CHAR_ADVANCE_NO_CHECK, BUF_INC_POS):
	Rename locals to avoid shadowing.

	* lread.c (read1): Rewrite so as not to use empty "else".
	(Fload, readevalloop, read1): Rename locals to avoid shadowing.

	* print.c (Fredirect_debugging_output): Fix pointer signedess.

	* lisp.h (debug_output_compilation_hack): Add decl here, to avoid
	warning when compiling print.c.

	* font.c (font_unparse_fcname): Abort in an "impossible" situation
	instead of using an uninitialized var.
	(font_sort_entities): Mark var as initialized.

	* character.h (FETCH_CHAR_ADVANCE): Rename locals to avoid shadowing.

	* font.c (font_unparse_xlfd): Don't mix pointers to variables with
	pointers to constants.
	(font_parse_fcname): Remove unused vars.
	(font_delete_unmatched): Now static.
	(font_get_spec): Remove; unused.
	(font_style_to_value, font_prop_validate_style, font_unparse_fcname):
	(font_update_drivers, Ffont_get_glyphs, font_add_log):
	Rename or move locals to avoid shadowing.

	* fns.c (require_nesting_list, require_unwind): Now static.
	(Ffillarray): Rename locals to avoid shadowing.

	* floatfns.c (domain_error2): Define only if needed.
	(Ffrexp, Fldexp): Rename locals to avoid shadowing.

	* alloc.c (mark_backtrace): Move decl from here ...
	* lisp.h: ... to here, so that it can be checked.

	* eval.c (call_debugger, do_debug_on_call, grow_specpdl): Now static.
	(Fdefvar): Rewrite so as not to use empty "else".
	(lisp_indirect_variable): Name an expression,
	to avoid gcc -Wbad-function-cast warning.
	(Fdefvar): Rename locals to avoid shadowing.

	* callint.c (quotify_arg, quotify_args): Now static.
	(Fcall_interactively): Rename locals to avoid shadowing.
	Use const pointer when appropriate.

	* lisp.h (get_system_name, get_operating_system_release):
	Move decls here, to check interfaces.
	* process.c (get_operating_system_release): Move decl to lisp.h.
	* xrdb.c (get_system_name): Likewise.
	* editfns.c (init_editfns, Fuser_login_name, Fuser_uid):
	(Fuser_real_uid, Fuser_full_name): Remove unnecessary casts,
	some of which prompt warnings from gcc -Wbad-function-cast.
	(Fformat_time_string, Fencode_time, Finsert_char):
	(Ftranslate_region_internal, Fformat):
	Rename or remove local vars to avoid shadowing.
	(Ftranslate_region_internal): Mark var as initialized.

	* doc.c (Fdocumentation, Fsnarf_documentation): Move locals to
	avoid shadowing.

	* lisp.h (eassert): Check that the argument compiles, even if
	ENABLE_CHECKING is not defined.

	* data.c (Findirect_variable): Name an expression, to avoid
	gcc -Wbad-function-cast warning.
	(default_value, arithcompare, arith_driver, arith_error): Now static.
	(store_symval_forwarding): Rename local to avoid shadowing.
	(Fmake_variable_buffer_local, Fmake_local_variable):
	Mark variables as initialized.
	(do_blv_forwarding, do_symval_forwarding): Remove; unused.

	* alloc.c (check_cons_list): Do not define unless GC_CHECK_CONS_LIST.
	(Fmake_vector, Fvector, Fmake_byte_code, Fgarbage_collect):
	Rename locals to avoid shadowing.
	(mark_stack): Move local variables into the #ifdef region where
	they're used.
	(BLOCK_INPUT_ALLOC, UNBLOCK_INPUT_ALLOC): Define only if
	! defined SYSTEM_MALLOC && ! defined SYNC_INPUT, as they are not
	needed otherwise.
	(CHECK_ALLOCATED): Define only if GC_CHECK_MARKED_OBJECTS.
	(GC_STRING_CHARS): Remove; not used.
	(Fmemory_limit): Cast sbrk's returned value to char *.

	* lisp.h (check_cons_list): Declare if GC_CHECK_CONS_LIST; this
	avoids undefined behavior in theory.

	* regex.c (IF_LINT): Add defn, for benefit of ../lib-src.

	Use functions, not macros, for up- and down-casing (Bug#8254).
	* buffer.h (DOWNCASE_TABLE, UPCASE_TABLE, DOWNCASE, UPPERCASEP):
	(NOCASEP, LOWERCASEP, UPCASE, UPCASE1): Remove.  All callers changed
	to use the following functions instead of these macros.
	(downcase): Adjust to lack of DOWNCASE_TABLE.  Return int, not
	EMACS_INT, since callers assume the returned value fits in int.
	(upcase1): Likewise, for UPCASE_TABLE.
	(uppercasep, lowercasep, upcase): New static inline functions.
	* editfns.c (Fchar_equal): Remove no-longer-needed workaround for
	the race-condition problem in the old DOWNCASE.

	* regex.c (CHARSET_LOOKUP_RANGE_TABLE_RAW, POP_FAILURE_REG_OR_COUNT):
	Rename locals to avoid shadowing.
	(regex_compile, re_match_2_internal): Move locals to avoid shadowing.
	(regex_compile, re_search_2, re_match_2_internal):
	Remove unused local vars.
	(FREE_VAR): Rewrite so as not to use empty "else",
	which gcc can warn about.
	(regex_compile, re_match_2_internal): Mark locals as initialized.
	(RETALLOC_IF): Define only if needed.
	(WORDCHAR_P): Likewise.  This one is never needed, but is used
	only in a comment talking about a compiler bug, so put inside
	the #if 0 of that comment.
	(CHARSET_LOOKUP_BITMAP, FAIL_STACK_FULL, RESET_FAIL_STACK):
	(PUSH_FAILURE_ELT, BUF_PUSH_3, STOP_ADDR_VSTRING):
	Remove; unused.

	* search.c (boyer_moore): Rename locals to avoid shadowing.
	* character.h (FETCH_STRING_CHAR_AS_MULTIBYTE_ADVANCE):
	(PREV_CHAR_BOUNDARY): Likewise.

	* search.c (simple_search): Remove unused var.

	* dired.c (compile_pattern): Move decl from here ...
	* lisp.h: ... to here, so that it can be checked.
	(struct re_registers): New forward decl.

	* character.h (INC_POS, DEC_POS): Rename locals to avoid shadowing.

	* indent.c (MULTIBYTE_BYTES_WIDTH): New args bytes, width.
	All uses changed.
	(MULTIBYTE_BYTES_WIDTH, scan_for_column, compute_motion):
	Rename locals to avoid shadowing.
	(Fvertical_motion): Mark locals as initialized.

	* casefiddle.c (casify_object, casify_region): Now static.
	(casify_region): Mark local as initialized.

	* cmds.c (internal_self_insert): Rename local to avoid shadowing.

	* lisp.h (GCPRO2_VAR, GCPRO3_VAR, GCPRO4_VAR, GCPRO5_VAR, GCPRO6_VAR):
	New macros, so that the caller can use some names other than
	gcpro1, gcpro2, etc.
	(GCPRO2, GCPRO3, GCPRO4, GCPRO5, GCPRO6): Reimplement in terms
	of the new macros.
	(GCPRO1_VAR, UNGCPRO_VAR): Change the meaning of the second
	argument, for consistency with GCPRO2_VAR, etc: it is now the
	prefix of the variable, not the variable itself.  All uses
	changed.
	* dired.c (directory_files_internal, file_name_completion):
	Rename locals to avoid shadowing.

	Fix a race condition diagnosed by gcc -Wsequence-point (Bug#8254).
	An expression of the form (DOWNCASE (x) == DOWNCASE (y)), found in
	dired.c's scmp function, had undefined behavior.
	* lisp.h (DOWNCASE_TABLE, UPCASE_TABLE, DOWNCASE, UPPERCASEP):
	(NOCASEP, LOWERCASEP, UPCASE, UPCASE1): Move from here ...
	* buffer.h: ... to here, because these macros use current_buffer,
	and the new implementation with inline functions needs to have
	current_buffer in scope now, rather than later when the macros
	are used.
	(downcase, upcase1): New static inline functions.
	(DOWNCASE, UPCASE1): Reimplement using these functions.
	This avoids undefined behavior in expressions like
	DOWNCASE (x) == DOWNCASE (y), which previously suffered
	from race conditions in accessing the global variables
	case_temp1 and case_temp2.
	* casetab.c (case_temp1, case_temp2): Remove; no longer needed.
	* lisp.h (case_temp1, case_temp2): Remove their decls.
	* character.h (ASCII_CHAR_P): Move from here ...
	* lisp.h: ... to here, so that the inline functions mentioned
	above can use them.

	* dired.c (directory_files_internal_unwind): Now static.

	* fileio.c (file_name_as_directory, directory_file_name):
	(barf_or_query_if_file_exists, auto_save_error, auto_save_1):
	Now static.
	(file_name_as_directory): Use const pointers when appropriate.
	(Fexpand_file_name): Likewise.  In particular, newdir might
	point at constant storage, so make it a const pointer.
	(Fmake_directory_internal, Fread_file_name): Remove unused vars.
	(Ffile_selinux_context, Fset_file_selinux_context): Fix pointer
	signedness issues.
	(Fset_file_times, Finsert_file_contents, auto_save_error):
	Rename locals to avoid shadowing.

	* minibuf.c (choose_minibuf_frame_1): Now static.
	(Ftry_completion, Fall_completions): Rename or remove locals
	to avoid shadowing.

	* marker.c (bytepos_to_charpos): Remove; unused.

	* lisp.h (verify_bytepos, count_markers): New decls,
	so that gcc does not warn that these functions aren't declared.

	* insdel.c (check_markers, make_gap_larger, make_gap_smaller):
	(reset_var_on_error, Fcombine_after_change_execute_1): Now static.
	(CHECK_MARKERS): Redo to avoid gcc -Wempty-body diagnostic.
	(copy_text): Remove unused local var.

	* filelock.c (within_one_second): Now static.
	(lock_file_1): Rename local to avoid shadowing.

	* buffer.c (fix_overlays_before): Mark locals as initialized.
	(fix_start_end_in_overlays): Likewise.  This function should be
	simplified by using pointers-to-pointers, but that's a different
	matter.
	(switch_to_buffer_1): Now static.
	(Fkill_buffer, record_buffer, Fbury_buffer, Fset_buffer_multibyte):
	(report_overlay_modification): Rename locals to avoid shadowing.

	* sysdep.c (system_process_attributes): Rename vars to avoid shadowing.
	Fix pointer signedness issue.
	(sys_subshell): Mark local as volatile if checking for lint,
	to suppress a gcc -Wclobbered warning that does not seem to be right.
	(MAXPATHLEN): Define only if needed.

	* process.c (serial_open, serial_configure): Move decls from here ...
	* systty.h: ... to here, so that they can be checked.

	* fns.c (get_random, seed_random): Move extern decls from here ...
	* lisp.h: ... to here, so that they can be checked.

	* sysdep.c (reset_io): Now static.
	(wait_for_termination_signal): Remove; unused.

	* keymap.c (keymap_parent, keymap_memberp, map_keymap_internal):
	(copy_keymap_item, append_key, push_text_char_description):
	Now static.
	(Fwhere_is_internal): Don't test CONSP (sequences) unnecessarily.
	(DENSE_TABLE_SIZE): Remove; unused.
	(get_keymap, access_keymap, Fdefine_key, Fwhere_is_internal):
	(describe_map_tree):
	Rename locals to avoid shadowing.

	* keyboard.c: Declare functions static if they are not used elsewhere.
	(echo_char, echo_dash, cmd_error, top_level_2):
	(poll_for_input, handle_async_input): Now static.
	(read_char, kbd_buffer_get_event, make_lispy_position):
	(make_lispy_event, make_lispy_movement, apply_modifiers):
	(decode_keyboard_code, tty_read_avail_input, menu_bar_items):
	(parse_tool_bar_item, read_key_sequence, Fread_key_sequence):
	(Fread_key_sequence_vector): Rename locals to avoid shadowing.
	(read_key_sequence, read_char): Mark locals as initialized.
	(Fexit_recursive_edit, Fabort_recursive_edit): Mark with NO_RETURN.

	* keyboard.h (make_ctrl_char): New decl.
	(mark_kboards): Move decl here ...
	* alloc.c (mark_kboards): ... from here.

	* lisp.h (force_auto_save_soon): New decl.

	* emacs.c (init_cmdargs): Rename local to avoid shadowing.
	(DEFINE_DUMMY_FUNCTION): New macro.
	(__do_global_ctors, __do_global_ctors_aux, __do_global_dtors, __main):
	Use it.
	(main): Add casts to avoid warnings
	if GCC considers string literals to be constants.

	* lisp.h (fatal_error_signal): Add decl, since it's exported.

	* dbusbind.c: Pointer signedness fixes.
	(xd_signature, xd_append_arg, xd_initialize):
	(Fdbus_call_method, Fdbus_call_method_asynchronously):
	(Fdbus_method_return_internal, Fdbus_method_error_internal):
	(Fdbus_send_signal, xd_read_message_1, Fdbus_register_service):
	(Fdbus_register_signal): Use SSDATA when the context wants char *.

	* dbusbind.c (Fdbus_init_bus): Add cast to avoid warning
	if GCC considers string literals to be constants.
	(Fdbus_register_service, Fdbus_register_method): Remove unused vars.

2011-03-16  Stefan Monnier  <monnier@iro.umontreal.ca>

	* print.c (PRINT_CIRCLE_CANDIDATE_P): New macro.
	(print_preprocess, print_object): New macro to fix last change.

	* print.c (print_preprocess): Don't forget font objects.

2011-03-16  Juanma Barranquero  <lekktu@gmail.com>

	* emacs.c (USAGE3): Doc fixes.

2011-03-15  Andreas Schwab  <schwab@linux-m68k.org>

	* coding.c (detect_coding_iso_2022): Reorganize code to clarify
	structure.

2011-03-14  Juanma Barranquero  <lekktu@gmail.com>

	* lisp.h (VWindow_system, Qfile_name_history):
	* keyboard.h (lispy_function_keys) [WINDOWSNT]:
	* w32term.h (w32_system_caret_hwnd, w32_system_caret_height)
	(w32_system_caret_x, w32_system_caret_y): Declare extern.

	* w32select.c: Don't #include "keyboard.h".
	(run_protected): Add extern declaration for waiting_for_input.

	* w32.c (Qlocal, noninteractive1, inhibit_window_system):
	* w32console.c (detect_input_pending, read_input_pending)
	(encode_terminal_code):
	* w32fns.c (quit_char, lispy_function_keys, Qtooltip)
	(w32_system_caret_hwnd, w32_system_caret_height, w32_system_caret_x)
	(w32_system_caret_y, Qfile_name_history):
	* w32font.c (w32font_driver, QCantialias, QCotf, QClang):
	* w32inevt.c (reinvoke_input_signal, lispy_function_keys):
	* w32menu.c (Qmenu_bar, QCtoggle, QCradio, Qoverriding_local_map)
	(Qoverriding_terminal_local_map, Qmenu_bar_update_hook):
	* w32proc.c (Qlocal, report_file_error):
	* w32term.c (Vwindow_system, updating_frame):
	* w32uniscribe.c (initialized, uniscribe_font_driver):
	Remove unneeded extern declarations.

2011-03-14  Chong Yidong  <cyd@stupidchicken.com>

	* buffer.c (Fmake_indirect_buffer): Fix incorrect assertions.

2011-03-13  Chong Yidong  <cyd@stupidchicken.com>

	* buffer.h (BUF_BEGV, BUF_BEGV_BYTE, BUF_ZV, BUF_ZV_BYTE, BUF_PT)
	(BUF_PT_BYTE): Rewrite to handle indirect buffers (Bug#8219).
	These macros can no longer be used for assignment.

	* buffer.c (Fget_buffer_create, Fmake_indirect_buffer):
	Assign struct members directly, instead of using BUF_BEGV etc.
	(record_buffer_markers, fetch_buffer_markers): New functions for
	recording and fetching special buffer markers.
	(set_buffer_internal_1, set_buffer_temp): Use them.

	* lread.c (unreadchar): Use SET_BUF_PT_BOTH.

	* insdel.c (adjust_point): Use SET_BUF_PT_BOTH.

	* intervals.c (temp_set_point_both): Use SET_BUF_PT_BOTH.
	(get_local_map): Use SET_BUF_BEGV_BOTH and SET_BUF_ZV_BOTH.

	* xdisp.c (hscroll_window_tree):
	(reconsider_clip_changes): Use PT instead of BUF_PT.

2011-03-13  Eli Zaretskii  <eliz@gnu.org>

	* makefile.w32-in ($(BLD)/editfns.$(O)): Depend on
	$(EMACS_ROOT)/lib/intprops.h.

2011-03-13  Paul Eggert  <eggert@cs.ucla.edu>

	Fix more problems found by GCC 4.5.2's static checks.

	* gtkutil.c (xg_get_pixbuf_from_pixmap): Add cast from char *
	to unsigned char * to avoid compiler diagnostic.
	(xg_free_frame_widgets): Make it clear that a local variable is
	needed only if USE_GTK_TOOLTIP.
	(gdk_window_get_screen): Make it clear that this macro is needed
	only if USE_GTK_TOOLTIP.
	(int_gtk_range_get_value): New function, which avoids a diagnostic
	from gcc -Wbad-function-cast.
	(xg_set_toolkit_scroll_bar_thumb): Use it.
	(xg_tool_bar_callback, xg_tool_item_stale_p): Rewrite to avoid
	diagnostic from gcc -Wbad-function-cast.
	(get_utf8_string, xg_get_file_with_chooser):
	Rename locals to avoid shadowing.
	(create_dialog): Move locals to avoid shadowing.

	* xgselect.c (xg_select): Remove unused var.

	* image.c (four_corners_best): Mark locals as initialized.
	(gif_load): Initialize transparent_p to zero (Bug#8238).
	Mark another local as initialized.
	(my_png_error, my_error_exit): Mark with NO_RETURN.

	* image.c (clear_image_cache): Now static.
	(DIM, HAVE_STDLIB_H_1): Remove unused macros.
	(xpm_load): Redo to avoid "discards qualifiers" gcc warning.
	(x_edge_detection): Remove unnecessary cast that
	gcc -Wbad-function-cast diagnoses.
	(gif_load): Fix pointer signedness.
	(clear_image_cache, xbm_read_bitmap_data, x_detect_edges):
	(jpeg_load, gif_load): Rename locals to avoid shadowing.

2011-03-12  Paul Eggert  <eggert@cs.ucla.edu>

	Improve quality of tests for time stamp overflow.
	For example, without this patch (encode-time 0 0 0 1 1
	1152921504606846976) returns the obviously-bogus value (-948597
	62170) on my RHEL 5.5 x86-64 host.  With the patch, it correctly
	reports time overflow.  See
	<http://lists.gnu.org/archive/html/emacs-devel/2011-03/msg00470.html>.
	* deps.mk (editfns.o): Depend on ../lib/intprops.h.
	* editfns.c: Include limits.h and intprops.h.
	(TIME_T_MIN, TIME_T_MAX): New macros.
	(time_overflow): Move earlier, to before first use.
	(hi_time, lo_time): New functions, for an accurate test for
	out-of-range times.
	(Fcurrent_time, Fget_internal_run_time, make_time): Use them.
	(Fget_internal_run_time): Don't assume time_t fits in int.
	(make_time): Use list2 instead of Fcons twice.
	(Fdecode_time): More accurate test for out-of-range times.
	(check_tm_member): New function.
	(Fencode_time): Use it, to test for out-of-range times.
	(lisp_time_argument): Don't rely on undefined left-shift and
	right-shift behavior when checking for time stamp overflow.

	* editfns.c (time_overflow): New function, refactoring common code.
	(Fformat_time_string, Fdecode_time, Fencode_time):
	(Fcurrent_time_string): Use it.

	Move 'make_time' to be next to its inverse 'lisp_time_argument'.
	* dired.c (make_time): Move to ...
	* editfns.c (make_time): ... here.
	* systime.h: Note the move.

2011-03-12  YAMAMOTO Mitsuharu  <mituharu@math.s.chiba-u.ac.jp>

	* fringe.c (update_window_fringes): Remove unused variables.

	* unexmacosx.c (copy_data_segment): Also copy __got section.
	(Bug#8223)

2011-03-12  Eli Zaretskii  <eliz@gnu.org>

	* termcap.c [MSDOS]: Include "msdos.h".
	(find_capability, tgetnum, tgetflag, tgetstr, tputs, tgetent):
	Constify `char *' arguments and their references according to
	prototypes in tparam.h.

	* deps.mk (termcap.o): Depend on tparam.h and msdos.h.

	* msdos.c (XMenuAddPane): 3rd argument is `const char *' now.
	Adapt all references accordingly.

	* msdos.h (XMenuAddPane): 3rd argument is `const char *' now.

2011-03-11  Tom Tromey  <tromey@redhat.com>

	* buffer.c (syms_of_buffer): Remove obsolete comment.

2011-03-11  Eli Zaretskii  <eliz@gnu.org>

	* termhooks.h (encode_terminal_code): Declare prototype.

	* msdos.c (encode_terminal_code): Don't declare prototype.

	* term.c (encode_terminal_code): Now external again, used by
	w32console.c and msdos.c.

	* makefile.w32-in ($(BLD)/term.$(O), ($(BLD)/tparam.$(O)):
	Depend on $(SRC)/tparam.h, see 2011-03-11T07:24:21Z!eggert@cs.ucla.edu.

2011-03-11  Paul Eggert  <eggert@cs.ucla.edu>

	Fix some minor problems found by GCC 4.5.2's static checks.

	* fringe.c (update_window_fringes): Mark locals as initialized
	(Bug#8227).
	(destroy_fringe_bitmap, init_fringe_bitmap): Now static.

	* alloc.c (mark_fringe_data): Move decl from here ...
	* lisp.h (mark_fringe_data) [HAVE_WINDOW_SYSTEM]: ... to here,
	to check its interface.
	(init_fringe_once): Do not declare unless HAVE_WINDOW_SYSTEM.

	* fontset.c (free_realized_fontset): Now static.
	(Fset_fontset_font): Rename local to avoid shadowing.
	(fontset_font): Mark local as initialized.
	(FONTSET_SPEC, FONTSET_REPERTORY, RFONT_DEF_REPERTORY): Remove; unused.

	* xrdb.c: Include "xterm.h", to check x_load_resources's interface.

	* xselect.c (x_disown_buffer_selections): Remove; not used.
	(TRACE3) [!defined TRACE_SELECTION]: Remove; not used.
	(x_own_selection, Fx_disown_selection_internal): Rename locals
	to avoid shadowing.
	(x_handle_dnd_message): Remove local to avoid shadowing.

	* lisp.h (GCPRO1_VAR, UNGCPRO_VAR): New macros,
	so that the caller can use some name other than gcpro1.
	(GCPRO1, UNGCPRO): Reimplement in terms of the new macros.
	* xfns.c (Fx_create_frame, x_create_tip_frame, Fx_show_tip):
	(Fx_backspace_delete_keys_p):
	Use them to avoid shadowing, and rename vars to avoid shadowing.
	(x_decode_color, x_set_name, x_window): Now static.
	(Fx_create_frame): Add braces to silence GCC warning.
	(Fx_file_dialog, Fx_select_font): Fix pointer signedness.
	(x_real_positions, xg_set_icon_from_xpm_data, x_create_tip_frame):
	Remove unused locals.
	(Fx_create_frame, x_create_tip_frame, Fx_show_tip):
	(Fx_backspace_delete_keys_p): Rename locals to avoid shadowing.
	Some of these renamings use the new GCPRO1_VAR and UNGCPRO_VAR
	macros.

	* xterm.h (x_mouse_leave): New decl.

	* xterm.c (x_copy_dpy_color, x_focus_on_frame, x_unfocus_frame):
	Remove unused functions.
	(x_shift_glyphs_for_insert, XTflash, XTring_bell):
	(x_calc_absolute_position): Now static.
	(XTread_socket): Don't define label "out" unless it's used.
	Don't declare local "event" unless it's used.
	(x_iconify_frame, x_free_frame_resources): Don't declare locals
	unless they are used.
	(XEMBED_VERSION, xembed_set_info): Don't define unless needed.
	(x_fatal_error_signal): Remove; not used.
	(x_draw_image_foreground, redo_mouse_highlight, XTmouse_position):
	(x_scroll_bar_report_motion, handle_one_xevent, x_draw_bar_cursor):
	(x_error_catcher, x_connection_closed, x_error_handler):
	(x_error_quitter, xembed_send_message, x_iconify_frame):
	(my_log_handler): Rename locals to avoid shadowing.
	(x_delete_glyphs, x_ins_del_lines): Mark with NO_RETURN.
	(x_connection_closed): Tell GCC not to suggest NO_RETURN.

	* xfaces.c (clear_face_cache, Fx_list_fonts, Fface_font):
	Rename or move locals to avoid shadowing.
	(tty_defined_color, merge_face_heights): Now static.
	(free_realized_faces_for_fontset): Remove; not used.
	(Fx_list_fonts): Mark variable that gcc -Wuninitialized
	does not deduce is never used uninitialized.
	(STRDUPA, LSTRDUPA, FONT_POINT_SIZE_QUANTUM): Remove; not used.
	(LFACEP): Define only if XASSERTS, as it's not needed otherwise.

	* terminal.c (store_terminal_param): Now static.

	* xmenu.c (menu_highlight_callback): Now static.
	(set_frame_menubar): Remove unused local.
	(xmenu_show): Rename parameter to avoid shadowing.
	(xmenu_show, xdialog_show, xmenu_show): Make local pointers "const"
	since they might point to immutable storage.
	(next_menubar_widget_id): Declare only if USE_X_TOOLKIT,
	since it's unused otherwise.

	* xdisp.c (produce_glyphless_glyph): Initialize lower_xoff.
	Add a FIXME, since the code still doesn't look right.  (Bug#8215)
	(Fcurrent_bidi_paragraph_direction): Simplify slightly; this
	avoids a gcc -Wuninitialized diagnostic.
	(display_line, BUILD_COMPOSITE_GLYPH_STRING, draw_glyphs):
	(note_mouse_highlight): Mark variables that gcc -Wuninitialized
	does not deduce are never used uninitialized.

	* lisp.h (IF_LINT): New macro, copied from ../lib-src/emacsclient.c.

	* xdisp.c (redisplay_window): Rename local to avoid shadowing.
	* window.c (window_loop, size_window):
	(run_window_configuration_change_hook, enlarge_window): Likewise.

	* window.c (display_buffer): Now static.
	(size_window): Mark variables that gcc -Wuninitialized
	does not deduce are never used uninitialized.
	* window.h (check_all_windows): New decl, to forestall
	gcc -Wmissing-prototypes diagnostic.
	* dispextern.h (bidi_dump_cached_states): Likewise.

	* charset.h (CHECK_CHARSET_GET_CHARSET): Rename locals to avoid
	shadowing.
	* charset.c (map_charset_for_dump, Fchar_charset): Likewise.
	Include <limits.h>.
	(Fsort_charsets): Redo min/max calculation to shorten the code a bit
	and to avoid gcc -Wuninitialized warning.
	(load_charset_map): Mark variables that gcc -Wuninitialized
	does not deduce are never used uninitialized.
	(load_charset): Abort instead of using uninitialized var (Bug#8229).

	* coding.c (coding_set_source, coding_set_destination):
	Use "else { /* comment */ }" rather than "else /* comment */;"
	for clarity, and to avoid gcc -Wempty-body warning.
	(Fdefine_coding_system_internal): Don't redeclare 'i' inside
	a block, when the outer 'i' will do.
	(decode_coding_utf_8, decode_coding_utf_16, detect_coding_emacs_mule):
	(emacs_mule_char, decode_coding_emacs_mule, detect_coding_iso_2022):
	(decode_coding_iso_2022, decode_coding_sjis, decode_coding_big5):
	(decode_coding_raw_text, decode_coding_charset, get_translation_table):
	(Fdecode_sjis_char, Fdefine_coding_system_internal):
	Rename locals to avoid shadowing.
	* character.h (FETCH_STRING_CHAR_ADVANCE): Likewise.
	* coding.c (emacs_mule_char, encode_invocation_designation):
	Now static, since they're not used elsewhere.
	(decode_coding_iso_2022): Add "default: abort ();" as a safety check.
	(decode_coding_object, encode_coding_object, detect_coding_system):
	(decode_coding_emacs_mule): Mark variables that gcc
	-Wuninitialized does not deduce are never used uninitialized.
	(detect_coding_iso_2022): Initialize a local variable that might
	be used uninitialized.  Leave a FIXME because it's not clear that
	this initialization is needed.  (Bug#8211)
	(ISO_CODE_LF, ISO_CODE_CR, CODING_ISO_FLAG_EUC_TW_SHIFT):
	(ONE_MORE_BYTE_NO_CHECK, UTF_BOM, UTF_16_INVALID_P):
	(SHIFT_OUT_OK, ENCODE_CONTROL_SEQUENCE_INTRODUCER):
	(ENCODE_DIRECTION_R2L, ENCODE_DIRECTION_L2R):
	Remove unused macros.

	* category.c (hash_get_category_set): Remove unused local var.
	(copy_category_table): Now static, since it's not used elsewhere.
	* character.c (string_count_byte8): Likewise.

	* ccl.c (CCL_WRITE_STRING, CCL_ENCODE_CHAR, Fccl_execute_on_string):
	(Fregister_code_conversion_map): Rename locals to avoid shadowing.

	* chartab.c (copy_sub_char_table): Now static, since it's not used
	elsewhere.
	(sub_char_table_ref_and_range, char_table_ref_and_range):
	Rename locals to avoid shadowing.
	(ASET_RANGE, GET_SUB_CHAR_TABLE): Remove unused macros.

	* bidi.c (bidi_check_type): Now static, since it's not used elsewhere.
	(BIDI_BOB): Remove unused macro.

	* cm.c (cmgoto): Mark variables that gcc -Wuninitialized does not
	deduce are never used uninitialized.
	* term.c (encode_terminal_code): Likewise.

	* term.c (encode_terminal_code): Now static.  Remove unused local.

	* tparam.h: New file.
	* term.c, tparam.h: Include it.
	* deps.mk (term.o, tparam.o): Depend on tparam.h.
	* term.c (tputs, tgetent, tgetflag, tgetnum, tparam, tgetstr):
	Move these decls to tparam.h, and make them agree with what
	is actually in tparam.c.  The previous trick of using incompatible
	decls in different modules does not conform to the C standard.
	All callers of tparam changed to use tparam's actual API.
	* tparam.c (tparam1, tparam, tgoto):
	Use const pointers where appropriate.

	* cm.c (calccost, cmgoto): Use const pointers where appropriate.
	* cm.h (struct cm): Likewise.
	* dispextern.h (do_line_insertion_deletion_costs): Likewise.
	* scroll.c (ins_del_costs, do_line_insertion_deletion_costs): Likewise.
	* term.c (tty_ins_del_lines, calculate_costs, struct fkey_table):
	(term_get_fkeys_1, append_glyphless_glyph, produce_glyphless_glyph):
	(turn_on_face, init_tty): Likewise.
	* termchar.h (struct tty_display_info): Likewise.

	* term.c (term_mouse_position): Rename local to avoid shadowing.

	* alloc.c (mark_ttys): Move decl from here ...
	* lisp.h (mark_ttys): ... to here, so that it's checked against defn.

2011-03-11  Andreas Schwab  <schwab@linux-m68k.org>

	* .gdbinit (pwinx, xbuffer): Fix access to buffer name.

2011-03-09  Juanma Barranquero  <lekktu@gmail.com>

	* search.c (compile_pattern_1): Remove argument regp, unused since
	revid:rms@gnu.org-19941211082627-3x1g1wyqkjmwloig.
	(compile_pattern): Don't pass it.

2011-03-08  Jan Djärv  <jan.h.d@swipnet.se>

	* xterm.h (DEFAULT_GDK_DISPLAY): New define.
	(GDK_WINDOW_XID, gtk_widget_get_preferred_size): New defines
	for ! HAVE_GTK3.
	(GTK_WIDGET_TO_X_WIN): Use GDK_WINDOW_XID.

	* xmenu.c (menu_position_func): Call gtk_widget_get_preferred_size.

	* gtkutil.c: Include gtkx.h if HAVE_GTK3.  If ! HAVE_GTK3, define
	gdk_window_get_screen, gdk_window_get_geometry,
	gdk_x11_window_lookup_for_display and GDK_KEY_g.
	(xg_set_screen): Use DEFAULT_GDK_DISPLAY.
	(xg_get_pixbuf_from_pixmap): New function.
	(xg_get_pixbuf_from_pix_and_mask): Change parameters from GdkPixmap
	to Pixmap, take frame as parameter, remove GdkColormap parameter.
	Call xg_get_pixbuf_from_pixmap instead of
	gdk_pixbuf_get_from_drawable.
	(xg_get_image_for_pixmap): Do not make GdkPixmaps, call
	xg_get_pixbuf_from_pix_and_mask with Pixmap parameters instead.
	(xg_check_special_colors): Use GtkStyleContext and its functions
	for HAVE_GTK3.
	(xg_prepare_tooltip, xg_hide_tooltip): Call gdk_window_get_screen.
	(xg_prepare_tooltip, create_dialog, menubar_map_cb)
	(xg_update_frame_menubar, xg_tool_bar_detach_callback)
	(xg_tool_bar_attach_callback, xg_update_tool_bar_sizes):
	Call gtk_widget_get_preferred_size.
	(xg_frame_resized): gdk_window_get_geometry only takes 5
	parameters.
	(xg_win_to_widget, xg_event_is_for_menubar):
	Call gdk_x11_window_lookup_for_display.
	(xg_set_widget_bg): New function.
	(delete_cb): New function.
	(xg_create_frame_widgets): Connect delete-event to delete_cb.
	Call xg_set_widget_bg.  Only set backgrund pixmap for ! HAVE_GTK3
	(xg_set_background_color): Call xg_set_widget_bg.
	(xg_set_frame_icon): Call xg_get_pixbuf_from_pix_and_mask.
	(xg_create_scroll_bar): vadj is a GtkAdjustment for HAVE_GTK3.
	Only call gtk_range_set_update_policy if ! HAVE_GTK3.
	(xg_make_tool_item): Only connect xg_tool_bar_item_expose_callback
	if ! HAVE_GTK3.
	(update_frame_tool_bar): Call gtk_widget_hide.
	(xg_initialize): Use GDK_KEY_g.

	* xsmfns.c (gdk_set_sm_client_id): Define to gdk_set_sm_client_id
	if ! HAVE_GTK3
	(x_session_initialize): Call gdk_x11_set_sm_client_id.

	* xterm.c (XFillRectangle): Use cairo routines for HAVE_GTK3.
	(x_term_init): Disable Xinput(2) with GDK_CORE_DEVICE_EVENTS.
	Load ~/emacs.d/gtkrc only for ! HAVE_GTK3.

2011-03-08  Juanma Barranquero  <lekktu@gmail.com>

	* w32xfns.c (select_palette): Check success of RealizePalette against
	GDI_ERROR, not zero.

See ChangeLog.11 for earlier changes.

;; Local Variables:
;; coding: utf-8
;; End:

  Copyright (C) 2011  Free Software Foundation, Inc.

  This file is part of GNU Emacs.

  GNU Emacs is free software: you can redistribute it and/or modify
  it under the terms of the GNU General Public License as published by
  the Free Software Foundation, either version 3 of the License, or
  (at your option) any later version.

  GNU Emacs is distributed in the hope that it will be useful,
  but WITHOUT ANY WARRANTY; without even the implied warranty of
  MERCHANTABILITY or FITNESS FOR A PARTICULAR PURPOSE.  See the
  GNU General Public License for more details.

  You should have received a copy of the GNU General Public License
  along with GNU Emacs.  If not, see <http://www.gnu.org/licenses/>.<|MERGE_RESOLUTION|>--- conflicted
+++ resolved
@@ -1,4 +1,3 @@
-<<<<<<< HEAD
 2011-05-31  Paul Eggert  <eggert@cs.ucla.edu>
 
 	Use 'inline', not 'INLINE'.
@@ -9,7 +8,7 @@
 	* xdisp.c, xfaces.c, xterm.c: Replace all uses of INLINE with inline.
 	* gmalloc.c (register_heapinfo): Use inline unconditionally.
 	* lisp.h (LISP_MAKE_RVALUE): Use inline, not __inline__.
-=======
+
 2011-05-31  Dan Nicolaescu  <dann@ics.uci.edu>
 
 	Make it possible to run ./temacs.
@@ -18,7 +17,6 @@
 	syms_of_callproc does the same thing.  Remove test for
 	"initialized", do it in the caller.
 	* emacs.c (main): Avoid calling set_initial_environment when dumping.
->>>>>>> 738db178
 
 2011-05-31  Stefan Monnier  <monnier@iro.umontreal.ca>
 
