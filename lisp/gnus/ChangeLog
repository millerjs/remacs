<<<<<<< HEAD
2007-07-14  David Kastrup  <dak@gnu.org>

	* gnus-art.el (gnus-mime-delete-part): Don't go through article-edit
	finishing actions if we did not edit the article.
=======
2007-07-21  Reiner Steib  <Reiner.Steib@gmx.de>

	* mm-uu.el (mm-uu-type-alist): Refer to mm-uu-configure-list in doc
	string.

2007-07-16  Katsumi Yamaoka  <yamaoka@jpl.org>

	* gnus-srvr.el (gnus-server-font-lock-keywords): Quote faces.
>>>>>>> f931ce84

2007-07-13  Katsumi Yamaoka  <yamaoka@jpl.org>

	* gnus-srvr.el (gnus-server-agent-face, gnus-server-opened-face)
	(gnus-server-closed-face, gnus-server-denied-face)
	(gnus-server-offline-face): Remove variable.
	(gnus-server-font-lock-keywords): Use faces that are not aliases.

	* mm-util.el (mm-decode-coding-string, mm-encode-coding-string)
	(mm-decode-coding-region, mm-encode-coding-region): Don't modify string
	if the coding-system argument is nil for XEmacs.

	* nnrss.el (nnrss-compatible-encoding-alist): Inherit the value of
	mm-charset-override-alist.

	* rfc2047.el: Don't require base64; require rfc2045 for the function
	rfc2045-encode-string.
	(rfc2047-encode-parameter): Use rfc2045-encode-string to quote or not
	to quote the parameter value.

2007-07-04  Katsumi Yamaoka  <yamaoka@jpl.org>

	* gnus-sum.el (gnus-summary-catchup): Don't recognize cached articles
	as unfetched articles.

2007-07-02  Reiner Steib  <Reiner.Steib@gmx.de>

	* gnus-start.el (gnus-level-unsubscribed): Improve doc string.

2007-06-26  Katsumi Yamaoka  <yamaoka@jpl.org>

	* gnus-art.el (gnus-article-summary-command-nosave)
	(gnus-article-read-summary-keys): Don't set the 3rd arg of
	pop-to-buffer for XEmacs.

2007-06-14  Katsumi Yamaoka  <yamaoka@jpl.org>

	* gnus-agent.el (gnus-agent-fetch-headers)
	(gnus-agent-retrieve-headers): Bind
	gnus-decode-encoded-address-function to identity.

	* nntp.el (nntp-send-xover-command): Recognize an xover command is
	available also when the server returns simply a dot.

	* gnus-ems.el (gnus-x-splash): Redisplay window before measuring it.

2007-06-08  Katsumi Yamaoka  <yamaoka@jpl.org>

	* gnus-ems.el (gnus-x-splash): Make it work.

	* gnus-start.el (gnus-1): Relax restrictions that prevent gnus-x-splash
	from being used.

	* gnus-art.el (gnus-article-summary-command-nosave): Correct the order
	of the arguments passed to pop-to-buffer.
	(gnus-article-read-summary-keys): Ditto.

2007-06-07  Juanma Barranquero  <lekktu@gmail.com>

	* gnus-art.el (gnus-split-methods): Fix typo in docstring.

2007-06-06  Juanma Barranquero  <lekktu@gmail.com>

	* gnus-diary.el (gnus-diary-time-format, gnus-summary-sort-by-schedule):
	* gnus-sum.el (gnus-summary-highlight):
	* mail-source.el (mail-source-delete-old-incoming-confirm):
	* nndiary.el (nndiary-reminders): Fix typos in docstrings.

2007-06-04  Katsumi Yamaoka  <yamaoka@jpl.org>

	* gnus-art.el (gnus-mime-view-part-externally)
	(gnus-mime-view-part-internally): Fix predicate function passed to
	completing-read.

	* mm-decode.el (mm-image-fit-p): Return t if argument is not an image;
	return t if image size is just the same as window size.

2007-05-28  Katsumi Yamaoka  <yamaoka@jpl.org>

	* message.el (message-pop-to-buffer): Add switch-function argument.
	(message-mail): Pass switch-function argument to it.

2007-05-24  Katsumi Yamaoka  <yamaoka@jpl.org>

	* message.el (message-narrow-to-headers-or-head): Ignore
	mail-header-separator in the body.

2007-05-10  Reiner Steib  <Reiner.Steib@gmx.de>

	* gnus-art.el (gnus-article-mode): Fix comment about displaying
	non-break space.

2007-05-09  Didier Verna  <didier@xemacs.org>

	* gnus-diary.el, nndiary.el: Remove the description comment (nndiary is
	now properly documented in the Gnus manual).  Fix the spelling of "Back
	End".

2007-04-19  Katsumi Yamaoka  <yamaoka@jpl.org>

	* gnus-art.el (gnus-mime-strip-charset-parameters): New function.
	(gnus-mime-view-part-as-charset): Use it; redisplay subpart currently
	displayed of multipart/alternative part if it is invoked from summary
	buffer.
	(gnus-article-part-wrapper): Select article window.

	* mm-view.el (mm-inline-text-html-render-with-w3m)
	(mm-inline-text-html-render-with-w3m-standalone)
	(mm-inline-render-with-function): Use mail-parse-charset by default.

2007-04-10  Katsumi Yamaoka  <yamaoka@jpl.org>

	* gnus-msg.el (gnus-inews-yank-articles): Use
	message-exchange-point-and-mark instead of exchange-point-and-mark.

2007-04-09  Katsumi Yamaoka  <yamaoka@jpl.org>

	* message.el (message-yank-original): Make sure cited text ends with
	newline; don't exchange point and mark.

2007-04-07  Chong Yidong  <cyd@stupidchicken.com>

	* tls.el (open-tls-stream): Properly handle case where there
	is no associated buffer.

2007-04-03  Thien-Thi Nguyen  <ttn@gnu.org>

	* gnus-msg.el (gnus-inews-yank-articles): Fix bug: After
	message-yank-original, make sure (< mark TEXT point).

2007-03-31  Reiner Steib  <Reiner.Steib@gmx.de>

	* nnmail.el (nnmail-spool-file): Mark as obsolete.
	(nnmail-get-new-mail): Reformat.

	* gnus-registry.el (gnus-registry-cache-save): Add FIXME comment.

	* gmm-utils.el: Fix Commentary.
	(gmm-tool-bar-from-list): Fix typo in doc string.

2007-03-27  Thien-Thi Nguyen  <ttn@gnu.org>

	* message.el (message-yank-original): Fix bug:
	Don't switch point and mark unnecessarily.

2007-03-25  Andreas Seltenreich  <uwi7@rz.uni-karlsruhe.de>

	* gnus-msg.el (gnus-setup-message, gnus-inews-add-send-actions): Move
	evaluation of gnus-extended-version to ensure correct generation of the
	User-Agent header when message-generate-headers-first is used.

2007-03-24  Reiner Steib  <Reiner.Steib@gmx.de>

	* gnus-art.el (gnus-button-alist): Also catch `<f1> k ...'.
	(gnus-treat-display-x-face): Fix doc string.

2007-03-20  Andreas Seltenreich  <uwi7@rz.uni-karlsruhe.de>

	* message.el (message-required-news-headers):
	* gnus-util.el (gnus-intern-safe): Fix typo in docstring.

2007-03-15  Katsumi Yamaoka  <yamaoka@jpl.org>

	* message.el (message-generate-new-buffers): Change the meaning of the
	nil value; add `standard' to the choices; treat t as `unique'; improve
	doc string.
	(gnus-select-frame-set-input-focus): Autoload.
	(message-buffer-name): Search for the existing message buffer if
	message-generate-new-buffers is nil or `standard'; treat the value t of
	message-generate-new-buffers as `unique'.
	(message-pop-to-buffer): Raise the frame already displaying the message
	buffer; clear the echo area after querying.
	(message-setup): Pass the `continue' argument to compose-mail.
	(message-mail): Prefer `switch-function' if it is given; search for the
	existing message buffer if the `continue' argument is non-nil; pass
	continue and switch-function arguments to compose-mail by way of
	message-setup.
	(message-mail-other-window): Adjust argument of message-setup.
	(message-mail-other-frame): Ditto.

2007-02-28  Katsumi Yamaoka  <yamaoka@jpl.org>

	* message.el (message-make-in-reply-to): Quote name containing
	non-ASCII characters.  It will make the RFC2047 encoder cause an error
	if there are special characters.  Reported by NAKAJI Hiroyuki
	<nakaji@kankyo-u.ac.jp>.

2007-02-27  Katsumi Yamaoka  <yamaoka@jpl.org>

	* nntp.el (nntp-never-echoes-commands)
	(nntp-open-connection-functions-never-echo-commands): New variables.
	(nntp-send-command): Use them.

2007-02-15  Andreas Seltenreich  <uwi7@rz.uni-karlsruhe.de>

	* nnweb.el (nnweb-google-parse-1): Fix date parsing to also match on
	articles posted in the last 24 hours.

2007-02-14  Chong Yidong  <cyd@stupidchicken.com>

	* smiley.el (smiley-regexp-alist): Add "dead" smiley.

2007-02-01  Andreas Seltenreich  <uwi7@rz.uni-karlsruhe.de>

	* nnweb.el (nnweb-google-parse-1): Update parser.

2007-01-29  Juanma Barranquero  <lekktu@gmail.com>

	* gnus-art.el (gnus-button-prefer-mid-or-mail): Fix typo in docstring.

2007-01-28  Andreas Seltenreich  <uwi7@rz.uni-karlsruhe.de>

	* nnslashdot.el (nnslashdot-request-article): Update end-of-article
	regexp.

2007-01-24  Katsumi Yamaoka  <yamaoka@jpl.org>

	* uudecode.el (uudecode-string-to-multibyte): New function emulating
	string-to-multibyte.
	(uudecode-decode-region-internal): Use it.

2007-01-23  Reiner Steib  <Reiner.Steib@gmx.de>

	* gnus-score.el (gnus-home-score-file, gnus-home-adapt-file): Fix
	custom choice.

	* gnus-art.el (gnus-signature-limit): Fix custom choice.

2007-01-19  Reiner Steib  <Reiner.Steib@gmx.de>

	* nnsoup.el (nnsoup-directory, nnsoup-packer, nnsoup-packet-directory):
	Use gnus-home-directory instead of "~/" or "$HOME".

2007-01-12  Kenichi Handa  <handa@m17n.org>

	* uudecode.el (uudecode-decode-region-internal): Make it work in a
	multibyte buffer.

2007-01-14  Reiner Steib  <Reiner.Steib@gmx.de>

	* gnus-sum.el (gnus-auto-select-first): Improve doc string.

2007-01-07  Reiner Steib  <Reiner.Steib@gmx.de>

	* gnus-soup.el: Add missing :group in previous change.

2007-01-05  Reiner Steib  <Reiner.Steib@gmx.de>

	* gnus-soup.el (gnus-soup): New custom group.  Make user variables
	customizable.

2007-01-03  Andreas Seltenreich  <uwi7@rz.uni-karlsruhe.de>

	* nnweb.el (nnweb-gmane-create-mapping): Put back code to merge the
	headers read from disk with the ones newly found in the current search.
	This should no longer cause problems, because the article numbers in
	Gmane's `nov.php' output are ignored since the previous change.

2006-01-03  Andreas Seltenreich  <uwi7@rz.uni-karlsruhe.de>

	* nnweb.el (nnweb-gmane-create-mapping): Keep the mapping stable for
	solid groups.

2006-01-03  Lars Magne Ingebrigtsen  <larsi@gnus.org>

	* nnweb.el (nnweb-gmane-create-mapping): Use the article number from
	the headers when creating the mapping to avoid mismappings.
	(nnweb-gmane-create-mapping): Always nix out old mapping.

2007-01-02  Andreas Seltenreich  <uwi7@rz.uni-karlsruhe.de>

	* gmm-utils.el (gmm-tool-bar-style): Fix custom type.

2007-01-01  Katsumi Yamaoka  <yamaoka@jpl.org>

	* mm-decode.el (mm-display-external): Use itimer function for XEmacs.

2006-12-30  Andreas Seltenreich  <uwi7@rz.uni-karlsruhe.de>

	* gnus-sum.el (gnus-summary-insert-dormant-articles): Fix typo in
	message.

2006-12-29  Jouni K. Sepp,Ad(Bnen  <jks@iki.fi>

	* nnimap.el (nnimap-expunge-search-string): Mention
	nnimap-search-uids-not-since-is-evil in docstring.

2006-12-28  Reiner Steib  <Reiner.Steib@gmx.de>

	* spam.el: Revert to make-obsolete-variable because
	define-obsolete-variable-alias is not supported in Emacs 21.

2006-12-28  Daiki Ueno  <ueno@unixuser.org>

	* gnus-sum.el (gnus-summary-next-article): Make sure we are in the
	summary buffer.

2006-12-27  Reiner Steib  <Reiner.Steib@gmx.de>

	* spam.el (spam-ifile-path, spam-ifile-database-path)
	(spam-bogofilter-path): Use define-obsolete-variable-alias instead of
	make-obsolete-variable.

2006-12-26  Reiner Steib  <Reiner.Steib@gmx.de>

	* message.el (message-make-fqdn): Fix comment.
	(message-bogus-system-names): Add ".local".

	* spam.el (spam-ifile-path, spam-ifile-program)
	(spam-ifile-database-path, spam-ifile-database)
	(spam-bogofilter-path, spam-bogofilter-program): Rename variables.
	Don't use "path" inappropriately.
	(spam-spamoracle-database, spam-get-ifile-database-parameter): Fix doc
	strings.
	(spam-check-ifile, spam-ifile-register-with-ifile)
	(spam-check-bogofilter, spam-bogofilter-register-with-bogofilter): Use
	new variable names.

	* gnus-art.el (gnus-treat-display-x-face, gnus-treat-display-face)
	(gnus-treat-display-smileys): Simplify using
	gnus-image-type-available-p.

	* gnus-ems.el (gnus-image-type-available-p): Use display-images-p if
	available.

2006-12-22  Katsumi Yamaoka  <yamaoka@jpl.org>

	* nnrss.el (nnrss-fetch): Replace buffer's contents with the decoded
	one after turning on the buffer's multibyteness instead of decoding
	them directly in the unibyte buffer that causes unexpected conversion
	in Emacs 23 (unicode).

2006-12-20  Reiner Steib  <Reiner.Steib@gmx.de>

	* gnus-group.el (gnus-group-tool-bar-gnome): Exchange connect and
	disconnect icons.  Add help text.

2006-12-13  Reiner Steib  <Reiner.Steib@gmx.de>

	* legacy-gnus-agent.el: Add Copyright notice.

2006-12-12  Chong Yidong  <cyd@stupidchicken.com>

	* gnus-sum.el (gnus-make-thread-indent-array): Fix last change.

2006-12-08  Chong Yidong  <cyd@stupidchicken.com>

	* gnus-sum.el (gnus-make-thread-indent-array): New optional arg
	specifying array size.
	(gnus-summary-insert-line, gnus-summary-prepare-threads): Regrow indent
	array if it is too small.
	(gnus-sort-threads-recursive): Renamed from gnus-sort-thread-1.
	(gnus-sort-threads-loop): New function.

2006-12-06  Chris Moore  <dooglus@gmail.com>

	* gnus-sum.el (gnus-sort-threads, gnus-summary-limit-children):
	Use `max' to avoid the value of `max-lisp-eval-depth' decreasing.

2006-12-04  Jouni K. Sepp,Ad(Bnen  <jks@iki.fi>

	* mm-url.el (mm-url-predefined-programs): Call curl with correct
	options.

2006-11-30  Katsumi Yamaoka  <yamaoka@jpl.org>

	* mml2015.el (mml2015-pgg-clear-verify): Replace encode-coding-string
	with mm-encode-coding-string.

2006-11-29  Katsumi Yamaoka  <yamaoka@jpl.org>

	* nneething.el (nneething-decode-file-name): Replace
	decode-coding-string with mm-decode-coding-string.

2006-11-24  Juanma Barranquero  <lekktu@gmail.com>

	* gnus-agent.el (gnus-agent-expire-unagentized-dirs)
	(gnus-agent-regenerate-group): Fix space/tab mixup in messages.

	* gnus-art.el (gnus-article-x-face-command, gnus-numeric-save-name):
	* gnus-group.el (gnus-group-sort-function, gnus-group-line-format)
	(gnus-group-mode, gnus-group-read-group, gnus-group-delete-group)
	(gnus-group-make-directory-group, gnus-group-transpose-groups):
	* gnus-start.el (gnus-options-subscribe, gnus-options-not-subscribe)
	(gnus-subscribe-newsgroup, gnus-1):
	* gnus-sum.el (gnus-summary-make-false-root, gnus-make-threads):
	* gnus.el (gnus-nntp-server, gnus-use-cross-reference)
	(gnus-valid-select-methods, total-expire, gnus-summary-line-format)
	(gnus-group-read-only-p): Fix space/tab mixup in docstrings.

2006-11-21  Katsumi Yamaoka  <yamaoka@jpl.org>

	* mm-util.el (mm-string-to-multibyte): Alias to identity in XEmacs.

2006-11-18  Andreas Seltenreich  <uwi7@rz.uni-karlsruhe.de>

	* mm-uu.el (mm-uu-pgp-signed-extract-1): Make last fix more thorough
	and comment it.

	* nnslashdot.el (nnslashdot-retrieve-headers-1): Update regexp.

2006-11-15  Reiner Steib  <Reiner.Steib@gmx.de>

	* gnus-util.el (gnus-extract-address-components): Improve comment.

2006-11-14  Katsumi Yamaoka  <yamaoka@jpl.org>

	* gnus-util.el (gnus-extract-address-components): Work with address in
	which the name portion contains @.

2006-11-14  Reiner Steib  <Reiner.Steib@gmx.de>

	* gnus.el (gnus-start): Move custom group up.
	(gnus-select-method): Don't autoload, but make it available for
	`customize-variable'.
	(gnus-getenv-nntpserver): Don't autoload.

2006-11-14  Katsumi Yamaoka  <yamaoka@jpl.org>

	* mml.el (mml-generate-mime-1): Use mm-string-as-unibyte instead of
	mm-with-unibyte-current-buffer to make string unibyte.

	* mm-decode.el (mm-insert-part): Use mm-string-to-multibyte instead of
	mm-string-as-multibyte.

2006-11-09  Reiner Steib  <Reiner.Steib@gmx.de>

	* message.el: Merge from the trunk to fix the bug WRT double encoded
	subjects.
	(message-replacement-char): New variable.
	(message-fix-before-sending): Use it.
	(message-simplify-subject): New function to remove duplicate code.
	(message-reply, message-followup): Use it.
	(message-simplify-subject-functions): New variable.
	(message-strip-subject-encoded-words): New function.

2006-11-08  Wolfgang Jenkner  <wjenkner@inode.at>  (tiny change)

	* gnus-sum.el (gnus-summary-catchup): Use gnus-sorted-intersection
	instead of gnus-intersection because arguments of gnus-sorted-nunion
	must be sorted.  This avoids corruption of gnus-newsgroup-unreads.

2006-11-03  Juanma Barranquero  <lekktu@gmail.com>

	* gnus-diary.el (gnus-diary-delay-format-function):
	* nndiary.el (nndiary-reminders):
	* nnsoup.el (nnsoup-always-save): Use "non-nil" in docstrings.

2006-11-01  Reiner Steib  <Reiner.Steib@gmx.de>

	* gnus-art.el (article-hide-boring-headers): Fetch date from
	gnus-original-article-buffer to avoid problems with localized date
	strings.

2006-10-30  Katsumi Yamaoka  <yamaoka@jpl.org>

	* html2text.el (html2text-format-tags): Avoid infloop on open tags.

2006-10-29  Reiner Steib  <Reiner.Steib@gmx.de>

	* mm-util.el (mm-codepage-iso-8859-list, mm-codepage-ibm-list):
	New variables.
	(mm-setup-codepage-iso-8859, mm-setup-codepage-ibm): New functions.
	(mm-charset-synonym-alist): Move some entries to
	mm-codepage-iso-8859-list.
	(mm-charset-synonym-alist, mm-charset-override-alist): Add
	iso-8859-8/windows-1255 and iso-8859-9/windows-1254.

2006-10-29  Katsumi Yamaoka  <yamaoka@jpl.org>

	* gnus-sum.el (gnus-set-mode-line): Quote % in group name.

2006-10-28  Reiner Steib  <Reiner.Steib@gmx.de>

	* gnus-agent.el (gnus-agent-make-mode-line-string): Make it compatible
	with Emacs 21 and XEmacs.

2006-10-26  Reiner Steib  <Reiner.Steib@gmx.de>

	* mm-view.el: Add interactive arg to html2text autoload.

2006-10-25  Katsumi Yamaoka  <yamaoka@jpl.org>

	* gnus-sum.el (gnus-summary-move-article): Use no-encode for `B B'.

2006-10-20  Katsumi Yamaoka  <yamaoka@jpl.org>

	* gnus-group.el (gnus-group-make-doc-group): Work for non-ASCII group
	names.

	* gnus-sum.el (gnus-select-newsgroup): Decode group name.

2006-10-19  Katsumi Yamaoka  <yamaoka@jpl.org>

	* message.el (message-headers-to-generate): Fix typo in docstring.

2006-10-19  Reiner Steib  <Reiner.Steib@gmx.de>

	* gnus.el (gnus-mime): Remove unused custom group.
	(gnus-getenv-nntpserver, gnus-select-method): Autoload.

2006-10-13  Andreas Seltenreich  <uwi7@rz.uni-karlsruhe.de>

	* mm-uu.el (mm-uu-pgp-signed-extract-1): Use RFC 2440 definition of
	"blank line" when searching for end of armor headers.

2006-10-11  Katsumi Yamaoka  <yamaoka@jpl.org>

	* gmm-utils.el (gmm-write-region): Fix variable name.

2006-10-10  Reiner Steib  <Reiner.Steib@gmx.de>

	* gmm-utils.el (gmm-write-region): New function based on compatibility
	code from `mm-make-temp-file'.

	* mm-util.el (mm-make-temp-file): Use `gmm-write-region'.

	* nnmaildir.el (nnmaildir--update-nov)
	(nnmaildir-request-replace-article, nnmaildir-request-accept-article):
	Use `gmm-write-region'.

2006-10-04  Reiner Steib  <Reiner.Steib@gmx.de>

	* gnus-sum.el (gnus-summary-make-menu-bar): Clarify
	gnus-summary-limit-to-articles.

2006-10-04  Romain Francoise  <romain@orebokech.com>

	* gnus-util.el (gnus-alist-to-hashtable, gnus-hashtable-to-alist):
	Moved here (and renamed) from gnus-registry.el.

	* gnus-registry.el: Require gnus-util.
	Use `gnus-alist-to-hashtable' and `gnus-hashtable-to-alist'.

2006-10-04  Reiner Steib  <Reiner.Steib@gmx.de>

	* pop3.el (pop3-authentication-scheme): Clarify doc.
	(pop3-movemail): Warn about pop3-leave-mail-on-server.

2006-10-04  Dave Love  <fx@gnu.org>

	* pop3.el (pop3-authentication-scheme): Add custom version.

2006-10-04  Jesper Harder  <harder@ifa.au.dk>

	* pop3.el (pop3-leave-mail-on-server): Don't quote nil in
	doc string.  Improve doc string.

2006-10-03  Katsumi Yamaoka  <yamaoka@jpl.org>

	* gnus-util.el (gnus-with-local-quit): New macro.

	* gnus-demon.el (gnus-demon): Replace with-local-quit with it.

2006-09-28  Reiner Steib  <Reiner.Steib@gmx.de>

	* gmm-utils.el (gmm): Adjust custom version.

	* mm-util.el (mm-charset-override-alist, mm-charset-eval-alist): Adjust
	custom version.

	* gnus-draft.el (gnus-draft-mode): Don't call `mml-mode'.

2006-09-25  Chong Yidong  <cyd@stupidchicken.com>

	* gnus-demon.el (gnus-demon): Use with-local-quit to avoid hangs.

2006-09-19  Andreas Seltenreich  <uwi7@rz.uni-karlsruhe.de>

	* nnslashdot.el (nnslashdot-request-article): Update end-of-article
	regexp.  Articles containing quotation were cut prematurely.

2006-09-16  Katsumi Yamaoka  <yamaoka@jpl.org>

	* message.el (message-cite-original-without-signature): Use nobody by
	default for the value of From header.
	(message-cite-original): Ditto.
	(message-reply): Ditto.

2006-09-09  Reiner Steib  <Reiner.Steib@gmx.de>

	* pop3.el (pop3-leave-mail-on-server): Mention problem of duplicate
	mails in the doc string.  Add some URLs in comment.

2006-09-07  Katsumi Yamaoka  <yamaoka@jpl.org>

	* rfc2047.el (rfc2047-quote-special-characters-in-quoted-strings): Fix
	backslashes handling and the way to find boundaries of quoted strings.

2006-09-06  Reiner Steib  <Reiner.Steib@gmx.de>

	* gnus-art.el (gnus-button-regexp, gnus-button-marker-list)
	(gnus-button-last): Move up.  Convert comments into doc strings.

2006-09-04  Chong Yidong  <cyd@stupidchicken.com>

	* message.el (message-send-mail-with-sendmail): Look for sendmail in
	several common directories.

2006-09-04  Katsumi Yamaoka  <yamaoka@jpl.org>

	* gnus-art.el (article-decode-encoded-words): Make it fast.

2006-09-04  Katsumi Yamaoka  <yamaoka@jpl.org>

	* gnus-art.el (article-decode-encoded-words): Don't infloop in XEmacs.

	* rfc2047.el (rfc2047-strip-backslashes-in-quoted-strings): Decode `\\'
	in quoted string into `\'.

2006-09-01  Katsumi Yamaoka  <yamaoka@jpl.org>

	* rfc2047.el (rfc2047-quote-special-characters-in-quoted-strings):
	Use standard-syntax-table.

2006-09-01  Katsumi Yamaoka  <yamaoka@jpl.org>

	* gnus-art.el (gnus-decode-address-function): New variable.
	(article-decode-encoded-words): Use it to decode headers which are
	assumed to contain addresses.
	(gnus-mime-delete-part): Remove useless `or'.

	* gnus-sum.el (gnus-decode-encoded-address-function): New variable.
	(gnus-summary-from-or-to-or-newsgroups): Use it to decode To header.
	(gnus-nov-parse-line): Use it to decode From header.
	(gnus-get-newsgroup-headers): Ditto.
	(gnus-summary-enter-digest-group): Use it to decode `to-address'.

	* mail-parse.el (mail-decode-encoded-address-region): New alias.
	(mail-decode-encoded-address-string): New alias.

	* rfc2047.el (rfc2047-quote-special-characters-in-quoted-strings):
	New function.
	(rfc2047-encode-message-header, rfc2047-encode-region): Use it.
	(rfc2047-strip-backslashes-in-quoted-strings): New fnction.
	(rfc2047-decode-region): Use it; add optional argument `address-mime'.
	(rfc2047-decode-string): Ditto.
	(rfc2047-decode-address-region): New function.
	(rfc2047-decode-address-string): New function.

2006-08-23  Andreas Seltenreich  <uwi7@rz.uni-karlsruhe.de>

	[ Backported bug fix from No Gnus. ]

	* gnus.el (gnus-find-method-for-group): On killed/unknown groups, try
	looking up the method using GROUP's prefix before inventing a new one.
	It is used on killed/unknown groups in various places where returning
	an all-new method isn't expected by the caller.

	* gnus-util.el (gnus-group-server): Copy required macro from No Gnus.

2006-08-13  Romain Francoise  <romain@orebokech.com>

	* mm-extern.el (mm-extern-mail-server): End `y-or-n-p' prompt with a
	space.

2006-08-09  Katsumi Yamaoka  <yamaoka@jpl.org>

	* compface.el (uncompface): Use binary rather than raw-text-unix.

2006-08-09  Katsumi Yamaoka  <yamaoka@jpl.org>

	* compface.el (uncompface): Make sure the eol conversion doesn't take
	place when communicating with the external programs.  Reported by
	ARISAWA Akihiro <ari@mbf.ocn.ne.jp>.

2006-07-31  Katsumi Yamaoka  <yamaoka@jpl.org>

	* nnheader.el (nnheader-insert-head): Fix typo in comment.

2006-07-31  Andreas Seltenreich  <uwi7@rz.uni-karlsruhe.de>

	* nnweb.el (nnweb-google-parse-1): Update regexp for author and date.
	Make it more robust by parsing author and date independently.

2006-07-28  Katsumi Yamaoka  <yamaoka@jpl.org>

	* nnheader.el (nnheader-insert-head): Make it work with Mac as well.

2006-07-27  Katsumi Yamaoka  <yamaoka@jpl.org>

	* nnheader.el (nnheader-insert-head): Make it work even if the file
	uses CRLF for the line-break code.

2006-07-19  Andreas Seltenreich  <uwi7@rz.uni-karlsruhe.de>

	* mm-url.el (mm-url-insert-file-contents): Inhibit Connection: close
	workaround for the url package included with Emacs.

	* nnweb.el (nnweb-google-create-mapping): Update regexp.

2006-07-18  Karl Fogel  <kfogel@red-bean.com>

	* nnmail.el (nnmail-article-group): If splitting raises an error, give
	some information about the error when saying that the `bogus' mail
	group will be used.

2006-07-18  Andreas Seltenreich  <uwi7@rz.uni-karlsruhe.de>

	[ Backported bug fixes from No Gnus. ]

	* nnweb.el (nnweb-google-parse-1): Update regexp for author and date.
	(nnweb-google-search): Respect nnweb-max-hits as upper bound.
	(nnweb-request-article): Do proper xwfu encoding when fetching articles
	by message-id.

	* gnus-srvr.el (gnus-browse-unsubscribe-group): Don't subscribe
	unsubscribed groups as if they were killed ones.  It causes duplicate
	entries in gnus-newsrc-alist.

2006-07-17  Reiner Steib  <Reiner.Steib@gmx.de>

	* gnus-sum.el (gnus-summary-delete-article): Don't use TAB in doc
	string.

2006-07-16  NAKAJI Hiroyuki  <nakaji@heimat.jp>  (tiny change)

	* mm-util.el (mm-charset-synonym-alist): Map windows-31j to cp932.

2006-07-14  Andreas Seltenreich  <uwi7@rz.uni-karlsruhe.de>

	* gnus-start.el (gnus-subscribe-options-newsgroup-method): Doc fix.

2006-06-26  Reiner Steib  <Reiner.Steib@gmx.de>

	* gnus-diary.el (gnus-user-format-function-d)
	(gnus-user-format-function-D): Autoload.

2006-06-26  Lars Magne Ingebrigtsen  <larsi@gnus.org>

	* gnus-group.el (gnus-group-select-group): Doc fix.
	[ See 2004-05-19 change on the trunk. ]

2006-06-20  Katsumi Yamaoka  <yamaoka@jpl.org>

	* rfc2231.el (rfc2231-parse-string): Allow `*'s in parameter values.

2006-06-19  Katsumi Yamaoka  <yamaoka@jpl.org>

	* message.el (message-syntax-checks): Doc fix.

2006-06-16  Katsumi Yamaoka  <yamaoka@jpl.org>

	* message.el (message-syntax-checks): Doc fix.
	(message-send-mail): Add check for continuation headers.
	(message-check-news-header-syntax): Fix regexp used to check for
	continuation headers.

2006-06-14  Katsumi Yamaoka  <yamaoka@jpl.org>

	* gnus-art.el (gnus-display-mime): Make sure body ends with newline.

2006-06-06  Katsumi Yamaoka  <yamaoka@jpl.org>

	* mm-util.el (mm-mime-mule-charset-alist): Use unicode-precedence-list
	to fill the utf-8 entry.

2006-06-05  Dan Christensen  <jdc@uwo.ca>

	* gnus-sum.el (gnus-summary-read-group-1): When summary is unthreaded,
	respect display group parameter and gnus-summary-expunge-below.
	(gnus-articles-to-read): Remove unused reference to display group
	parameter.
	[ Merge 2004-07-06 change from the trunk. ]

2006-05-29  Reiner Steib  <Reiner.Steib@gmx.de>

	* gnus-ml.el (gnus-mailing-list-subscribe)
	(gnus-mailing-list-unsubscribe, gnus-mailing-list-owner)
	(gnus-mailing-list-message): Fix doc strings.

2006-05-29  Andreas Seltenreich  <uwi7@rz.uni-karlsruhe.de>

	* gnus-ml.el (gnus-mailing-list-message): Use gnus-url-mailto instead
	of doing it manually.

2006-05-29  Kevin Greiner  <kevin.greiner@compsol.cc>

	* gnus-agent.el (gnus-agent-possibly-synchronize-flags): A server
	must be explicitly online rather than "not explicitly offline" for
	its flags to be synchronized.
	(gnus-agent-read-local): All symbols allocated in my-obarray
	(gnus-agent-set-local): Skip invalid entries (min and/or max is nil).
	(gnus-agent-regenerate-group): Check numeric names to see if they are
	messages or groups.

2006-05-29  Katsumi Yamaoka  <yamaoka@jpl.org>

	* gnus-art.el (gnus-save-all-headers): Mention it might be overridden.
	(gnus-saved-headers): Ditto.
	(gnus-default-article-saver): Doc fix; add
	gnus-summary-write-body-to-file; mention functions may have properties.
	(gnus-article-save-coding-system): New variable.
	(gnus-article-save): Override gnus-save-all-headers and
	gnus-saved-headers by :headers property which saver function may have.
	(gnus-read-save-file-name): Add optional `dir-var' argument which
	specifies directory in which files are saved; work even if optional
	`variable' argument is not specified.
	(gnus-summary-save-in-file): Add properties :decode and :headers.
	(gnus-summary-write-to-file): Add properties :decode, :function, and
	:headers; read file name.
	(gnus-summary-save-body-in-file): Add :decode property; add optional
	`overwrite' argument.
	(gnus-summary-write-body-to-file): New function; add properties
	:decode and :function.
	(gnus-output-to-file): Add coding cookie and encode text according
	to gnus-article-save-coding-system; don't use mm-append-to-file.

	* gnus-sum.el (gnus-newsgroup-last-directory): New variable.
	(gnus-summary-local-variables): Add it.
	(gnus-summary-save-map): Add gnus-summary-write-article-body-file.
	(gnus-summary-save-article): Require gnus-art; save decoded articles
	if function that gnus-default-article-saver specifies has `:decode'
	property; bind gnus-prompt-before-saving to t when saving many
	articles in a file; move point to article which will be saved.
	(gnus-summary-write-article-body-file): New function.

2006-05-26  Reiner Steib  <Reiner.Steib@gmx.de>

	* uudecode.el (uudecode-decode-region-external): Fix previous commit.

2006-05-26  Katsumi Yamaoka  <yamaoka@jpl.org>

	* mm-util.el (mm-enrich-utf-8-by-mule-ucs): Don't edit
	after-load-alist.

2006-05-22  Reiner Steib  <Reiner.Steib@gmx.de>

	* uudecode.el (uudecode-decode-region-external): nil isn't a valid
	coding system in XEmacs, use binary.

	* mail-source.el (mail-sources): Fix custom type.

	* imap.el (Commentary): Fix typo.

2006-05-18  Reiner Steib  <Reiner.Steib@gmx.de>

	* gnus-sum.el (gnus-summary-save-article-mail): Clarify doc string.
	(gnus-summary-expire-articles-now): Shorten prompt.

	* gmm-utils.el (wid-edit): Require.
	(defun-gmm): Renamed from `gmm-defun-compat'.
	(gmm-image-search-load-path): Use it.
	(gmm-image-load-path-for-library): Use it.  Sync with `mh-compat.el'.

2006-05-04  Stefan Monnier  <monnier@iro.umontreal.ca>

	* mm-decode.el (mm-dissect-buffer): Remove spurious double assignment.
	(mm-copy-to-buffer): Use with-current-buffer.
	(mm-display-part): Simplify.
	(mm-inlinable-p): Add optional arg `type'.

	* gnus-art.el (gnus-mime-view-part-as-type): Add optional PRED arg.
	(gnus-mime-view-part-externally, gnus-mime-view-part-internally):
	Try harder to show the attachment internally or externally using
	gnus-mime-view-part-as-type.

2006-05-04  Reiner Steib  <Reiner.Steib@gmx.de>

	* gnus-art.el (gnus-mime-view-part-as-type-internal): Try to fetch
	`filename' from Content-Disposition if Content-Type doesn't
	provide `name'.
	(gnus-mime-view-part-as-type): Set default instead of initial-input.

2006-04-28  Katsumi Yamaoka  <yamaoka@jpl.org>

	* mm-uu.el (mm-uu-pgp-encrypted-extract-1): Assume buffer is made
	unibyte after clear-decrypt function runs.

	* mml2015.el (mml2015-pgg-clear-decrypt): Treat data which pgg
	returns as a unibyte string.

2006-04-27  Katsumi Yamaoka  <yamaoka@jpl.org>

	* mml1991.el (mml1991-pgg-sign): No need to load pgg.el, which is
	always loaded by way of gnus-art.el -> mm-uu.el -> mml2015.el.
	(mml1991-pgg-encrypt): Ditto.

2006-04-26  Reiner Steib  <Reiner.Steib@gmx.de>

	* deuglify.el (gnus-outlook-deuglify-unwrap-min)
	(gnus-outlook-deuglify-unwrap-max): Remove autoload.

	* mml-sec.el (mml-secure-method): New internal variable.
	(mml-secure-sign, mml-secure-encrypt, mml-secure-message-sign)
	(mml-secure-message-sign-encrypt, mml-secure-message-encrypt):
	New functions using mml-secure-method.  Sync from the trunk.

	* mml.el (mml-mode-map): Add key bindings for those functions.
	(mml-menu): Simplify security menu entries.  Suggested by Jesper
	Harder <harder@myrealbox.com>.  Sync from the trunk.

	* message.el (message-valid-fqdn-regexp): Add TLDs .cat, jobs,
	.mobi and .travel.  Remove .nato, .bitnet and .uucp.
	(message-in-body-p): New function.  Sync from the trunk.

	* mml.el (mml-mode, mml-dnd-protocol-alist)
	(mml-dnd-attach-options, mml-dnd-attach-file)
	(mml-attach-file, mml-attach-buffer, mml-attach-external):
	Sync DND support and use of message-in-body-p from the trunk.

2006-04-26  Katsumi Yamaoka  <yamaoka@jpl.org>

	* mml1991.el (mml1991-pgg-sign): Make sure to load pgg.el before
	binding pgg-* variables; reimplement the section which prevents
	MIME header from being signed.
	(mml1991-pgg-encrypt): Make sure to load pgg.el before binding
	pgg-text-mode; remove a blank line at the top of body.

	* mm-uu.el (mm-uu-pgp-encrypted-extract-1): Don't remove blank
	lines at the top of body; use gnus-newsgroup-charset if there's no
	Charset header.

2006-04-25  Andreas Seltenreich  <uwi7@rz.uni-karlsruhe.de>

	* nnweb.el (nnweb-google-wash-article): Sync up to new Google HTML.

2006-04-25  Katsumi Yamaoka  <yamaoka@jpl.org>

	* mm-uu.el (mm-uu-pgp-signed-test): Erase prompt.
	(mm-uu-pgp-encrypted-test): Ditto.
	(mm-uu-pgp-encrypted-extract-1): Make sure there's a blank line
	between header and body; return application/pgp-encrypted handle
	if decryption failed; decode decrypted body by charset.

	* mm-decode.el (mm-automatic-display): Don't make application/pgp
	element match to application/pgp-*.

2006-04-20  Reiner Steib  <Reiner.Steib@gmx.de>

	* gnus-util.el (gnus-replace-in-string):
	Prefer replace-regexp-in-string over of replace-in-string.

2006-04-20  Katsumi Yamaoka  <yamaoka@jpl.org>

	* gnus-group.el: Bind tool-bar-mode instead of tool-bar-map.

	* gnus-sum.el: Ditto.

	* gnus-util.el (gnus-select-frame-set-input-focus):
	Use select-frame-set-input-focus if it is available in XEmacs; use
	definition defined in Emacs 22 for old Emacsen.

2006-04-17  Reiner Steib  <Reiner.Steib@gmx.de>

	[ Merge from Gnus trunk. ]

	* mm-util.el (mm-charset-synonym-alist): Improve doc string.
	(mm-charset-override-alist): New variable.
	(mm-charset-to-coding-system): Use it.
	(mm-codepage-setup): New helper function.
	(mm-charset-eval-alist): New variable.
	(mm-charset-to-coding-system): Use mm-charset-eval-alist.
	Warn about unknown charsets.  Add allow-override.
	Use `mm-charset-override-alist' only when decoding.
	(mm-detect-mime-charset-region): Use :mime-charset.

	* mm-bodies.el (mm-decode-body, mm-decode-string):
	Call `mm-charset-to-coding-system' with allow-override argument.

	* message.el (message-tool-bar-zap-list, message-tool-bar)
	(message-tool-bar-gnome, message-tool-bar-retro): New variables.
	(message-tool-bar-local-item-from-menu): Remove.
	(message-tool-bar-map): Replace by `message-make-tool-bar'.
	(message-make-tool-bar): New function.
	(message-mode): Use `message-make-tool-bar'.

	* gnus-sum.el (gnus-summary-tool-bar)
	(gnus-summary-tool-bar-gnome, gnus-summary-tool-bar-retro)
	(gnus-summary-tool-bar-zap-list): New variables.
	(gnus-summary-make-tool-bar): Complete rewrite using
	`gmm-tool-bar-from-list'.

	* gnus-group.el (gnus-group-tool-bar, gnus-group-tool-bar-gnome)
	(gnus-group-tool-bar-retro, gnus-group-tool-bar-zap-list):
	New variables.
	(gnus-group-make-tool-bar): Complete rewrite using
	`gmm-tool-bar-from-list'.
	(gnus-group-tool-bar-update): New function.

	* gmm-utils.el: New file.

2006-04-12  Ralf Angeli  <angeli@iwi.uni-sb.de>

	* flow-fill.el (fill-flowed): Remove trailing space from blank
	quoted lines.

2006-04-12  Reiner Steib  <Reiner.Steib@gmx.de>

	* gnus-art.el (gnus-article-mode):
	Set cursor-in-non-selected-windows to nil.

2006-04-12  Katsumi Yamaoka  <yamaoka@jpl.org>

	* gnus-art.el (gnus-mime-view-part-as-charset): Ignore charset
	that the part specifies.

	* mm-decode.el (mm-display-part): Work with external parts and
	usual parts similarly.

	* mm-extern.el (mm-inline-external-body): Use mm-display-part
	instead of gnus-display-mime.

	* gnus-uu.el (gnus-uu-save-article): Put mml tags instead of part
	tag to summarized topics part in order to encode non-ASCII text.

2006-04-11  Reiner Steib  <Reiner.Steib@gmx.de>

	* gnus-art.el (gnus-button-valid-localpart-regexp): Exclude `@'.

2006-04-11  Arne J,Ax(Brgensen  <arne@arnested.dk>

	* gnus-sieve.el (gnus-sieve-generate): Delete from the start of
	the sieve region.

2006-04-11  Reiner Steib  <Reiner.Steib@gmx.de>

	* gnus.el: Gnus v5.10.8 is released.

2006-04-11  Lars Magne Ingebrigtsen  <larsi@gnus.org>

	* nnslashdot.el (nnslashdot-retrieve-headers-1): Fix up to new layout.

	* rfc2047.el (rfc2047-decode-encoded-words): Don't message about
	unknown charset.

	* message.el (message-header-synonyms): Add Original-To to the default.

	* gnus-sum.el (gnus-get-newsgroup-headers-xover): Group is an
	optional parameter.

2006-04-06  Reiner Steib  <Reiner.Steib@gmx.de>

	* gnus-fun.el (gnus): Require it for gnus-directory.

2006-04-04  Andreas Seltenreich  <uwi7@rz.uni-karlsruhe.de>

	* nnweb.el (nnweb-google-create-mapping): Update regexp.
	Some whitespace was matched into the url, which broke browsing hits
	> 100 when mm-url-use-external was nil.

2006-03-31  Reiner Steib  <Reiner.Steib@gmx.de>

	* gnus-group.el (gnus-group-update-tool-bar): Add :initialize and :set.

2006-03-23  Katsumi Yamaoka  <yamaoka@jpl.org>

	* mml.el (mml-insert-mime): Ignore cached contents of
	message/external-body part.

	* mm-decode.el (mm-get-part): Add optional 'no-cache' argument.
	(mm-insert-part): Ditto.

2006-03-22  Katsumi Yamaoka  <yamaoka@jpl.org>

	* gnus-sum.el (gnus-map-articles): Don't funcall symbol macro.
	Reported by Ralf Wachinger <rwachinger@gmx.de>.

2006-03-23  Kenichi Handa  <handa@m17n.org>

	* rfc2231.el (rfc2231-encode-string): Use mm-disable-multibyte
	instead of set-buffer-multibyte.

2006-03-23  Kenichi Handa  <handa@m17n.org>

	* rfc2231.el (rfc2231-decode-encoded-string): Work on unibyte
	buffer and then decode the buffer text if necessary.
	(rfc2231-encode-string): Be sure to work on multibyte buffer at
	first, and after mm-encode-body, change the buffer to unibyte.

2006-03-21  Daniel Pittman  <daniel@rimspace.net>

	* nnimap.el (nnimap-request-update-info-internal): Optimize.
	Don't `gnus-uncompress-range' to avoid excessive memory usage.

2006-03-21  Reiner Steib  <Reiner.Steib@gmx.de>

	* gnus-agent.el (gnus-agent-queue-mail): Fix custom tag for `t'.

	* spam.el (spam-mark-new-messages-in-spam-group-as-spam):
	Add comment on version.

2006-03-20  Teodor Zlatanov  <tzz@lifelogs.com>

	* spam.el (spam-mark-new-messages-in-spam-group-as-spam): New variable.
	(spam-mark-junk-as-spam-routine): Use it.  Allow to disable
	assigning the spam-mark to new messages.

2006-03-20  Adam Sj,Ax(Bgren  <asjo@koldfront.dk>

	(spam-ham-copy-or-move-routine): Don't declare `todo' twice.

2006-03-20  Reiner Steib  <Reiner.Steib@gmx.de>

	* smiley.el: Add missing test smiley.

2006-03-17  Katsumi Yamaoka  <yamaoka@jpl.org>

	* mm-decode.el (mm-with-part): New macro.
	(mm-get-part): Use it; work with message/external-body as well.
	(mm-save-part): Treat name and filename equally.

	* mm-extern.el (mm-extern-cache-contents): New function.
	(mm-inline-external-body): Use it; force the part to be displayed;
	move undisplayer added to the cached handle to the parent.

	* gnus-art.el (gnus-mime-save-part-and-strip): Add name parameter.
	(gnus-mime-view-part-as-type): Work with message/external-body.

	* gnus-util.el (gnus-tool-bar-update): Bind tool-bar-mode.

2006-03-15  Andreas Seltenreich  <uwi7@rz.uni-karlsruhe.de>

	* gnus-art.el (gnus-article-only-boring-p):
	Bind inhibit-point-motion-hooks to avoid infinite loop when entering
	intangible text.
	Reported by Ralf Wachinger <rwnewsmampfer@geekmail.de>.

2006-03-14  Simon Josefsson  <jas@extundo.com>

	* message.el (message-unique-id): Don't use message-number-base36
	if (user-uid) is a float.
	Reported by Bjorn Solberg <bjorn_ding1@hekneby.org>.

2006-03-13  Katsumi Yamaoka  <yamaoka@jpl.org>

	* mm-uu.el (mm-uu-dissect): Dissect all parts correctly.

	* gnus-art.el (gnus-mime-display-single): Make sure there is an
	empty line between a part and a message part.

2006-03-10  Reiner Steib  <Reiner.Steib@gmx.de>

	* smiley.el: Add more test smileys.
	(smiley-data-directory, smiley-regexp-alist)
	(gnus-smiley-file-types): Fix doc strings.
	(smiley-update-cache): Clear smiley-cached-regexp-alist before
	adding new elements.
	(smiley-mouse-map): Unused code.  Make it a comment.

2006-03-10  Katsumi Yamaoka  <yamaoka@jpl.org>

	* gnus-nocem.el (gnus-nocem-scan-groups): Add autoload cookie;
	scan latest NoCeM messages instead of old ones.
	(gnus-nocem-check-article): Fix regexps so as to match to PGP
	delimiters that are recently used.
	(gnus-nocem-load-cache): Add autoload cookie.

	* gnus.el (gnus-use-nocem): Enable it to be set to also a number.

	* gnus-start.el (gnus-setup-news): Scan NoCeM messages if a group
	level which is larger than gnus-use-nocem is specified.

	* gnus-group.el (gnus-group-get-new-news): Ditto.

2006-03-08  Reiner Steib  <Reiner.Steib@gmx.de>

	* gnus-util.el (gnus-tool-bar-update): New function.

	* gnus-group.el (gnus-group-update-tool-bar): New variable.
	(gnus-group-insert-group-line): Add gnus-tool-bar-update.

	* gnus-topic.el (gnus-topic-prepare-topic): Add gnus-tool-bar-update.

2006-03-08  Katsumi Yamaoka  <yamaoka@jpl.org>

	* nnmail.el (nnmail-split-it): Invert match-partial-words behavior
	if optional last element is specified in splits (FIELD VALUE...).

2006-03-06  Katsumi Yamaoka  <yamaoka@jpl.org>

	* mm-view.el (mm-w3m-cid-retrieve-1): Check carefully whether
	handle is multipart when calling it recursively.
	(mm-w3m-cid-retrieve): Display warning if retrieving fails.

2006-03-03  Reiner Steib  <Reiner.Steib@gmx.de>

	* mm-util.el (mm-with-unibyte-current-buffer): Change "Emacs 23"
	to "Emacs 23 (unicode)" in doc string.

	* gnus-sum.el (gnus-summary-set-display-table): Change "Emacs 23" to
	"Emacs 23 (unicode)" in comment.

2006-03-03  Katsumi Yamaoka  <yamaoka@jpl.org>

	* mm-decode.el (mm-get-part): Don't use mm-with-unibyte-current-buffer.

	* gnus-sum.el (gnus-summary-set-display-table): Don't nix out
	characters 160 through 255 in Emacs 23.

2006-03-02  Katsumi Yamaoka  <yamaoka@jpl.org>

	* mml.el (mml-generate-mime-1): Encode parts other than text/* or
	message/* containing non-ASCII text properly.

2006-02-28  Katsumi Yamaoka  <yamaoka@jpl.org>

	* mm-util.el (mm-with-unibyte-current-buffer): Add note.

2006-02-28  Andreas Seltenreich  <uwi7@rz.uni-karlsruhe.de>

	* nnweb.el (nnweb-gmane-create-mapping): Don't choke on ^M.

2006-02-28  Reiner Steib  <Reiner.Steib@gmx.de>

	* nnweb.el (nnweb-type-definition, nnweb-gmane-search):
	Use new nov.php.

2006-02-28  Andreas Seltenreich  <uwi7@stud.uni-karlsruhe.de>

	* nnweb.el (nnweb-type-definition, nnweb-gmane-create-mapping)
	(nnweb-gmane-wash-article, nnweb-gmane-search): Fix Gmane web
	groups.  Kudos to Olly Betts <olly@survex.com> for providing NOV
	output on the server side.
	(nnweb-google-create-mapping): Update regexps and add some
	progress indication.

2006-02-28  Reiner Steib  <Reiner.Steib@gmx.de>

	* message.el (message-user-fqdn): Remove useless * in doc string.

	* gnus-draft.el (gnus-draft-send): Bind message-signature to avoid
	unnecessary interaction when sending queued mails.  Reported by
	TAKAHASHI Yoshio <tkh@jp.fujitsu.com>.

2006-02-28  Lars Magne Ingebrigtsen  <larsi@gnus.org>

	* gnus-int.el (gnus-open-server): Respect gnus-batch-mode.
	Merge of 2006-02-20 change from the trunk.

2006-02-28  Lars Magne Ingebrigtsen  <larsi@gnus.org>

	* dns.el (query-dns): Protect more against buggy tcp output.
	Merge of 2006-02-20 change from the trunk.

2006-02-27  Reiner Steib  <Reiner.Steib@gmx.de>

	* gnus-sum.el (gnus-sequence-of-unread-articles): Return nil if
	first or last are nil.

2006-02-24  Simon Josefsson  <jas@extundo.com>

	* flow-fill.el (fill-flowed): Flow-fill unquoted lines too.
	Merge of 2005-10-26 change from the trunk.

2006-02-23  Lars Magne Ingebrigtsen  <larsi@gnus.org>

	* flow-fill.el (fill-flowed): Bind adaptive-fill-mode to nil.
	Remove space stuffing, and only do quotes that actually start with
	">" at the beginning of the lines.
	Merge of 2005-11-17 and 2004-07-25 from the trunk.

2006-02-23  Reiner Steib  <Reiner.Steib@gmx.de>

	* utf7.el (utf7-utf-16-coding-system): Fix comment.  utf-16-be is
	also available in Emacs 21.3.

	* message.el (message-fix-before-sending): Change "Emacs 22" to
	"Emacs 23 (unicode)" in comment.

	* qp.el (quoted-printable-encode-region): Change "Emacs 22" to
	"Emacs 23 (unicode)" in comment.

	* mm-util.el: Change "Emacs 22" to "Emacs 23 (unicode)" in
	comment.
	(mm-coding-system-p): Add comment about no-MULE XEmacs.

	* mm-view.el (mm-fill-flowed): Add :version.

2006-02-23  Ralf Angeli  <angeli@iwi.uni-sb.de>

	* mm-view.el (mm-fill-flowed): New variable.
	(mm-inline-text): Use it.

2006-02-21  Wolfram Fenske  <wolfram.fenske@student.uni-magdeburg.de>  (tiny change)

	* nnimap.el (nnimap-request-move-article): Change folder back to
	source group before deleting.

2006-02-20  Katsumi Yamaoka  <yamaoka@jpl.org>

	* rfc2047.el (rfc2047-charset-to-coding-system): Don't check the
	coding system which mm-charset-to-coding-system returns for a
	given charset is valid.

2006-02-16  Juanma Barranquero  <lekktu@gmail.com>

	* html2text.el (html2text-remove-tag-list):
	* spam-stat.el (spam-stat-buffer-words): Fix typo in docstring.

2006-02-14  Chong Yidong  <cyd@stupidchicken.com>

	* gnus-cus.el: Revert 2005-10-17 change.

2006-02-17  Katsumi Yamaoka  <yamaoka@jpl.org>

	* gnus-art.el (article-strip-banner): Call
	article-really-strip-banner only when the regexp match is made.

2006-02-16  Katsumi Yamaoka  <yamaoka@jpl.org>

	* gnus-art.el (article-strip-banner): Use
	gnus-extract-address-components instead of
	mail-header-parse-addresses to make it work with non-ASCII text.

	* rfc2231.el (rfc2231-parse-string): Attempt to parse parameter
	values which are surrounded with \"...\"; make it never cause a
	Lisp error; give up parsing of parameters if it failed in
	extracting type.

2006-02-15  Katsumi Yamaoka  <yamaoka@jpl.org>

	* mm-util.el (mm-make-temp-file): Import the Emacs 22 version of
	make-temp-file; make it work with Emacs 20 and XEmacs as well.

	* mm-decode.el (mm-display-external): Use the 3rd arg of
	mm-make-temp-file.
	(mm-create-image-xemacs): Ditto.

2006-02-14  Katsumi Yamaoka  <yamaoka@jpl.org>

	* gnus-draft.el (gnus-draft-send): Replace message-narrow-to-head
	with message-narrow-to-headers.
	(gnus-draft-setup): Narrow to header to run message-fetch-field.
	(gnus-draft-check-draft-articles): New function.
	(gnus-draft-edit-message, gnus-draft-send-message): Use it.

2006-02-13  Katsumi Yamaoka  <yamaoka@jpl.org>

	* nnoo.el (nnoo-declare): Don't generate duplicate entries when
	re-loading nn* modules.

2006-02-10  Reiner Steib  <Reiner.Steib@gmx.de>

	* gnus.el: Remove bogus comment.

2006-02-09  Daiki Ueno  <ueno@unixuser.org>

	* mml2015.el (mml2015-pgg-sign): Enable pgg-text-mode.
	(mml2015-pgg-encrypt): Ditto.

	* mml1991.el (mml1991-pgg-sign): Enable pgg-text-mode.
	(mml1991-pgg-encrypt): Ditto.

2006-02-08  Katsumi Yamaoka  <yamaoka@jpl.org>

	* nnfolder.el (nnfolder-insert-newsgroup-line): Use
	message-make-date instead of current-time-string.

	* mm-view.el (mm-inline-message): Don't set gnus-newsgroup-charset
	to gnus-decoded which mm-uu might set.

2006-02-08  Katsumi Yamaoka  <yamaoka@jpl.org>

	* rfc2231.el (rfc2231-parse-string): Sort segmented parameters;
	don't decode quoted parameters; remove misimported Emacs code.
	Suggested by ARISAWA Akihiro <ari@mbf.ocn.ne.jp>.
	(rfc2231-decode-encoded-string): Don't use split-string which
	behaves differently according to Emacs version; use
	mm-decode-coding-region to convert charset to coding-system.
	Suggested by ARISAWA Akihiro <ari@mbf.ocn.ne.jp>.
	(rfc2231-encode-string): Remove misimported Emacs code.

2006-02-07  Katsumi Yamaoka  <yamaoka@jpl.org>

	* gnus-art.el (article-decode-charset): Don't use ignore-errors
	when calling mail-header-parse-content-type.
	(article-de-quoted-unreadable): Ditto.
	(article-de-base64-unreadable): Ditto.
	(article-wash-html): Ditto.

	* mm-decode.el (mm-dissect-buffer): Don't use ignore-errors when
	calling mail-header-parse-content-type and
	mail-header-parse-content-disposition.
	(mm-find-raw-part-by-type): Don't use ignore-errors when calling
	mail-header-parse-content-type.

	* mml.el (mml-insert-mime-headers): Use mml-insert-parameter to
	insert charset and format parameters; encode description after
	inserting it to buffer.
	(mml-insert-parameter): Fold lines properly even if a parameter is
	segmented into two or more lines; change the max column to 76.

	* rfc1843.el (rfc1843-decode-article-body): Don't use
	ignore-errors when calling mail-header-parse-content-type.

	* rfc2231.el (rfc2231-parse-string): Return at least type if
	possible; don't cause an error even if it fails in parsing of
	parameters.  Suggested by ARISAWA Akihiro <ari@mbf.ocn.ne.jp>.
	(rfc2231-encode-string): Don't break lines at the beginning, leave
	it to mml-insert-parameter.

	* webmail.el (webmail-yahoo-article): Don't use ignore-errors when
	calling mail-header-parse-content-type.

2006-02-06  Reiner Steib  <Reiner.Steib@gmx.de>

	* spam-report.el (spam-report-gmane-use-article-number):
	Improve doc string.
	(spam-report-gmane-internal): Check if a suitable header was found
	in the article.

2006-02-04  Katsumi Yamaoka  <yamaoka@jpl.org>

	* rfc2231.el (rfc2231-parse-string): Revert 2006-02-03 change.
	(rfc2231-encode-string): Make param*=value always begin with LWSP.

2006-02-05  Romain Francoise  <romain@orebokech.com>

	Update copyright notices of all files in the gnus directory.

2006-02-03  Reiner Steib  <Reiner.Steib@gmx.de>

	* gnus-util.el (gnus-error): Describe `args'.

2006-02-03  Andreas Seltenreich  <uwi7@stud.uni-karlsruhe.de>

	* nnweb.el (nnweb-request-group): Avoid growing overview files.

2006-02-03  Katsumi Yamaoka  <yamaoka@jpl.org>

	* rfc2231.el (rfc2231-parse-string): Add missing semicolons to
	segmented lines of parameter value to cope with Thunderbird 1.5
	bug (cf. https://bugzilla.mozilla.org/show_bug.cgi?id=323318).
	Suggested by ARISAWA Akihiro <ari@mbf.ocn.ne.jp>.
	(rfc2231-encode-string): Don't make lines exceeding 76 column.

2006-02-01  Max Froumentin  <max@lapin-bleu.net>  (tiny change)

	* mml.el (mml-generate-mime-1): Correct the order of inline signed
	parts.

2006-01-31  Andreas Seltenreich  <uwi7@stud.uni-karlsruhe.de>

	* nnweb.el (nnweb-group-alist): Use defvar instead of defvoo,
	there's only one active file for all servers.
	(nnweb-request-scan): Make sure nnweb-articles is initialized on
	solid groups.  Gnus might have used a FAST request to select the group.
	(nnweb-request-group, nnweb-google-parse-1): Don't keep nnweb-type
	and nnweb-search redundantly in the active file.
	(nnweb-request-list): Don't list bogus groups.  There can only be one.
	(nnweb-request-create-group): Don't use ARGS.
	(nnweb-possibly-change-server, nnweb-request-group): Remove some
	initialisations.  Let nnoo do the work.

2006-01-31  Romain Francoise  <romain@orebokech.com>

	* message.el (message-alternative-emails): Improve docstring.
	(message-setup-1): Call `message-use-alternative-email-as-from'
	after `message-setup-hook' to give it precedence over posting
	styles, etc.
	(message-use-alternative-email-as-from): Add docstring.
	Remove the original From header if present.

2006-01-31  Katsumi Yamaoka  <yamaoka@jpl.org>

	* mm-uu.el (mm-uu-emacs-sources-extract, mm-uu-diff-extract):
	Say the part has been decoded.

2006-01-31  Kevin Ryde  <user42@zip.com.au>

	* mailcap.el (mailcap-viewer-passes-test): Don't put "(nil t)" into
	mailcap-viewer-test-cache when there's no 'test clause, since that
	will invert the meaning of a "nil" test previously determined by
	mailcap-mailcap-entry-passes-test.

2006-01-30  Reiner Steib  <Reiner.Steib@gmx.de>

	* nnweb.el (nnweb-google-parse-1): Clarify some comments.

2006-01-30  Andreas Seltenreich  <uwi7@stud.uni-karlsruhe.de>

	* nnweb.el (nnweb-type-definition, nnweb-google-parse-1)
	(nnweb-google-create-mapping, nnweb-google-search): Adapt to
	current Google Groups.

2006-01-26  Katsumi Yamaoka  <yamaoka@jpl.org>

	* Makefile.in (clean): New rule.
	(distclean): Use it.

2006-01-25  Katsumi Yamaoka  <yamaoka@jpl.org>

	* mm-uu.el (mm-uu-dissect-text-parts): Ignore it if a given part
	is dissected into a single part of which the type is the same as
	the given one; decode charset.

2006-01-21  Kevin Ryde  <user42@zip.com.au>

	* mailcap.el (mailcap-parse-mailcap-extras): "test" key must go
	into alists as symbol not string, since that's what
	mailcap-viewer-passes-test and mailcap-mailcap-entry-passes-test
	look for.

2006-01-24  Katsumi Yamaoka  <yamaoka@jpl.org>

	* mm-uu.el (mm-uu-dissect-text-parts): Reduce the number of
	recursive calls.

2006-01-24  Katsumi Yamaoka  <yamaoka@jpl.org>

	* mm-view.el (mm-w3m-standalone-supports-m17n-p): New variable.
	(mm-w3m-standalone-supports-m17n-p): New function.
	(mm-inline-text-html-render-with-w3m-standalone): Use it to alter
	w3m usage.

	* gnus-art.el (gnus-article-wash-html-with-w3m-standalone): Use
	mm-w3m-standalone-supports-m17n-p to alter w3m usage.

2006-01-23  Katsumi Yamaoka  <yamaoka@jpl.org>

	* mm-uu.el (mm-uu-dissect-text-parts): Decode content transfer
	encoding.

2006-01-20  Reiner Steib  <Reiner.Steib@gmx.de>

	* mml.el (mml-attach-file): Describe `description' in doc string.
	(mml-menu): Add Emacs MIME manual and PGG manual.

2006-01-19  Reiner Steib  <Reiner.Steib@gmx.de>

	* spam.el (spam-group-ham-mark-p, spam-group-spam-mark-p)
	(spam-group-spam-marks, spam-list-articles, spam-group-ham-marks):
	Revert 2006-01-08 change because the functions will be used in No
	Gnus.

2006-01-19  Katsumi Yamaoka  <yamaoka@jpl.org>

	* mm-bodies.el (mm-decode-body): Don't decode decoded body.

	* mm-uu.el (mm-uu-dissect-text-parts): Dissect dissected parts.

2006-01-17  Katsumi Yamaoka  <yamaoka@jpl.org>

	* mm-decode.el (mm-inlined-types): Add application/pgp.
	(mm-automatic-display): Ditto.

	* mm-uu.el (mm-uu-dissect-text-parts): Recognize application/pgp
	part as text.

2006-01-16  Katsumi Yamaoka  <yamaoka@jpl.org>

	* nnrss.el: Update copyright.
	(nnrss-opml-import): Query whether to subscribe to each entry.

	* gnus-art.el:
	* gnus-cus.el:
	* gnus-group.el:
	* gnus-start.el:
	* gnus-sum.el:
	* mm-uu.el:
	* mm-view.el: Update copyright.

2006-01-16  Reiner Steib  <Reiner.Steib@gmx.de>

	* message.el (message-info): New function.
	(message-mode-menu): Add it.
	Update copyright.

	* ChangeLog: Fix and update copyright.

2006-01-16  Katsumi Yamaoka  <yamaoka@jpl.org>

	* mm-uu.el (mm-uu-text-plain-type): New variable.
	(mm-uu-pgp-signed-extract-1): Use it.
	(mm-uu-pgp-encrypted-extract-1): Use it.
	(mm-uu-dissect): Use it; allow two optional arguments; one is a
	flag specifying whether there's no message header; the other is
	for a MIME type and parameters; bind mm-uu-text-plain-type with
	the later one.
	(mm-uu-dissect-text-parts): New function.

	* gnus-art.el (gnus-display-mime): Use mm-uu-dissect-text-parts to
	dissect text parts.

2006-01-13  Katsumi Yamaoka  <yamaoka@jpl.org>

	* gnus-art.el (article-wash-html): Use
	gnus-summary-show-article-charset-alist if a numeric arg is given.
	(gnus-article-wash-html-with-w3m-standalone): New function.

	* mm-view.el (mm-text-html-renderer-alist): Map w3m-standalone to
	mm-inline-text-html-render-with-w3m-standalone.
	(mm-text-html-washer-alist): Map w3m-standalone to
	gnus-article-wash-html-with-w3m-standalone.
	(mm-inline-text-html-render-with-w3m-standalone): New function.

2006-01-10  Katsumi Yamaoka  <yamaoka@jpl.org>

	* nnrss.el (nnrss-wash-html-in-text-plain-parts): New variable.
	(nnrss-request-article): Render text/plain parts as HTML.

	* gnus-art.el (gnus-article-wash-html-with-w3m): No need to narrow
	the buffer.

2006-01-08  Reiner Steib  <Reiner.Steib@gmx.de>

	* gnus-cus.el (gnus-group-parameters): Sync posting-style with
	custom definition of `gnus-posting-styles'.

	* gnus-start.el (gnus-gnus-to-quick-newsrc-format): Bind
	print-circle.  Suggested by Kalle Olavi Niemitalo <kon@iki.fi>.

2006-01-05  Reiner Steib  <Reiner.Steib@gmx.de>

	* gnus-group.el (gnus-useful-groups): Use Gmane for ding.
	Use nntp for bug archive.

2006-01-05  Katsumi Yamaoka  <yamaoka@jpl.org>

	* nnrss.el (nnrss-request-article): Fix the way to fill text/plain
	parts.
	(nnrss-normalize-date): New function converts ISO 8601 date into
	RFC822 style.  Suggested by Mark Plaksin <happy@mcplaksin.org>.
	(nnrss-check-group): Use it.

2006-01-01  Katsumi Yamaoka  <yamaoka@jpl.org>

	* gnus-sum.el (gnus-summary-work-articles): Remove useless `min'.

	* nnrss.el (nnrss-fetch): Make it fail gracefully when it can't
	fetch a feed.  Suggested by Mark Plaksin <happy@mcplaksin.org>.
	(nnrss-insert-w3): Ditto.

2005-12-21  Katsumi Yamaoka  <yamaoka@jpl.org>

	* nnrss.el (nnrss-request-article): Fix last change; fill
	text/plain parts.

2005-12-20  Katsumi Yamaoka  <yamaoka@jpl.org>

	* nnrss.el (nnrss-request-article): Replace <br />s with newlines
	in text/plain part.
	(nnrss-check-group): Don't add excessive newline to dc:subject.

2005-12-19  Katsumi Yamaoka  <yamaoka@jpl.org>

	* gnus-art.el (gnus-article-delete-text-of-type): Enable it to
	remove MIME buttons associated with multipart/alternative parts.
	(gnus-mime-display-alternative): Tag buttons using `article-type'
	text property.

	* gnus-msg.el (gnus-copy-article-buffer): Remove MIME buttons
	associated with multipart/alternative parts.

2005-12-19  Mark Plaksin  <happy@mcplaksin.org>  (tiny change)

	* nnrss.el (nnrss-check-group): Put the RSS dc:subject in the
	article.

2005-12-18  Lars Magne Ingebrigtsen  <larsi@gnus.org>

	* dns.el (query-dns): Make sure we check the buffer size before
	removing tcp headers.

2006-01-08  Chong Yidong  <cyd@stupidchicken.com>

	* spam.el (spam-group-ham-mark-p, spam-group-spam-mark-p)
	(spam-group-spam-marks): Delete functions.
	(spam-list-articles): Just call spam-group-ham-marks directly.
	(spam-group-ham-marks): Simplify.

2005-12-16  Katsumi Yamaoka  <yamaoka@jpl.org>

	* gnus-art.el (gnus-signature-separator): Fix custom type.

	* mm-decode.el (mm-inlined-types): Fix custom type.
	(mm-keep-viewer-alive-types): Ditto.
	(mm-automatic-display): Ditto.
	(mm-attachment-override-types): Ditto.
	(mm-inline-override-types): Ditto.
	(mm-automatic-external-display): Ditto.

2005-12-12  Katsumi Yamaoka  <yamaoka@jpl.org>

	* gnus-art.el (gnus-buttonized-mime-types): Mention addition of
	multipart/alternative and add xref to mm-discouraged-alternatives
	in doc string.

	* mm-decode.el (mm-discouraged-alternatives): Add xref to
	gnus-buttonized-mime-types in doc string.

2005-12-12  Katsumi Yamaoka  <yamaoka@jpl.org>

	* rfc2047.el (rfc2047-charset-to-coding-system): Recognize
	us-ascii as a MIME charset.

	* mm-bodies.el (mm-decode-content-transfer-encoding): Protect
	against the case where the 2nd arg TYPE is nil.

2005-12-09  Reiner Steib  <Reiner.Steib@gmx.de>

	* gnus-start.el (gnus-no-server-1): Mention
	`gnus-level-default-subscribed' in doc string.

2005-12-09  Reiner Steib  <Reiner.Steib@gmx.de>

	* gnus-start.el (gnus-start-draft-setup): Enforce
	`gnus-draft-mode' for nndraft:drafts at startup.

	* gnus.el (gnus-splash): Change custom group.
	(gnus-group-get-parameter, gnus-group-parameter-value): Describe
	allow-list argument.

	* gnus-agent.el (gnus-agent-article-alist-save-format): Format doc
	string.

2005-12-09  ARISAWA Akihiro  <ari@mbf.ocn.ne.jp>  (tiny change)

	* mm-decode.el (mm-display-external): Add missing cdr.

2005-12-12  Richard M. Stallman  <rms@gnu.org>

	* mm-url.el (mm-url-load-url): Require url-parse and url-vars.

2005-12-08  Reiner Steib  <Reiner.Steib@gmx.de>

	* mm-decode.el (mm-discouraged-alternatives): Fix custom type.
	Suggest image/.* in the doc string.

2005-12-07  Katsumi Yamaoka  <yamaoka@jpl.org>

	* mm-decode.el (mm-display-external): Use nametemplate (defined in
	RFC1524) if it is in mailcap or add a suffix according to
	mailcap-mime-extensions when generating a temp filename; postpone
	deleting a temp file for 2 seconds for some wrappers, shell
	scripts, and so on, which might exit right after having started a
	viewer command as a background job.

2005-12-06  Reiner Steib  <Reiner.Steib@gmx.de>

	* gnus-art.el (gnus-default-article-saver): Add user-defined
	`function' to custom type.

2005-12-02  ARISAWA Akihiro  <ari@mbf.ocn.ne.jp>  (tiny change)

	* mm-view.el (mm-inline-text-html-render-with-w3m): Fix misplaced
	parens.

2005-11-29  Reiner Steib  <Reiner.Steib@gmx.de>

	* gnus-cache.el (gnus-cache-rename-group): Wrap doc strings and
	long lines.
	(gnus-cache-delete-group): Wrap doc strings.

	* gnus-agent.el (gnus-agent-rename-group)
	(gnus-agent-delete-group): Wrap doc strings.

2005-11-24  Pascal Rigaux  <pixel@mandriva.com>  (tiny change)

	* rfc2231.el (rfc2231-parse-string): Support non-ascii chars.

2005-11-22  Katsumi Yamaoka  <yamaoka@jpl.org>

	* nnmail.el (nnmail-fancy-expiry-target): Use current-time instead
	of current-time-string.

2005-11-20  Stefan Schimanski  <schimmi@debian.org>  (tiny change)

	* nnmail.el (nnmail-fancy-expiry-target): Protect against invalid
	date header.

2005-11-16  Boris Samorodov  <bsam@ipt.ru>  (tiny change)

	* imap.el (imap-kerberos4-open): Ignore SSL stuff.

2005-11-14  Kevin Greiner  <kevin.greiner@compsol.cc>

	* gnus-agent.el (gnus-agent-article-alist-save-format): Changed
	internal variable to a custom variable.  Changed default value
	from compressed(2) to uncompressed(1).
	(gnus-agent-read-agentview): Reversed revision 7.8 to restore
	support for uncompressed agentview files.  Taken together, reading
	the agentview file should now be 6-7 times faster.
	(gnus-agent-long-article,
	gnus-agent-short-article, gnus-agent-score): Renamed category
	keywords to match gnus-cus.
	(gnus-agent-summary-fetch-series): Modified to protect against
	gnus-agent-summary-fetch-group clearing processable flags.
	(gnus-agent-synchronize-group-flags): Update live group buffer as
	synchronization may occur due to the user toggling the plugged
	status.
	(gnus-agent-braid-nov): Now tests new nov entries
	for duplicates which are removed.  The invalid sort check then
	triggers a rescan after the sort as sorting may have moved
	duplicate entries such that they can be cheaply detected.
	(gnus-agent-read-local): Trivial fix to format of
	error message to display actual error condition.
	(gnus-agent-save-local): Avoid saving symbols that are bound to
	nil as they simply result in a warning message in
	gnus-agent-read-local.
	(gnus-agent-fetch-group-1): Clear downloadable flag when article
	successfully downloaded.
	(gnus-agent-regenerate-group): Use
	gnus-agent-synchronize-group-flags to reset read status in both
	gnus and server.

	* nntp.el (nntp-end-of-line): Doc fix.
	(nntp-authinfo-rejected): New error condition.
	(nntp-wait-for): Use new error condition to signal authentication
	error.
	(nntp-retrieve-data): Rethrow new error condition to break out of
	recursive call to nntp-send-authinfo.

2005-11-13  Katsumi Yamaoka  <yamaoka@jpl.org>

	* gnus-start.el (gnus-dribble-read-file): Use make-local-variable
	rather than make-variable-buffer-local for file-precious-flag.

2005-11-13  Katsumi Yamaoka  <yamaoka@jpl.org>

	* gnus-start.el (gnus-dribble-read-file): Quote file-precious-flag.

2005-11-11  Jan Nieuwenhuizen  <janneke@gnu.org>

	* gnus-start.el (gnus-dribble-read-file): Set file-precious-flag,
	as a buffer-local variable.  This avoids creating truncated
	dribble files as a result of a hang up, eg.

2005-11-04  Ken Manheimer  <ken.manheimer@gmail.com>

	* pgg-pgp.el (pgg-pgp-encrypt-region, pgg-pgp-decrypt-region)
	(pgg-pgp-encrypt-symmetric-region, pgg-pgp-encrypt-symmetric)
	(pgg-pgp-encrypt, pgg-pgp-decrypt-region, pgg-pgp-decrypt)
	(pgg-pgp-sign-region, pgg-pgp-sign): Add optional 'passphrase'
	argument to all these routines, so the passphrase can be managed
	externally and passed in to the system.
	(pgg-pgp-decrypt-region, pgg-pgp-sign-region): Use new name for
	pgg-add-passphrase-to-cache function.

	* pgg-pgp5.el (pgg-pgp5-encrypt-region, pgg-pgp5-decrypt-region)
	(pgg-pgp5-encrypt-symmetric-region, pgg-pgp5-encrypt-symmetric)
	(pgg-pgp5-encrypt, pgg-pgp5-decrypt-region, pgg-pgp5-decrypt)
	(pgg-pgp5-sign-region, pgg-pgp5-sign): Add optional 'passphrase'
	argument to all these routines, so the passphrase can be managed
	externally and passed in to the system.
	(pgg-pgp5-sign-region): Use new name of pgg-add-passphrase-to-cache
	function.

2005-10-29  Ken Manheimer  <ken.manheimer@gmail.com>

	* pgg-gpg.el (pgg-gpg-select-matching-key): Fix: look at the right
	part of the decoded armor to find the key-identifier.
	(pgg-gpg-lookup-key-owner): New function to return the
	human-readable identifier of a key owner.
	(pgg-gpg-lookup-id-from-key-owner): Make it easy to identify the
	key itself.
	(pgg-gpg-decrypt-region): Prompt with the key owner (rather than
	the key value) if we have a key and can match it against a secret
	key.  Also, added a note pointing out fact that the prompt only
	indicates the first matching key.

	* pgg.el (pgg-decrypt): Passing along 'passphrase' in call to
	pgg-decrypt-region.
	(pgg-pending-timers): A new hash for tracking the passphrase cache
	timers, so that new ones supercede old ones.
	(pgg-add-passphrase-to-cache): Rename from
	`pgg-add-passphrase-cache' to reduce confusion (all callers
	changed).  Modified to cancel old timers when new ones are added.
	(pgg-remove-passphrase-from-cache): Rename from
	`pgg-remove-passphrase-cache' to reduce confusion (all callers
	changed).  Modified to cancel old timers when their keys are
	removed from the cache.
	(pgg-cancel-timer): In Emacs, an alias for cancel-timer; in
	XEmacs, an indirection to delete-itimer.
	(pgg-read-passphrase-from-cache, pgg-read-passphrase):
	Extract pgg-read-passphrase-from-cache from pgg-read-passphrase so
	users can only check cache without risk of prompting.  Correct bug in
	notruncate behavior.
	(pgg-read-passphrase-from-cache, pgg-read-passphrase)
	(pgg-add-passphrase-cache, pgg-remove-passphrase-cache):
	Add informative docstrings.
	(pgg-decrypt): Convey provided passphrase in subordinate call to
	pgg-decrypt-region.

2005-10-20  Ken Manheimer  <ken.manheimer+emacs@gmail.com>

	* pgg.el (pgg-encrypt-region, pgg-encrypt-symmetric-region)
	(pgg-encrypt-symmetric, pgg-encrypt, pgg-decrypt-region)
	(pgg-decrypt, pgg-sign-region, pgg-sign): Add optional
	'passphrase' argument, so the passphrase can be managed externally
	and then passed in to the system.

	* pgg.el (pgg-read-passphrase, pgg-add-passphrase-cache)
	(pgg-remove-passphrase-cache): Add optional 'notruncate' argument,
	so the passphrase cache can be used reliably with identifiers
	besides a pgp packet's key id.

	* pgg-gpg.el (pgg-pgp-encrypt-region)
	(pgg-pgp-encrypt-symmetric-region, pgg-pgp-encrypt-symmetric)
	(pgg-pgp-encrypt, pgg-pgp-decrypt-region, pgg-pgp-decrypt)
	(pgg-pgp-sign-region, pgg-pgp-sign): Add optional 'passphrase'
	argument to all these routines, so the passphrase can be managed
	externally and passed in to the system.

	* pgg-gpg.el (pgg-gpg-possibly-cache-passphrase): Add optional
	'notruncate' argument, so the passphrase cache can be used
	reliably with identifiers besides a pgp packet's key id.

2005-10-29  Sascha Wilde  <swilde@sha-bang.de>

	* pgg-gpg.el (pgg-gpg-encrypt-symmetric-region): New function for
	symmetric encryption.
	(pgg-gpg-symmetric-key-p): New function to check for an symmetric
	encrypted session key.
	(pgg-gpg-decrypt-region): When decrypting a symmetric encrypted
	message ask for the passphrase in a proper way.

	* pgg.el (pgg-encrypt-symmetric, pgg-encrypt-symmetric-region):
	New user commands for symmetric encryption.

2005-11-30  Stefan Monnier  <monnier@iro.umontreal.ca>

	* gnus-delay.el (gnus-delay-group): Don't autoload.
	It's useless and could trigger a bug in cus-dep.el causing ldefs-boot
	to be re-loaded when customizing the `gnus-delay' group.

2005-11-19  Chong Yidong  <cyd@stupidchicken.com>

	* message.el: Revert last changes.
	(message-insert-citation-line): Use newlines.

2005-11-17  Chong Yidong  <cyd@stupidchicken.com>

	* message.el (message-courtesy-message)
	(message-mark-insert-begin, message-mark-insert-end)
	(message-elide-ellipsis, message-cancel-message)
	(message-add-header, message-change-subject)
	(message-cross-post-followup-to-header)
	(message-cross-post-insert-note, message-reduce-to-to-cc)
	(message-widen-reply, message-delete-not-region)
	(message-kill-to-signature, message-insert-signature)
	(message-insert-importance-high, message-insert-importance-low)
	(message-insert-or-toggle-importance)
	(message-insert-disposition-notification-to)
	(message-indent-citation, message-yank-original)
	(message-cite-original-without-signature, message-cite-original)
	(message-insert-citation-line, message-position-on-field)
	(message-fix-before-sending, message-send-mail-partially)
	(message-send-mail, message-send-mail-with-sendmail)
	(message-send-mail-with-qmail, message-send-news)
	(message-check-news-header-syntax, message-generate-headers)
	(message-insert-courtesy-copy, message-fill-address)
	(message-fill-header, message-shorten-references)
	(message-setup-1, message-cancel-news)
	(message-forward-make-body-plain, message-forward-make-body-mime)
	(message-forward-make-body-mml, message-encode-message-body)
	(message-forward-make-body-digest-plain)
	(message-forward-make-body-digest-mime)
	(message-use-alternative-email-as-from): Insert `hard-newline'
	instead of ordinary newlines.

2005-11-09  Katsumi Yamaoka  <yamaoka@jpl.org>

	* message.el (message-generate-headers): Downcase the argument
	given to message-check-element.

2005-11-01  Katsumi Yamaoka  <yamaoka@jpl.org>

	* gnus.el (gnus-parameters-case-fold-search): New variable.
	(gnus-parameters-get-parameter): Use it.

	* gnus-score.el (gnus-home-score-file): Doc fix.

2005-11-01  Xavier Maillard  <zedek@gnu-rox.org>  (tiny change)

	* gnus-score.el (gnus-update-score-entry-dates): Doc fix.

2005-10-31  Katsumi Yamaoka  <yamaoka@jpl.org>

	* mml.el (mml-preview): Doc fix.

2005-10-27  Reiner Steib  <Reiner.Steib@gmx.de>

	* flow-fill.el (fill-flowed-encode-tests): Restore trailing
	whitespace removed in revision 7.8.  Use concatenated string to
	protect trailing whitespace.

2005-10-27  Jouni K. Sepp,Ad(Bnen  <jks@iki.fi>

	* nnimap.el (nnimap-search-uids-not-since-is-evil): Add variable.
	(nnimap-request-expire-articles): Use it to avoid sending 'UID
	SEARCH UID ... NOT SINCE' queries, for inefficient servers like
	Courier IMAP ("some version from 2004").  Mostly based on similar
	code in the same function.

2005-10-26  Katsumi Yamaoka  <yamaoka@jpl.org>

	* message.el (message-display-completion-list): New function.
	(message-expand-group): Use it; make sure the Completions buffer
	is modifiable.

2005-10-30  Chong Yidong  <cyd@stupidchicken.com>

	* imap.el (imap-open): Handle case where buffer is a buffer
	object.

2005-10-24  Eli Zaretskii  <eliz@gnu.org>

	* pgg-def.el:
	* pgg-gpg.el:
	* pgg-parse.el:
	* pgg-pgp.el:
	* pgg-pgp5.el:
	* pgg.el: Move to the parent lisp directory.

2005-10-23  Chong Yidong  <cyd@stupidchicken.com>

	* gnus-sum.el (gnus-ignored-from-addresses): Handle case where
	user-mail-name is an empty string.

2005-10-25  Reiner Steib  <Reiner.Steib@gmx.de>

	* gnus-score.el (gnus-default-adaptive-score-alist): Set defaults
	depending on gnus-score-decay-constant.

2005-10-25  Lars Magne Ingebrigtsen  <larsi@gnus.org>

	* nnslashdot.el (nnslashdot-request-article)
	(nnslashdot-retrieve-headers-1): Update to new HTML.

2005-10-23  Simon Josefsson  <jas@extundo.com>

	* imap.el (imap-gssapi-program): Align command line parameters
	with latest GNU SASL.
	(imap-gssapi-open): Ignore 'Trying ...' messages from GNU SASL.

2005-10-20  Hiroshi Fujishima  <hiroshi.fujishima@gmail.com>  (tiny change)

	* mail-source.el (mail-source-fetch-pop): Require pop3.
	(mail-source-check-pop): Ditto.

2005-10-20  Katsumi Yamaoka  <yamaoka@jpl.org>

	* rfc2047.el (rfc2047-decode-encoded-words): Fix the handling of
	errors.

2005-10-19  Reiner Steib  <Reiner.Steib@gmx.de>

	* gnus-art.el (gnus-treat-strip-trailing-blank-lines)
	(gnus-treat-strip-leading-blank-lines): Improve doc string.

	* message.el (message-tool-bar-local-item-from-menu): Fix comment.

2005-10-19  Katsumi Yamaoka  <yamaoka@jpl.org>

	* rfc2047.el (rfc2047-allow-incomplete-encoded-text): New variable.
	(rfc2047-charset-to-coding-system): New function.
	(rfc2047-decode-encoded-words): New function.
	(rfc2047-decode-region): Use them.
	(rfc2047-decode-cte): Remove.
	(rfc2047-parse-and-decode): Remove.
	(rfc2047-decode): Remove.

2005-10-15  Kenichi Handa  <handa@m17n.org>

	* rfc2047.el (rfc2047-decode-cte): New function.
	(rfc2047-decode-region): Change the way to decode successive
	encoded-words: decode B- or Q-encoding in each encoded-word,
	concatenate them, and decode it as charset.

2005-10-17  Chong Yidong  <cyd@stupidchicken.com>

	* gnus-cus.el (gnus-custom-map): New variable.  Bind mouse-1 to
	widget-move-and-invoke.
	(gnus-custom-mode): Use gnus-custom-map.

2005-10-15  Bill Wohler  <wohler@newt.com>

	* message.el (message-tool-bar-map): Renamed image file from
	mail_send to mail/send.

2005-10-16  Masatake YAMATO  <jet@gyve.org>

	* message.el (message-expand-group): Pass the common
	prefix substring of completion to `display-completion-list'.

2005-10-09  Daniel Brockman  <daniel@brockman.se>

	* format-spec.el (format-spec): Propagate text properties of % spec.

2005-01-21  Derek Atkins  <warlord@MIT.EDU>  (tiny change)

	* pgg-pgp.el (pgg-pgp-decrypt-region): Use passphrase cache.

2005-10-08  Simon Josefsson  <jas@extundo.com>

	* pgg-parse.el (top-level): Don't require custom, it is
	autoloaded.  (To sync with No Gnus.)

2005-05-09  Georg C. F. Greve  <greve@gnu.org>  (tiny change)

	* pgg-gpg.el (pgg-gpg-possibly-cache-passphrase): Fix PIN caching.

2005-10-08  Simon Josefsson  <jas@extundo.com>

	* pgg-def.el (top-level): Don't require custom, it is
	autoloaded.  (To sync with No Gnus.)

2005-10-04  David Hansen  <david.hansen@gmx.net>

	* nnrss.el (nnrss-request-article): Add support for the comments tag.
	(nnrss-check-group): Ditto.

2005-10-04  Reiner Steib  <Reiner.Steib@gmx.de>

	* mm-url.el (mm-url-predefined-programs): Add switches for curl.

	* gnus-util.el (gnus-remove-duplicates): Remove.

	* nnmail.el (nnmail-article-group): Use mm-delete-duplicates
	instead of gnus-remove-duplicates.

	* message.el (message-remove-duplicates): Remove.
	(message-idna-to-ascii-rhs-1): Use mm-delete-duplicates instead of
	message-remove-duplicates.

	* mm-util.el (mm-delete-duplicates): Use `delete-dups' if
	available, else use implementation from `delete-dups'.

2005-10-02  Katsumi Yamaoka  <yamaoka@jpl.org>

	* time-date.el: Autoload parse-time-string, XEmacs needs it.

2005-09-30  Stefan Monnier  <monnier@iro.umontreal.ca>

	* mm-decode.el (mm-inline-media-tests): Check presence of the diff-mode
	function rather than the diff-mode.el package.
	(mm-display-external): Use with-current-buffer.
	(mm-viewer-completion-map, mm-viewer-completion-map):
	Move initialization inside declaration.

2005-09-28  Reiner Steib  <Reiner.Steib@gmx.de>

	* message.el: Remove useless autoloads.

2005-09-28  Simon Josefsson  <jas@extundo.com>

	* message.el (message-use-idna): Default to t.
	(message-use-idna): Test whether encoding works too.  Doc fix.

2005-09-28  Katsumi Yamaoka  <yamaoka@jpl.org>

	* nntp.el (nntp-warn-about-losing-connection): Remove.

2005-09-27  Reiner Steib  <Reiner.Steib@gmx.de>

	* mm-uu.el (mm-uu-emacs-sources-regexp): Make variable
	customizable.  Change default value.
	(mm-uu-diff-groups-regexp): Change default value.
	(mm-uu-type-alist): Add doc string.
	(mm-uu-configure): Add doc string.  Make it interactive.
	(mm-uu-diff-groups-regexp): Fix missing quotes from previous commit.

2005-09-27  Simon Josefsson  <jas@extundo.com>

	* message.el (message-idna-to-ascii-rhs-1): Reformat.

2005-09-27  Arne J,Ax(Brgensen  <arne@arnested.dk>

	* message.el (message-remove-duplicates): New function.
	Implementation borrowed from `gnus-remove-duplicates'.
	(message-idna-to-ascii-rhs): Also encode idna addresses in
	Reply-To:, Mail-Reply-To: and Mail-Followup-To:.
	(message-idna-to-ascii-rhs-1): When `message-use-idna' is 'ask
	only ask about the same idna domain once per header and also tell
	in what header to replace the idna domain.

	* gnus-art.el (article-decode-idna-rhs): Also decode idna
	addresses in Reply-To:, Mail-Reply-To: and Mail-Followup-To:.
	(article-decode-idna-rhs): Fix regexp so that all idna-address in
	a header is decoded and not just the last one.

2005-09-27  Katsumi Yamaoka  <yamaoka@jpl.org>

	* gnus-art.el (gnus-mime-display-single): Don't modify text if it
	has been decoded.

	* mm-decode.el (mm-insert-part): Don't modify text if it has been
	decoded.

	* mm-view.el (mm-inline-text): Don't strip text props unless
	decoding enriched or richtext parts.

2005-09-25  Romain Francoise  <romain@orebokech.com>

	* gnus-agent.el (gnus-agent-expire-group, gnus-agent-expire):
	* gnus-start.el (gnus-subscribe-interactively):
	* gnus-uu.el (gnus-uu-grab-articles):
	End `yes-or-no-p' and `y-or-n-p' prompts with question mark and
	space.

2005-09-24  Emilio C. Lopes  <eclig@gmx.net>

	* smime.el (smime-sign-buffer, smime-decrypt-buffer):
	* mm-view.el (mm-view-pkcs7-decrypt):
	* gnus-sum.el (gnus-summary-limit-to-extra)
	(gnus-summary-respool-article, gnus-read-move-group-name):
	* gnus-score.el (gnus-summary-increase-score):
	* gnus-util.el (gnus-completing-read-with-default):
	* gnus-art.el (gnus-read-save-file-name)
	(gnus-summary-save-in-rmail, gnus-summary-save-in-mail)
	(gnus-summary-save-in-file, gnus-summary-save-body-in-file):
	* message.el (message-check-news-header-syntax):
	Follow convention for reading with the minibuffer.

2005-09-22  Reiner Steib  <Reiner.Steib@gmx.de>

	* spam-report.el (spam-report-url-ping-plain):
	Use gnus-extended-version as User-Agent.

	* gnus-agent.el (gnus-agent-synchronize-flags): Explain why the
	default value is nil.

2005-09-20  Lars Magne Ingebrigtsen  <larsi@gnus.org>

	* gnus-agent.el (gnus-agent-synchronize-flags): Switch the
	default to nil, to be able to use Gnus at all.  If the default
	switches to something else, then the function should be fixed not
	be exceedingly slow.

2005-09-19  Reiner Steib  <Reiner.Steib@gmx.de>

	* mm-url.el (mm-url-decode-entities): Fix regexp.

2005-09-18  Deepak Goel  <deego@gnufans.org>

	* sieve.el (sieve-help): Fix `message' call: first arg should be a
	format spec.

2005-09-16  Katsumi Yamaoka  <yamaoka@jpl.org>

	* gnus.el (gnus-group-startup-message): Bind image-load-path.

2005-09-14  Katsumi Yamaoka  <yamaoka@jpl.org>

	* gnus-art.el (gnus-mime-display-part): Protect against broken
	MIME messages.

2005-09-13  Katsumi Yamaoka  <yamaoka@jpl.org>

	* gnus-sum.el (gnus-summary-edit-article-done): Remove text props
	before parsing header.

2005-09-10  Reiner Steib  <Reiner.Steib@gmx.de>

	* spam-report.el (spam-report-gmane): Fix generation of spam
	report URL.

2005-09-10  Simon Josefsson  <jas@extundo.com>

	* gnus-agent.el (gnus-agent-synchronize-flags): Make the default
	t, based on discussion on the ding list with Robert Epprecht
	<epprecht@solnet.ch>.

2005-09-07  Reiner Steib  <Reiner.Steib@gmx.de>

	* spam-report.el (spam-report-gmane): Make it work without
	X-Report-Spam header.  Gmane now only provides Archived-At.
	This is only used if `spam-report-gmane-use-article-number' is nil.
	(spam-report-gmane-spam-header): Remove.  Not used anymore.

	* nnweb.el (nnweb-google-wash-article): Print a message if article
	is not available.

2005-09-07  TSUCHIYA Masatoshi  <tsuchiya@namazu.org>

	* gnus-art.el (gnus-mime-display-single): Decode text/* parts
	content before displaying.

2005-09-06  Reiner Steib  <Reiner.Steib@gmx.de>

	* mml-smime.el: Remove defvar of gnus-extract-address-components.

2005-09-06  Katsumi Yamaoka  <yamaoka@jpl.org>

	* mm-view.el (mm-display-inline-fontify): Disable support modes.

2005-09-05  Reiner Steib  <Reiner.Steib@gmx.de>

	* message.el (message-tab-body-function): Fixed mismatched custom
	type.

	* gnus.el (gnus-group-change-level-function): Ditto.

	* gnus-msg.el (gnus-outgoing-message-group): Ditto.

	* gnus-art.el (gnus-signature-limit)
	(gnus-article-mime-part-function): Ditto.

2005-09-04  Reiner Steib  <Reiner.Steib@gmx.de>

	* nnweb.el (nnweb-type-definition, nnweb-google-wash-article):
	Make fetching article by MID work again for Google Groups.  Added
	FIXME concerning gnus-group-make-web-group.

	* mml-smime.el (mml-smime-sign-query, mml-smime-get-dns-cert):
	Don't depend on Gnus by using mail-extract-address-components if
	gnus-extract-address-components is not bound.

	* gnus.el (gnus-user-agent): Use list of symbols instead of
	symbols.  Display full version number for (S)XEmacs.  Optionally
	display (S)XEmacs codename.

	* gnus-util.el (gnus-emacs-version): Update for new
	`gnus-user-agent'.

	* gnus-msg.el (gnus-extended-version): Make it possible to omit
	Gnus version.

2005-09-02  Hrvoje Niksic  <hniksic@xemacs.org>

	* mm-encode.el (mm-encode-content-transfer-encoding): Likewise
	when encoding.

	* mm-bodies.el (mm-decode-content-transfer-encoding):
	De-canonicalize CRLF for all text content types, not just
	text/plain.

2005-09-02  Katsumi Yamaoka  <yamaoka@jpl.org>

	* gnus-sum.el (gnus-thread-hide-subtree): Doc fix.

	* gnus-msg.el (gnus-inews-insert-gcc): Fix the mistake of using
	list, not listp.

2005-08-29  Romain Francoise  <romain@orebokech.com>

	* gnus-fun.el (gnus-convert-image-to-face-command): Fix typo in
	docstring.
	(gnus-face-from-file): Likewise.

2005-08-31  Juanma Barranquero  <lekktu@gmail.com>

	* gnus-art.el (w3m-minor-mode-map):
	* gnus-spec.el (gnus-newsrc-file-version):
	* gnus-util.el (nnmail-active-file-coding-system)
	(gnus-original-article-buffer, gnus-user-agent):
	* gnus.el (gnus-ham-process-destinations)
	(gnus-parameter-ham-marks-alist)
	(gnus-parameter-spam-marks-alist, gnus-spam-autodetect)
	(gnus-spam-autodetect-methods, gnus-spam-newsgroup-contents)
	(gnus-spam-process-destinations, gnus-spam-process-newsgroups):
	* mm-decode.el (gnus-current-window-configuration):
	* mm-extern.el (gnus-article-mime-handles):
	* mm-url.el (url-current-object, url-package-name)
	(url-package-version):
	* mm-view.el (gnus-article-mime-handles, gnus-newsgroup-charset)
	(smime-keys, w3m-cid-retrieve-function-alist)
	(w3m-current-buffer, w3m-display-inline-images)
	(w3m-minor-mode-map):
	* mml-smime.el (gnus-extract-address-components):
	* mml.el (gnus-article-mime-handles, gnus-mouse-2)
	(gnus-newsrc-hashtb, message-default-charset)
	(message-deletable-headers, message-options)
	(message-posting-charset, message-required-mail-headers)
	(message-required-news-headers):
	* mml1991.el (mc-pgp-always-sign):
	* mml2015.el (mc-pgp-always-sign):
	* nnheader.el (nnmail-extra-headers):
	* rfc1843.el (gnus-decode-encoded-word-function)
	(gnus-decode-header-function, gnus-newsgroup-name):
	* spam-stat.el (gnus-original-article-buffer): Add defvars.

2005-08-22  Karl Chen  <quarl@cs.berkeley.edu>

	* gnus-art.el (gnus-treatment-function-alist): Move date-lapsed to
	the end of the date treatments.

2005-08-15  Simon Josefsson  <jas@extundo.com>

	* pgg.el (url-insert-file-contents): Don't autoload it, Emacs has
	it in url-handlers.el and XEmacs in url.el.  Reported by Luca
	Capello and Romain Francoise.
	(pgg-fetch-key-function): Removed, not used?
	(pgg-insert-url-with-w3): Require url, to get
	url-insert-file-contents regardless of where it is defined.

2005-08-08  Simon Josefsson  <jas@extundo.com>

	* pgg.el: Autoload url-insert-file-contents instead of loading
	w3/url.
	(pgg-insert-url-with-w3): Don't load url here.

2005-08-05  Daiki Ueno  <ueno@unixuser.org>

	* mml2015.el (mml2015-pgg-sign): Make sure micalg is correct.

	* pgg-parse.el (pgg-parse-hash-algorithm-alist): Add SHA-2.

2005-08-06  Romain Francoise  <romain@orebokech.com>

	* message.el: Fix typo in docstring.

2005-08-05  Katsumi Yamaoka  <yamaoka@jpl.org>

	* mm-bodies.el (mm-encode-body): Use coding system rather than
	charset to encode text.

	* mm-util.el (mm-find-mime-charset-region): Attempt to reduce the
	number of charsets if utf-8 is available (XEmacs).

2005-08-04  Lars Magne Ingebrigtsen  <larsi@gnus.org>

	* gnus-art.el (article-unsplit-urls): Don't anchor urls to the
	start of the lines.
	(gnus-picon-databases): Add /usr/share/picons.

2005-08-04  Reiner Steib  <Reiner.Steib@gmx.de>

	* gnus-art.el (gnus-button-valid-localpart-regexp): New variable
	taken from `gnus-button-mid-or-mail-regexp'.
	(gnus-button-mid-or-mail-regexp, gnus-button-alist): Use it.
	(gnus-button-alist): Improve regexp for domain part of the MIDs
	for news:localpart@domain buttons.
	(gnus-button-ctan-directory-regexp): Update.

	* message.el (message-kill-buffer): Raise the current frame.
	(message-bury): Use `window-dedicated-p'.

2005-08-02  Katsumi Yamaoka  <yamaoka@jpl.org>

	* sieve-manage.el (sieve-manage-interactive-login): Use
	make-local-variable rather than make-variable-buffer-local.
	(sieve-manage-open): Ditto.
	(sieve-manage-authenticate): Ditto.

	* mml.el (mml-generate-mime-1): Make the content type default to
	text/plain if the filename is not specified.

2005-08-01  Katsumi Yamaoka  <yamaoka@jpl.org>

	* gnus-uu.el (gnus-uu-save-article): Use insert-buffer-substring
	instead of insert-buffer.

	* message.el (message-yank-original): Ditto; set the mark at the
	end of the yanked message.

2005-07-29  Katsumi Yamaoka  <yamaoka@jpl.org>

	* gnus-art.el (gnus-article-next-page-1): Reduce the number of
	lines to scroll rather than to stop it.

	* mml.el (mml-generate-default-type): Add doc string.
	(mml-generate-mime-1): Use mm-default-file-encoding or make it
	default to application/octet-stream when determining the content
	type if it is not specified for the part or the mml contents; add
	a comment about mml-generate-default-type.

2005-07-29  Reiner Steib  <Reiner.Steib@gmx.de>

	* mml.el (mml-generate-mime-1): Use mm-default-file-encoding or
	make it default to application/octet-stream when determining the
	content type if it is not specified for the external contents.

2005-07-28  Katsumi Yamaoka  <yamaoka@jpl.org>

	* rfc2231.el (rfc2231-parse-string): Take care that not only a
	segmented parameter but also other parameters might be there.

2005-07-27  Katsumi Yamaoka  <yamaoka@jpl.org>

	* mm-decode.el (mm-display-external): Delete temp file, directory
	and buffer immediately if the external process is exited.

2005-07-26  Katsumi Yamaoka  <yamaoka@jpl.org>

	* gnus-art.el (gnus-article-next-page-1): Don't scroll if there're
	fewer lines than that of scroll-margin.
	(gnus-article-prev-page): Narrow the range to bind scroll-in-place.

2005-07-25  Katsumi Yamaoka  <yamaoka@jpl.org>

	* gnus-art.el (gnus-article-next-page): Revert.
	(gnus-article-beginning-of-window): New macro.
	(gnus-article-next-page-1): Use it.
	(gnus-article-prev-page): Ditto.
	(gnus-mime-save-part-and-strip): Use insert-buffer-substring
	instead of insert-buffer.
	(gnus-mime-delete-part): Ditto.
	(gnus-article-edit-exit): Ditto.

	* gnus-util.el (gnus-beginning-of-window): Remove.
	(gnus-end-of-window): Remove.

2005-07-25  Simon Josefsson  <jas@extundo.com>

	* pgg.el (pgg-insert-url-with-w3): Don't load w3, it is possible
	to have the url package without w3.  Reported by Daiki Ueno
	<ueno@unixuser.org> and Luigi Panzeri <matley@muppetslab.org>.

2005-07-21  Stefan Monnier  <monnier@iro.umontreal.ca>

	* mml.el (mml-minibuffer-read-disposition): Don't use inline by default
	for text/rtf.  Display default in prompt.  Pass default for M-n.

	* mm-uu.el (mm-uu-copy-to-buffer): Use with-current-buffer.

2005-07-16  Romain Francoise  <romain@orebokech.com>

	* gnus-uu.el (gnus-uu-save-article): Use `message-make-date'
	instead of `current-time-string' as the latter creates a time
	string that is not RFC 2822 compliant (it lacks the zone).

2005-07-16  Lars Magne Ingebrigtsen  <larsi@gnus.org>

	* gnus-msg.el (gnus-button-mailto): Remove
	save-selected-window-window hackery because it relies on
	save-selected-window internals.

2005-07-15  Katsumi Yamaoka  <yamaoka@jpl.org>

	* gnus-art.el (gnus-article-next-page): Use gnus-end-of-window.
	(gnus-article-next-page-1): Use gnus-beginning-of-window.
	(gnus-article-prev-page): Ditto.

	* gnus-util.el (gnus-beginning-of-window): New function.
	(gnus-end-of-window): New function.

2005-07-13  Katsumi Yamaoka  <yamaoka@jpl.org>

	* gnus-salt.el (gnus-pick-mode): Remove the 5th arg of
	gnus-add-minor-mode.
	(gnus-binary-mode): Ditto.

	* gnus-topic.el (gnus-topic-mode): Ditto.

2005-07-08  Ralf Angeli  <angeli@iwi.uni-sb.de>

	* gnus-art.el (gnus-article-next-page, gnus-article-next-page-1)
	(gnus-article-prev-page): Take scroll-margin into consideration.

2005-07-04  Lute Kamstra  <lute@gnu.org>

	Update FSF's address in GPL notices.

2005-07-04  Juanma Barranquero  <lekktu@gmail.com>

	* gnus.el (gnus-exit):
	* gnus-group.el (gnus-group-icons):
	* nnmail.el (nnmail-prepare): Fix typos in docstrings.

	* gnus-nocem.el (gnus-nocem):
	* message.el (message-various, message-buffers, message-sending)
	(message-interface, message-forwarding, message-insertion)
	(message-headers, message-news, message-mail):
	* pgg-gpg.el (pgg-gpg):
	* pgg-parse.el (pgg-parse):
	* pgg-pgp.el (pgg-pgp):
	* pgg-pgp5.el (pgg-pgp5):
	* pop3.el (pop3): Finish `defgroup' description with period.

2005-07-01  Katsumi Yamaoka  <yamaoka@jpl.org>

	* gnus-art.el (article-display-face): Improve the efficiency.
	(article-display-x-face): Ditto; remove grey x-face stuff.

2005-06-30  Katsumi Yamaoka  <yamaoka@jpl.org>

	* gnus-art.el (article-display-face): Correct the position in
	which Faces are inserted; use dolist.

2005-06-29  Didier Verna  <didier@xemacs.org>

	* gnus-art.el (article-display-face): Display faces in correct
	order.

2005-06-29  Katsumi Yamaoka  <yamaoka@jpl.org>

	* gnus-nocem.el (gnus-nocem-verifyer): Default to pgg-verify.
	(gnus-nocem-check-article): Fetch the Type header.
	(gnus-nocem-message-wanted-p): Fix the way to examine types.
	(gnus-nocem-verify-issuer): Use functionp instead of fboundp.
	(gnus-nocem-enter-article): Make sure gnus-nocem-hashtb is initialized.

	* pgg.el (pgg-verify): Return the verification result.

2005-06-24  Juanma Barranquero  <lekktu@gmail.com>

	* gnus-art.el (gnus-article-mode): Set `nobreak-char-display', not
	`show-nonbreak-escape'.

2005-06-23  Lute Kamstra  <lute@gnu.org>

	* gnus-art.el (gnus-article-mode): Use kill-all-local-variables.

	* dig.el (dig-mode):
	* smime.el (smime-mode): Use gnus-run-mode-hooks.

2005-06-21  Juanma Barranquero  <lekktu@gmail.com>

	* nnimap.el (nnimap-split-download-body): Fix spellings.

2005-06-16  Juanma Barranquero  <lekktu@gmail.com>

	* gnus-art.el (gnus-article-encrypt-body):
	* gnus-cus.el (gnus-score-customize):
	* mm-extern.el (mm-extern-local-file, mm-inline-external-body):
	* pop3.el (pop3-user): Don't use `format' on `error' arguments.

2005-06-16  Miles Bader  <miles@gnu.org>

	* spam.el (spam): Remove "-face" suffix from face name.
	(spam-face): New backward-compatibility alias for renamed face.
	(spam-face, spam-initialize): Use renamed spam face.

	* message.el (message-header-to, message-header-cc)
	(message-header-subject, message-header-newsgroups)
	(message-header-other, message-header-name)
	(message-header-xheader, message-separator, message-cited-text)
	(message-mml): Remove "-face" suffix from face names.
	(message-header-to-face, message-header-cc-face)
	(message-header-subject-face, message-header-newsgroups-face)
	(message-header-other-face, message-header-name-face)
	(message-header-xheader-face, message-separator-face)
	(message-cited-text-face, message-mml-face):
	New backward-compatibility aliases for renamed faces.
	(message-font-lock-keywords): Use renamed message faces.

	* sieve-mode.el (sieve-control-commands, sieve-action-commands)
	(sieve-test-commands, sieve-tagged-arguments):
	Remove "-face" suffix from face names.
	(sieve-control-commands-face, sieve-action-commands-face)
	(sieve-test-commands-face, sieve-tagged-arguments-face):
	New backward-compatibility aliases for renamed faces.
	(sieve-control-commands-face, sieve-action-commands-face)
	(sieve-test-commands-face, sieve-tagged-arguments-face):
	Use renamed sieve faces.

	* gnus.el (gnus-group-news-1, gnus-group-news-1-empty)
	(gnus-group-news-2, gnus-group-news-2-empty, gnus-group-news-3)
	(gnus-group-news-3-empty, gnus-group-news-4)
	(gnus-group-news-4-empty, gnus-group-news-5)
	(gnus-group-news-5-empty, gnus-group-news-6)
	(gnus-group-news-6-empty, gnus-group-news-low)
	(gnus-group-news-low-empty, gnus-group-mail-1)
	(gnus-group-mail-1-empty, gnus-group-mail-2)
	(gnus-group-mail-2-empty, gnus-group-mail-3)
	(gnus-group-mail-3-empty, gnus-group-mail-low)
	(gnus-group-mail-low-empty, gnus-summary-selected)
	(gnus-summary-cancelled, gnus-summary-high-ticked)
	(gnus-summary-low-ticked, gnus-summary-normal-ticked)
	(gnus-summary-high-ancient, gnus-summary-low-ancient)
	(gnus-summary-normal-ancient, gnus-summary-high-undownloaded)
	(gnus-summary-low-undownloaded)
	(gnus-summary-normal-undownloaded, gnus-summary-high-unread)
	(gnus-summary-low-unread, gnus-summary-normal-unread)
	(gnus-summary-high-read, gnus-summary-low-read)
	(gnus-summary-normal-read, gnus-splash):
	Remove "-face" suffix from face names.
	(gnus-group-news-1-face, gnus-group-news-1-empty-face)
	(gnus-group-news-2-face, gnus-group-news-2-empty-face)
	(gnus-group-news-3-face, gnus-group-news-3-empty-face)
	(gnus-group-news-4-face, gnus-group-news-4-empty-face)
	(gnus-group-news-5-face, gnus-group-news-5-empty-face)
	(gnus-group-news-6-face, gnus-group-news-6-empty-face)
	(gnus-group-news-low-face, gnus-group-news-low-empty-face)
	(gnus-group-mail-1-face, gnus-group-mail-1-empty-face)
	(gnus-group-mail-2-face, gnus-group-mail-2-empty-face)
	(gnus-group-mail-3-face, gnus-group-mail-3-empty-face)
	(gnus-group-mail-low-face, gnus-group-mail-low-empty-face)
	(gnus-summary-selected-face, gnus-summary-cancelled-face)
	(gnus-summary-high-ticked-face, gnus-summary-low-ticked-face)
	(gnus-summary-normal-ticked-face)
	(gnus-summary-high-ancient-face, gnus-summary-low-ancient-face)
	(gnus-summary-normal-ancient-face)
	(gnus-summary-high-undownloaded-face)
	(gnus-summary-low-undownloaded-face)
	(gnus-summary-normal-undownloaded-face)
	(gnus-summary-high-unread-face, gnus-summary-low-unread-face)
	(gnus-summary-normal-unread-face, gnus-summary-high-read-face)
	(gnus-summary-low-read-face, gnus-summary-normal-read-face)
	(gnus-splash-face):
	New backward-compatibility aliases for renamed faces.
	(gnus-group-startup-message): Use renamed gnus faces.

	* gnus-srvr.el (gnus-server-agent, gnus-server-opened)
	(gnus-server-closed, gnus-server-denied, gnus-server-offline)
	(gnus-server-agent): Remove "-face" suffix from face names.
	(gnus-server-agent-face, gnus-server-opened-face)
	(gnus-server-closed-face, gnus-server-denied-face)
	(gnus-server-offline-face):
	New backward-compatibility aliases for renamed faces.
	(gnus-server-agent-face, gnus-server-opened-face)
	(gnus-server-closed-face, gnus-server-denied-face)
	(gnus-server-offline-face): Use renamed gnus faces.

	* gnus-picon.el (gnus-picon-xbm, gnus-picon):
	Remove "-face" suffix from face names.
	(gnus-picon-xbm-face, gnus-picon-face):
	New backward-compatibility aliases for renamed faces.

	* gnus-cite.el (gnus-cite-attribution, gnus-cite-1, gnus-cite-2)
	(gnus-cite-3, gnus-cite-4, gnus-cite-5, gnus-cite-6)
	(gnus-cite-7, gnus-cite-8, gnus-cite-9, gnus-cite-10)
	(gnus-cite-11): Remove "-face" suffix from face names.
	(gnus-cite-attribution-face, gnus-cite-face-1, gnus-cite-face-2)
	(gnus-cite-face-3, gnus-cite-face-4, gnus-cite-face-5)
	(gnus-cite-face-6, gnus-cite-face-7, gnus-cite-face-8)
	(gnus-cite-face-9, gnus-cite-face-10, gnus-cite-face-11):
	New backward-compatibility aliases for renamed faces.
	(gnus-cite-attribution-face, gnus-cite-face-list)
	(gnus-article-boring-faces): Use renamed gnus faces.

	* gnus-art.el (gnus-signature, gnus-header-from)
	(gnus-header-subject, gnus-header-newsgroups, gnus-header-name)
	(gnus-header-content): Remove "-face" suffix from face names.
	(gnus-signature-face, gnus-header-from-face)
	(gnus-header-subject-face, gnus-header-newsgroups-face)
	(gnus-header-name-face, gnus-header-content-face):
	New backward-compatibility aliases for renamed faces.
	(gnus-signature-face, gnus-header-face-alist): Use renamed gnus faces.

	* gnus-sum.el (gnus-summary-selected-face)
	(gnus-summary-highlight): Use renamed gnus faces.
	* gnus-group.el (gnus-group-highlight): Likewise.

2005-06-14  Juanma Barranquero  <lekktu@gmail.com>

	* gnus-sieve.el (gnus-sieve-article-add-rule):
	* legacy-gnus-agent.el (gnus-agent-unlist-expire-days):
	* spam-stat.el (spam-stat-buffer-change-to-spam)
	(spam-stat-buffer-change-to-non-spam): Follow error conventions.

	* message.el (message-is-yours-p):
	* gnus-sum.el (gnus-auto-select-subject): Fix quoting in docstring.

2005-06-14  Katsumi Yamaoka  <yamaoka@jpl.org>

	* mm-view.el (mm-inline-text): Withdraw the last change.

2005-06-09  Katsumi Yamaoka  <yamaoka@jpl.org>

	* mm-view.el (mm-inline-text): Turn off adaptive-fill-mode while
	executing enriched-decode.

2005-06-04  Luc Teirlinck  <teirllm@auburn.edu>

	* gnus-art.el (article-update-date-lapsed): Use `save-match-data'.

2005-06-04  Lute Kamstra  <lute@gnu.org>

	* nnfolder.el (nnfolder-read-folder): Make sure that undo
	information is never recorded.

2005-06-03  Stefan Monnier  <monnier@iro.umontreal.ca>

	* gnus-art.el (gnus-emphasis-alist): Disable the strikethru thingy.

2005-05-31  Katsumi Yamaoka  <yamaoka@jpl.org>

	* gnus-art.el (article-display-x-face): Replace
	process-kill-without-query by gnus-set-process-query-on-exit-flag.

	* gnus-group.el: Bind gnus-cache-active-hashtb when compiling.

	* gnus-util.el (gnus-set-process-query-on-exit-flag): Alias to
	set-process-query-on-exit-flag or process-kill-without-query.

	* html2text.el (html2text-fix-paragraphs): Use `while - re-search'
	loop instead of replace-regexp.

	* imap.el (imap-ssl-open): Use set-process-query-on-exit-flag
	instead of process-kill-without-query if it is available.

	* mm-util.el (mm-insert-file-contents): Bind find-file-hook
	instead of find-file-hooks if it is available.

	* mml1991.el: Bind pgg-default-user-id when compiling.

	* mml2015.el: Bind pgg-default-user-id when compiling.

	* nndraft.el (nndraft-request-associate-buffer):
	Use write-contents-functions instead of write-contents-hooks if it is
	available.

	* nnheader.el (nnheader-find-file-noselect): Bind find-file-hook
	instead of find-file-hooks if it is available.

	* nntp.el (nntp-open-connection): Replace
	process-kill-without-query by gnus-set-process-query-on-exit-flag.
	(nntp-open-ssl-stream): Ditto.
	(nntp-open-tls-stream): Ditto.

2005-05-31  Simon Josefsson  <jas@extundo.com>

	* imap.el (imap-ssl-open): Use imap-process-connection-type,
	instead of hard coding to nil.

2005-05-31  Kevin Greiner  <kgreiner@xpediantsolutions.com>

	* gnus-group.el: Require gnus-sum and autoload functions to
	resolve warnings when gnus-group.el compiled alone.

2005-05-30  Reiner Steib  <Reiner.Steib@gmx.de>

	* gnus-agent.el (gnus-agent-regenerate-group)
	(gnus-agent-fetch-articles): Replace `string-to-int' by
	`string-to-number'.
	* gnus-art.el (gnus-button-fetch-group): Ditto.
	* gnus-cache.el (gnus-cache-generate-active)
	(gnus-cache-articles-in-group): Ditto.
	* gnus-group.el (gnus-group-set-current-level)
	(gnus-group-insert-group-line): Ditto.
	* gnus-score.el (gnus-score-set-expunge-below)
	(gnus-score-set-mark-below, gnus-summary-score-effect)
	(gnus-summary-score-entry): Ditto.
	* gnus-soup.el (gnus-soup-send-packet, gnus-soup-parse-areas)
	(gnus-soup-pack): Ditto.
	* gnus-spec.el (gnus-xmas-format): Ditto.
	* gnus-start.el (gnus-newsrc-to-gnus-format): Ditto.
	* gnus-sum.el (gnus-create-xref-hashtb): Ditto.
	* gnus-uu.el (gnus-uu-expand-numbers): Ditto.
	* nnbabyl.el (nnbabyl-article-group-number): Ditto.
	* nndb.el (nndb-get-remote-expire-response): Ditto.
	* nndiary.el (nndiary-parse-schedule-value)
	(nndiary-string-to-number, nndiary-request-replace-article)
	(nndiary-request-article): Ditto.
	* nndoc.el (nndoc-rnews-body-end, nndoc-mbox-body-end): Ditto.
	* nndraft.el (nndraft-articles, nndraft-request-group): Ditto.
	* nneething.el (nneething-make-head): Ditto.
	* nnfolder.el (nnfolder-request-article)
	(nnfolder-retrieve-headers): Ditto.
	* nnheader.el (nnheader-file-to-number): Ditto.
	* nnkiboze.el (nnkiboze-request-article): Ditto.
	* nnmail.el (nnmail-process-unix-mail-format)
	(nnmail-process-babyl-mail-format): Ditto.
	* nnmbox.el (nnmbox-read-mbox, nnmbox-article-group-number): Ditto.
	* nnmh.el (nnmh-update-gnus-unreads, nnmh-active-number)
	(nnmh-request-create-group, nnmh-request-list-1)
	(nnmh-request-group, nnmh-request-article): Ditto.
	* nnml.el (nnml-request-replace-article, nnml-request-article): Ditto.
	* nnrss.el (nnrss-find-rss-via-syndic8): Ditto.
	* nnsoup.el (nnsoup-make-active): Ditto.
	* nnspool.el (nnspool-find-id, nnspool-request-group): Ditto.
	* nntp.el (nntp-find-group-and-number)
	(nntp-retrieve-headers-with-xover): Ditto.
	* pgg-gpg.el (pgg-gpg-snarf-keys-region): Ditto.
	* pgg-parse.el (pgg-read-body, pgg-read-bytes)
	(pgg-format-key-identifier): Ditto.
	* pop3.el (pop3-last, pop3-stat): Ditto.
	* qp.el (quoted-printable-decode-region): Ditto.

	* spam-report.el (spam-report-url-ping-mm-url): Use format instead
	of concat.

2005-05-30  Katsumi Yamaoka  <yamaoka@jpl.org>

	* gnus-agent.el (gnus-category-mode): Use gnus-run-mode-hooks.

	* gnus-art.el (gnus-article-mode): Use gnus-run-mode-hooks.

	* gnus-cus.el (gnus-custom-mode): Use gnus-run-mode-hooks.

	* gnus-eform.el (gnus-edit-form-mode): Use gnus-run-mode-hooks.

	* gnus-group.el (gnus-group-mode): Use gnus-run-mode-hooks.

	* gnus-kill.el (gnus-kill-file-mode): Use gnus-run-mode-hooks.

	* gnus-salt.el (gnus-tree-mode): Use gnus-run-mode-hooks.
	(gnus-carpal-mode): Ditto.

	* gnus-srvr.el (gnus-server-mode): Use gnus-run-mode-hooks.
	(gnus-browse-mode): Ditto.

	* gnus-sum.el (gnus-summary-mode): Use gnus-run-mode-hooks.

	* gnus-util.el (gnus-run-mode-hooks): Save current buffer.

2005-05-29  Richard M. Stallman  <rms@gnu.org>

	* gnus-cite.el (gnus-cite-add-face): Set overlay's evaporate property.

2005-05-27  Katsumi Yamaoka  <yamaoka@jpl.org>

	* gnus-util.el (gnus-run-mode-hooks): New function.

	* score-mode.el (gnus-score-mode): Use gnus-run-mode-hooks.

2005-05-26  Luc Teirlinck  <teirllm@auburn.edu>

	* gnus-agent.el (gnus-agent-make-mode-line-string):
	Use mode-line-highlight as mouse-face.

2005-05-17  Katsumi Yamaoka  <yamaoka@jpl.org>

	* canlock.el (canlock): Change the parent group to news.

	* deuglify.el (gnus-outlook-deuglify): Add :group.

	* dig.el (dig): Add :group.

	* gnus-art.el (gnus-inhibit-mime-unbuttonizing): Add :group.

	* gnus-cite.el (gnus-cite-attribution-face): Add :group.
	(gnus-cite-face-1, gnus-cite-face-2, gnus-cite-face-3): Ditto.
	(gnus-cite-face-4, gnus-cite-face-5, gnus-cite-face-6): Ditto.
	(gnus-cite-face-7, gnus-cite-face-8, gnus-cite-face-9): Ditto.
	(gnus-cite-face-10, gnus-cite-face-11): Ditto.

	* gnus-diary.el (gnus-diary): Add :group.

	* gnus.el (gnus-group-news-1-face): Add :group.
	(gnus-group-news-1-empty-face): Ditto.
	(gnus-group-news-2-face, gnus-group-news-2-empty-face): Ditto.
	(gnus-group-news-3-face, gnus-group-news-3-empty-face): Ditto.
	(gnus-group-news-4-face, gnus-group-news-4-empty-face): Ditto.
	(gnus-group-news-5-face, gnus-group-news-5-empty-face): Ditto.
	(gnus-group-news-6-face, gnus-group-news-6-empty-face): Ditto.
	(gnus-group-news-low-face, gnus-group-news-low-empty-face): Ditto.
	(gnus-group-mail-1-face, gnus-group-mail-1-empty-face): Ditto.
	(gnus-group-mail-2-face, gnus-group-mail-2-empty-face): Ditto.
	(gnus-group-mail-3-face, gnus-group-mail-3-empty-face): Ditto.
	(gnus-group-mail-low-face, gnus-group-mail-low-empty-face): Ditto.
	(gnus-summary-selected-face, gnus-summary-cancelled-face): Ditto.
	(gnus-summary-high-ticked-face): Ditto.
	(gnus-summary-low-ticked-face): Ditto.
	(gnus-summary-normal-ticked-face): Ditto.
	(gnus-summary-high-ancient-face): Ditto.
	(gnus-summary-low-ancient-face): Ditto.
	(gnus-summary-normal-ancient-face): Ditto.
	(gnus-summary-high-undownloaded-face): Ditto.
	(gnus-summary-low-undownloaded-face): Ditto.
	(gnus-summary-normal-undownloaded-face): Ditto.
	(gnus-summary-high-unread-face): Ditto.
	(gnus-summary-low-unread-face): Ditto.
	(gnus-summary-normal-unread-face): Ditto.
	(gnus-summary-high-read-face, gnus-summary-low-read-face): Ditto.
	(gnus-summary-normal-read-face, gnus-splash-face): Ditto.

	* message.el (message-minibuffer-local-map): Add :group.

	* sieve-manage.el (sieve-manage-log): Add :group.
	(sieve-manage-default-user): Diito.
	(sieve-manage-server-eol, sieve-manage-client-eol): Ditto.
	(sieve-manage-streams, sieve-manage-stream-alist): Ditto.
	(sieve-manage-authenticators): Ditto.
	(sieve-manage-authenticator-alist): Ditto.
	(sieve-manage-default-port): Ditto.

	* sieve-mode.el (sieve-control-commands-face): Add :group.
	(sieve-action-commands-face): Ditto.
	(sieve-test-commands-face): Ditto.
	(sieve-tagged-arguments-face): Ditto.

	* smime.el (smime): Add :group.

	* spam-report.el (spam-report): Add :group.

	* spam.el (spam, spam-face): Add :group.

2005-05-26  Lute Kamstra  <lute@gnu.org>

	* score-mode.el (gnus-score-mode): Use run-mode-hooks.

2005-05-16  Katsumi Yamaoka  <yamaoka@jpl.org>

	* gnus-art.el: Don't autoload mail-extract-address-components.

	* gnus.el: Use eval-and-compile to autoload message-y-or-n-p.

	* nndb.el: Don't declare the nndb back end two or more times; don't
	autoload news-reply-mode, news-setup, cancel-timer and telnet.

	* nntp.el: Autoload format-spec instead of format; use
	eval-and-compile to evaluate autoload forms.

	* spam-report.el (spam-report-process-queue): Use gnus-point-at-eol.

2005-04-28  Katsumi Yamaoka  <yamaoka@jpl.org>

	* gnus-art.el (article-date-ut): Support converting date in
	forwarded parts as well.
	(gnus-article-save-original-date): New macro.
	(gnus-display-mime): Use it.

2005-04-28  David Hansen  <david.hansen@physik.fu-berlin.de>

	* nnrss.el (nnrss-check-group, nnrss-request-article): Support the
	enclosure element of <item>.

2005-04-24  Teodor Zlatanov  <tzz@lifelogs.com>

	* spam-report.el (spam-report-unplug-agent)
	(spam-report-plug-agent, spam-report-deagentize)
	(spam-report-agentize, spam-report-url-ping-temp-agent-function):
	support for the Agent in spam-report: when unplugged, report to a
	file; when plugged, submit all the requests.
	[Added missing offline functionality from trunk.]

2005-04-24  Reiner Steib  <Reiner.Steib@gmx.de>

	* spam-report.el (spam-report-url-to-file)
	(spam-report-requests-file): New function and variable for offline
	reporting.
	(spam-report-url-ping-function): Add `spam-report-url-to-file'
	and user defined function.
	(spam-report-process-queue): New function.
	Process requests from `spam-report-requests-file'.
	(spam-report-url-ping-mm-url): Autoload.
	[Added missing offline functionality from trunk.]

2005-04-18  Katsumi Yamaoka  <yamaoka@jpl.org>

	* qp.el (quoted-printable-encode-region): Save excursion.

2005-04-13  Katsumi Yamaoka  <yamaoka@jpl.org>

	* gnus-art.el (gnus-mime-inline-part): Use mm-string-to-multibyte.
	* qp.el (quoted-printable-encode-region): Use mm-string-to-multibyte.

2005-04-13  Miles Bader  <miles@gnu.org>

	* mm-util.el (mm-string-to-multibyte): Use Gnus trunk definition.

2005-04-12  Katsumi Yamaoka  <yamaoka@jpl.org>

	* nnrss.el (nnrss-node-text): Replace CRLFs (which might be
	contained in text because xml.el decodes entities) with LFs.

2005-04-11  Lute Kamstra  <lute@gnu.org>

	* message.el (message-make-date): Handle byte-compiler warnings
	differently.
	* nnimap.el (nnimap-date-days-ago): Ditto.

2005-04-10  Stefan Monnier  <monnier@iro.umontreal.ca>

	* mm-util.el (mm-string-to-multibyte): New function.
	(mm-detect-coding-region): Typo.

2005-04-11  Katsumi Yamaoka  <yamaoka@jpl.org>

	* gnus-art.el (gnus-article-read-summary-keys): Fix misplaced parens.

2005-04-06  Katsumi Yamaoka  <yamaoka@jpl.org>

	* mm-util.el (mm-coding-system-p): Don't return binary for the nil
	argument in XEmacs.

	* nnrss.el (nnrss-compatible-encoding-alist): New variable.
	(nnrss-request-group): Decode group name first.
	(nnrss-request-article): Make a text/plain article if mml-to-mime
	failed.
	(nnrss-get-encoding): Return a compatible encoding according to
	nnrss-compatible-encoding-alist.
	(nnrss-opml-export): Use dolist.
	(nnrss-find-el): Use consp instead of listp.
	(nnrss-order-hrefs): Use dolist.

2005-04-06  Arne J,Ax(Brgensen  <arne@arnested.dk>

	* nnrss.el (nnrss-verbose): Remove.
	(nnrss-request-group): Use `nnheader-message' instead.

2005-04-06  Mark Plaksin  <happy@usg.edu>  (tiny change)

	* nnrss.el (nnrss-verbose): New variable.
	(nnrss-request-group): Make it say nnrss is requesting a group.

2005-04-06  Katsumi Yamaoka  <yamaoka@jpl.org>

	* gnus-agent.el (gnus-agent-group-path): Decode group name.
	(gnus-agent-group-pathname): Ditto.

	* gnus-cache.el (gnus-cache-file-name): Decode group name.

	* gnus-group.el (gnus-group-line-format-alist): Use decoded group
	name for only %g and %c.
	(gnus-group-insert-group-line): Bind gnus-tmp-decoded-group
	instead of gnus-tmp-group to decoded group name.
	(gnus-group-make-group): Decode group name.
	(gnus-group-delete-group): Ditto.
	(gnus-group-make-rss-group): Exclude `/'s from group names;
	register the group data after opening the nnrss group; unify
	non-ASCII group names; encode group name.
	(gnus-group-catchup-current): Decode group name.
	(gnus-group-expire-articles-1): Ditto.
	(gnus-group-set-current-level): Ditto.
	(gnus-group-kill-group): Ditto.

	* gnus-spec.el (gnus-update-format-specifications): Flush the
	group format spec cache if it doesn't support decoded group names.

	* mm-url.el (mm-url-predefined-programs): Add --silent arg to curl.

	* nnrss.el: Require rfc2047 and mml.
	(nnrss-file-coding-system): New variable.
	(nnrss-format-string): Redefine it as an inline function.
	(nnrss-decode-group-name): New function.
	(nnrss-string-as-multibyte): Remove.
	(nnrss-retrieve-headers): Decode group name; don't use
	nnrss-format-string.
	(nnrss-request-group): Decode group name.
	(nnrss-request-article): Decode group name; allow a Message-ID as
	well as an article number; don't use nnrss-format-string; encode a
	Message-ID string which may contain non-ASCII characters; use
	mml-to-mime to compose a MIME article; use search-forward instead
	of re-search-forward.
	(nnrss-request-expire-articles): Decode group name.
	(nnrss-request-delete-group): Delete entries in nnrss-group-alist
	as well; decode group name.
	(nnrss-get-encoding): Fix regexp.
	(nnrss-fetch): Clarify error message.
	(nnrss-read-server-data): Use insert-file-contents instead of load;
	bind file-name-coding-system; use multibyte buffer.
	(nnrss-save-server-data): Insert newline; bind
	coding-system-for-write to the value of nnrss-file-coding-system;
	bind file-name-coding-system; add coding cookie.
	(nnrss-read-group-data): Use insert-file-contents instead of load;
	bind file-name-coding-system; use multibyte buffer.
	(nnrss-save-group-data): Bind coding-system-for-write to the
	value of nnrss-file-coding-system; bind file-name-coding-system.
	(nnrss-decode-entities-string): Rename from n-d-e-unibyte-string;
	make it work with non-ASCII text.
	(nnrss-opml-export): Use mm-set-buffer-file-coding-system instead
	of set-buffer-file-coding-system.
	(nnrss-find-el): Check carefully whether there's a list of string
	which old xml.el may return rather than a string; make it work
	with old xml.el as well.

2005-04-06  Tsuyoshi AKIHO  <akiho@kawachi.zaq.ne.jp>

	* gnus-sum.el (gnus-summary-walk-group-buffer): Decode group name.

	* nnrss.el (nnrss-get-encoding): New function.
	(nnrss-fetch): Use unibyte buffer initially; bind
	coding-system-for-read while performing mm-url-insert; remove ^Ms;
	decode contents according to the encoding attribute.
	(nnrss-save-group-data): Add coding cookie.
	(nnrss-mime-encode-string): New function.
	(nnrss-check-group): Use it to encode subject and author.

2005-04-06  Maciek Pasternacki  <maciekp@japhy.fnord.org>  (tiny change)

	* nnrss.el (nnrss-fetch): Signal an error if w3-parse-buffer also
	failed.

2005-04-06  Joakim Verona  <joakim@verona.se>  (tiny change)

	* nnrss.el (nnrss-read-group-data): Fix off-by-one error.

2005-04-06  Jesper Harder  <harder@ifa.au.dk>

	* mm-util.el (mm-subst-char-in-string): Support inplace.

	* nnrss.el: Pedantic docstring and whitespace fixes (courtesy of
	checkdoc.el).
	(nnrss-request-article): Cleanup.
	(nnrss-request-delete-group): Use nnrss-make-filename.
	(nnrss-read-server-data): Use nnrss-make-filename; use load.
	(nnrss-save-server-data): Use nnrss-make-filename; use gnus-prin1.
	(nnrss-read-group-data): hash on description if link is missing;
	use nnrss-make-filename; use load.
	(nnrss-save-group-data): Use nnrss-make-filename; use gnus-prin1.
	(nnrss-make-filename): New function.
	(nnrss-close): New function.
	(nnrss-check-group): Hash on description if link is missing.
	(nnrss-get-namespace-prefix): Use string= to compare strings!
	Reported by David D. Smith <davidsmith@acm.org>.
	(nnrss-opml-export): Turn on sgml-mode.

2005-04-06  Mark A. Hershberger  <mah@everybody.org>

	* nnrss.el (nnrss-opml-import, nnrss-opml-export): New functions.

2005-04-04  Reiner Steib  <Reiner.Steib@gmx.de>

	* message.el (message-make-date): Add defvars in order to silence
	the byte compiler inside the defun.

	* nnimap.el (nnimap-date-days-ago): Ditto.

	* gnus-demon.el (parse-time-string): Add autoload.

	* gnus-delay.el (parse-time-string): Add autoload.

	* gnus-art.el (parse-time-string): Add autoload.

	* nnultimate.el (parse-time): Require for `parse-time-string'.

2005-04-03  Katsumi Yamaoka  <yamaoka@jpl.org>

	* gnus-sum.el (gnus-summary-make-menu-bar): Avoid the
	"Unrecognized menu descriptor" error in XEmacs.

2005-03-25  Katsumi Yamaoka  <yamaoka@jpl.org>

	* message.el (message-resend): Bind rfc2047-encode-encoded-words.

	* mm-util.el (mm-replace-in-string): New function.
	(mm-xemacs-find-mime-charset-1): Ignore errors while loading
	latin-unity, which cannot be used with XEmacs 21.1.

	* rfc2047.el (rfc2047-encode-function-alist): Rename from
	rfc2047-encoding-function-alist in order to avoid conflicting with
	the old version.
	(rfc2047-encode-message-header): Remove useless goto-char.
	(rfc2047-encodable-p): Don't move point.
	(rfc2047-syntax-table): Treat `(' and `)' as is.
	(rfc2047-encode-region): Concatenate words containing non-ASCII
	characters in structured fields; don't encode space-delimited
	ASCII words even in unstructured fields; don't break words at
	char-category boundaries; encode encoded words in structured
	fields; treat text within parentheses as special; show the
	original text when error has occurred; move point to the end of
	the region after encoding, suggested by IRIE Tetsuya
	<irie@t.email.ne.jp>; treat backslash-quoted characters as
	non-special; check carefully whether to encode special characters;
	fix some kind of misconfigured headers; signal a real error if
	debug-on-quit or debug-on-error is non-nil; don't infloop,
	suggested by Hiroshi Fujishima <pooh@nature.tsukuba.ac.jp>; assume
	the close parenthesis may be included in the encoded word; encode
	bogus delimiters.
	(rfc2047-encode-string): Use mm-with-multibyte-buffer.
	(rfc2047-encode-max-chars): New variable.
	(rfc2047-encode-1): New function.
	(rfc2047-encode): Use it; encode text so that it occupies the
	maximum width within 76-column; work correctly on Q encoding for
	iso-2022-* charsets; fold the line before encoding; don't append a
	space if the encoded word includes close parenthesis.
	(rfc2047-fold-region): Use existing whitespace for LWSP; make it
	sure not to break a line just after the header name.
	(rfc2047-b-encode-region): Remove.
	(rfc2047-b-encode-string): New function.
	(rfc2047-q-encode-region): Remove.
	(rfc2047-q-encode-string): New function.
	(rfc2047-encode-parameter): New function.
	(rfc2047-encoded-word-regexp): Don't use shy group.
	(rfc2047-decode-region): Follow rfc2047-encoded-word-regexp change.
	(rfc2047-parse-and-decode): Ditto.
	(rfc2047-decode): Treat the ascii coding-system as raw-text by default.

2005-03-25  Lars Magne Ingebrigtsen  <larsi@gnus.org>

	* rfc2047.el (rfc2047-encode-encoded-words): New variable.
	(rfc2047-field-value): Strip props.
	(rfc2047-encode-message-header): Disable header folding -- not
	all headers can be folded, and this should be done by the message
	composition mode.  Probably.  I think.
	(rfc2047-encodable-p): Say that =? needs encoding.
	(rfc2047-encode-region): Encode =? strings.

2005-03-25  Jesper Harder  <harder@ifa.au.dk>

	* rfc2047.el (rfc2047-encoded-word-regexp): Support RFC 2231
	language tags; remove unnecessary '+'.  Reported by Stefan Wiens
	<s.wi@gmx.net>.
	(rfc2047-decode-string): Don't cons a string unnecessarily.
	(rfc2047-parse-and-decode, rfc2047-decode): Use a character for
	the encoding to avoid consing a string.
	(rfc2047-decode): Use mm-subst-char-in-string instead of
	mm-replace-chars-in-string.

2005-03-25  TSUCHIYA Masatoshi  <tsuchiya@namazu.org>

	* rfc2047.el (rfc2047-encode): Use uppercase letters to specify
	encodings of MIME-encoded words, in order to improve
	interoperability with several broken MUAs.

2005-03-21  Reiner Steib  <Reiner.Steib@gmx.de>

	* gnus-srvr.el (gnus-browse-select-group): Add NUMBER argument and
	pass it to `gnus-browse-read-group'.
	(gnus-browse-read-group): Add NUMBER argument and pass it to
	`gnus-group-read-ephemeral-group'.

	* gnus-group.el (gnus-group-read-ephemeral-group): Add NUMBER
	argument and pass it to `gnus-group-read-group'.

2005-03-19  Aidan Kehoe  <kehoea@parhasard.net>

	* mm-util.el (mm-xemacs-find-mime-charset): Only call
	mm-xemacs-find-mime-charset-1 if we have the mule feature
	available at runtime.

2005-03-25  Werner Lemberg  <wl@gnu.org>

	* nnmaildir.el: Replace `illegal' with `invalid'.

2005-03-22  Stefan Monnier  <monnier@iro.umontreal.ca>

	* gnus-start.el (gnus-display-time-event-handler):
	Check display-time-timer at runtime rather than only at load time
	in case display-time-mode is turned off in the mean time.

2005-03-16  Reiner Steib  <Reiner.Steib@gmx.de>

	* nnimap.el (nnimap-open-connection): Print which authinfo file is
	used.

	* nneething.el (nneething-map-file-directory): Derive from
	`gnus-directory'.

	* gnus-art.el (gnus-header-button-alist): Use `gnus-msg-mail' for
	the To/Cc button.

2005-03-15  Reiner Steib  <Reiner.Steib@gmx.de>

	* nnmaildir.el (nnmaildir-request-accept-article):
	Use `nnheader-cancel-timer' for compatibility with current XEmacs.

2005-03-13  Andrey Slusar  <anrays@gmail.com>  (tiny change)

	* gnus.el: Don't try and mark `gnus-agent-save-groups' as an
	autoloaded function.

2005-03-13  Steve Youngs  <steve@sxemacs.org>

	* mm-url.el: Require timer-funcs at compile time when in XEmacs
	for `with-timeout'.

	* mail-source.el: Require timer-funcs at compile time when in
	XEmacs for `run-with-idle-timer'.

	* gnus-async.el: Ditto.

2005-03-16  Lute Kamstra  <lute@gnu.org>

	* message.el (message-make-date): Require parse-time.

2005-03-10  Stefan Monnier  <monnier@iro.umontreal.ca>

	* nnimap.el (nnimap-retrieve-headers-from-server): Fix last change.

2005-03-10  Arne J,Ax(Brgensen  <arne@arnested.dk>  (tiny change)

	* nnimap.el (nnimap-retrieve-headers-from-server): Fix off-by-one flaw.

2005-03-08  Bjorn Solberg  <bjorn_ding@hekneby.org>  (tiny change)

	* nnimap.el (nnimap-retrieve-headers-from-server): Sort NOV
	buffer (since IMAP server might return FETCH response out of
	order, and the nntp buffer must be sorted).

2005-03-04  Reiner Steib  <Reiner.Steib@gmx.de>

	* message.el: Don't autoload former message-utils variables.
	(message-strip-subject-trailing-was): Change doc string.

	* nnweb.el: Fixes for `gnus-group-make-web-group'.
	(nnweb-type-definition): Don't add "hl=en" in `address'.  Add `base'.
	(nnweb-google-search): Add "hl=en" here.
	(nnweb-google-parse-1, nnweb-google-create-mapping):
	Don't hardcode URL.

2005-03-03  Reiner Steib  <Reiner.Steib@gmx.de>

	* message.el (message-get-reply-headers, message-followup):
	Mention related variables `message-use-followup-to' and
	`message-use-mail-followup-to', in the information buffer.

	* nnweb.el (nnweb-type-definition): Use groups.google.de instead
	of broken groups(-beta).google.com.

2005-03-01  Stefan Monnier  <monnier@iro.umontreal.ca>

	* gnus-sum.el (gnus-summary-exit): Undo last change and fix it in
	a more conservative way.

2005-02-27  Arne J,Ax(Brgensen  <arne@arnested.dk>

	* mm-decode.el (mm-dissect-buffer): Pass the from field on to
	`mm-dissect-multipart' and receive the from field as an (optional)
	argument from `mm-dissect-multipart'.
	(mm-dissect-multipart): Receive the from field as an argument and
	pass it on when we call `mm-dissect-buffer' on MIME parts.
	Fixes verification/decryption of signed/encrypted MIME parts.

2005-02-26  Stefan Monnier  <monnier@iro.umontreal.ca>

	* gnus-sum.el (gnus-summary-exit): Move point after displaying the
	buffer, so it moves the window's cursor.

2005-02-24  Reiner Steib  <Reiner.Steib@gmx.de>

	* nnheader.el (nnheader-find-file-noselect): Add doc string.

	* nnfolder.el (nnfolder-read-folder): Use RAWFILE for
	`nnheader-find-file-noselect' to avoid `large-file-warning-threshold'.

	* gnus-sum.el (gnus-summary-caesar-message):
	Apply `gnus-treat-article' after rotation.

	* gnus-group.el (gnus-group-clear-data): Mention process/prefix in
	doc string.

2005-02-22  Arne J,Ax(Brgensen  <arne@arnested.dk>

	* smime.el (smime-sign-buffer): Signal an error if
	`smime-sign-region' fails.
	(smime-encrypt-buffer): Signal an error if `smime-encrypt-region'
	fails.

2005-02-21  Reiner Steib  <Reiner.Steib@gmx.de>

	* gnus-art.el (gnus-parse-news-url, gnus-button-handle-news):
	Handle news URL with given port correctly.

2005-02-19  Katsumi Yamaoka  <yamaoka@jpl.org>

	* gnus-msg.el (gnus-copy-article-buffer): Quote decoded words
	containing special characters.

	* gnus-sum.el (gnus-summary-edit-article): Ditto.

	* mml.el (mime-to-mml): Ditto.

	* rfc2047.el (rfc2047-quote-decoded-words-containing-tspecials):
	New variable.
	(rfc2047-decode-region): Quote decoded words containing special
	characters when rfc2047-quote-decoded-words-containing-tspecials
	is non-nil.

2005-02-16  Teodor Zlatanov  <tzz@lifelogs.com>

	* gnus-registry.el (gnus-registry-delete-group): Minor bug fix.

	* gnus.el (gnus-install-group-spam-parameters): Doc fix.

2005-02-15  Simon Josefsson  <jas@extundo.com>

	* nnimap.el (nnimap-debug): Doc fix.

	* imap.el (imap-debug): Doc fix.

2005-02-14  Reiner Steib  <Reiner.Steib@gmx.de>

	* gnus-group.el (gnus-group-make-doc-group): Mention prefix
	argument in doc string.  Make query for type more clear.

2005-02-13  Reiner Steib  <Reiner.Steib@gmx.de>

	* gnus.el (gnus-group-startup-message): Search for gnus images in
	etc/images/gnus.
	* mm-util.el (mm-image-load-path): Likewise.
	* smiley.el (smiley-data-directory): Search for smilies in
	etc/images/smilies.

2005-02-09  Kim F. Storm  <storm@cua.dk>

	Change Emacs release version from 21.4 to 22.1 throughout.
	Change Emacs development version from 21.3.50 to 22.0.50.

2005-02-08  Simon Josefsson  <jas@extundo.com>

	* imap.el (imap-log): Doc fix.

2005-02-03  Katsumi Yamaoka  <yamaoka@jpl.org>

	* gnus-art.el (gnus-mime-inline-part): Show the raw contents if a
	prefix arg is neither nil nor a number, as info specifies.

2005-01-30  Stefan Monnier  <monnier@iro.umontreal.ca>

	* gnus-art.el (gnus-article-mode): Turn off the "\ " non-break space.

2005-01-28  Stefan Monnier  <monnier@iro.umontreal.ca>

	* message.el (message-beginning-of-line): Change the behavior when
	invoked between BOL and : so that it first moves backward.

2005-01-28  Katsumi Yamaoka  <yamaoka@jpl.org>

	* gnus-art.el (gnus-article-setup-buffer): Kill and re-create the
	article buffer when editing of the article is discarded.
	(gnus-article-prepare): Revert.

2005-01-28  Katsumi Yamaoka  <yamaoka@jpl.org>

	* gnus-art.el (gnus-article-prepare):
	Remove message-strip-forbidden-properties from the local hook.

2005-01-24  Katsumi Yamaoka  <yamaoka@jpl.org>

	* mml.el (mml-generate-mime-1): Convert string into unibyte when
	inserting " *mml*" buffer's contents into a unibyte temp buffer.

2005-01-20  Katsumi Yamaoka  <yamaoka@jpl.org>

	* mm-decode.el (mm-insert-part): Switch the multibyteness of data
	which will be inserted according to the multibyteness of a buffer
	rather than the type of contents.  Suggested by ARISAWA Akihiro
	<ari@mbf.ocn.ne.jp>.

2005-01-05  Reiner Steib  <Reiner.Steib@gmx.de>

	* spam.el (spam-face): New face.  Don't use `gnus-splash-face'
	which is unreadable in some setups.

2004-12-27  Simon Josefsson  <jas@extundo.com>

	* mm-bodies.el (mm-body-encoding): Don't permit 7-bit to be used when
	mm-use-ultra-safe-encoding is enabled (e.g., for PGP/MIME) and we have
	trailing white space.  Reported by Werner Koch <wk@gnupg.org>.

2004-12-17  Kim F. Storm  <storm@cua.dk>

	* gnus-group.el (gnus-group-mode-map): Map follow-link to mouse-face.

	* gnus-sum.el (gnus-summary-mode-map): Likewise.

2004-12-22  Katsumi Yamaoka  <yamaoka@jpl.org>

	* gnus-spec.el (gnus-spec-tab): Make a Lisp form which works
	correctly even if there are wide characters.

2004-12-21  Katsumi Yamaoka  <yamaoka@jpl.org>

	* rfc2231.el (rfc2231-parse-string): Decode encoded value after
	concatenating segments rather than before concatenating them.
	Suggested by ARISAWA Akihiro <ari@mbf.ocn.ne.jp>.

2004-12-17  Katsumi Yamaoka  <yamaoka@jpl.org>

	* mm-util.el (mm-xemacs-find-mime-charset): New macro.

2004-12-17  Aidan Kehoe  <kehoea@parhasard.net>

	* mm-util.el (mm-xemacs-find-mime-charset-1): New function used to
	unify Latin characters in XEmacs.
	(mm-find-mime-charset-region): Use it.

2004-12-17  Katsumi Yamaoka  <yamaoka@jpl.org>

	* gnus-util.el (gnus-delete-directory): New function.

	* gnus-agent.el (gnus-agent-delete-group): Use it.

	* gnus-cache.el (gnus-cache-delete-group): Use it.

2004-12-08  Stefan Monnier  <monnier@iro.umontreal.ca>

	* gnus-art.el (gnus-narrow-to-page): Don't hardcode point-min.

2004-12-13  Katsumi Yamaoka  <yamaoka@jpl.org>

	* gnus-group.el (gnus-group-make-rss-group):
	Use gnus-group-make-group instead of gnus-group-unsubscribe-group.

	* gnus-start.el (gnus-setup-news): Honor user's setting to
	gnus-message-archive-method.  Suggested by Lute Kamstra
	<lute@gnu.org>.

2004-12-02  Katsumi Yamaoka  <yamaoka@jpl.org>

	* message.el (message-forward-make-body-mml): Remove headers
	according to message-forward-ignored-headers if a message is decoded.

2004-12-02  Romain Francoise  <romain@orebokech.com>

	* message.el (message-forward-make-body-plain): Always remove
	headers according to message-forward-ignored-headers.

2004-11-26  Katsumi Yamaoka  <yamaoka@jpl.org>

	* nnrss.el (nnrss-string-as-multibyte): Redefine it as a macro in
	order to silence the byte compiler.

	* pop3.el (pop3-md5): Define it before being used.

	* spam.el: Fix the way to silence the byte compiler, which
	complained about bbdb-buffer, bbdb-create-internal,
	bbdb-search-simple, mail-check-payment, spam-BBDB-register-routine,
	spam-enter-ham-BBDB, spam-stat-buffer-change-to-non-spam,
	spam-stat-buffer-change-to-spam, spam-stat-buffer-is-non-spam,
	spam-stat-buffer-is-spam, spam-stat-load,
	spam-stat-register-ham-routine, spam-stat-register-spam-routine,
	spam-stat-save and spam-stat-split-fancy.

2004-11-26  Katsumi Yamaoka  <yamaoka@jpl.org>

	* canlock.el (canlock-password): Remove `:size 0' or `:size 1'
	which may confuse users.
	(canlock-password-for-verify): Ditto.

	* deuglify.el (gnus-outlook-deuglify-unwrap-stop-chars): Ditto.

	* gnus-art.el (gnus-emphasis-alist): Ditto.

	* gnus-registry.el (gnus-registry-max-entries): Ditto.

	* gnus-score.el (gnus-adaptive-word-length-limit): Ditto.

	* gnus-start.el (gnus-save-killed-list): Ditto.

	* gnus-sum.el (gnus-thread-hide-subtree): Ditto.
	(gnus-sum-thread-tree-root): Ditto.
	(gnus-sum-thread-tree-false-root): Ditto.
	(gnus-sum-thread-tree-single-indent): Ditto.

	* message.el (message-courtesy-message): Ditto.
	(message-archive-note): Ditto.
	(message-subscribed-address-file): Ditto.
	(message-user-fqdn): Ditto.

	* spam-report.el (spam-report-gmane-regex): Ditto.

	* spam.el (spam-blackhole-good-server-regex): Ditto.

2004-11-25  Reiner Steib  <Reiner.Steib@gmx.de>

	* message.el (message-forbidden-properties): Fix typo in doc string.

2004-11-25  Lars Magne Ingebrigtsen  <larsi@gnus.org>

	* message.el (message-strip-forbidden-properties):
	Bind buffer-read-only (etc) to nil.

2004-11-25  Reiner Steib  <Reiner.Steib@gmx.de>

	* gnus-util.el (gnus-replace-in-string): Add doc string.

	* nnmail.el (nnmail-split-header-length-limit): Increase to 2048
	to avoid problems when splitting mails with many recipients.

2004-11-23  Katsumi Yamaoka  <yamaoka@jpl.org>

	* rfc2047.el (rfc2047-header-encoding-alist): Add In-Reply-To to
	address-mime.  Suggested by ARISAWA Akihiro <ari@mbf.ocn.ne.jp>.

2004-11-22  Marek Martin  <marek.martin@mum.pri.ee>  (tiny change)

	* nnfolder.el (nnfolder-request-create-group): Save current buffer.

2004-11-22  Stefan Monnier  <monnier@iro.umontreal.ca>

	* gnus-sum.el (gnus-summary-exit): Remove redundant and harmful
	pop-to-buffer, covered by the subsequent gnus-configure-windows.

2004-11-14  Luc Teirlinck  <teirllm@auburn.edu>

	* nnfolder.el (nnfolder-save-marks): Add missing format field in
	call to `error'.
	* nnml.el (nnml-save-marks): Ditto.

2004-11-14  Reiner Steib  <Reiner.Steib@gmx.de>

	* gnus-start.el (gnus-convert-old-newsrc):
	Assign legacy-gnus-agent to 5.10.7.

2004-11-10  Katsumi Yamaoka  <yamaoka@jpl.org>

	* gnus-art.el (gnus-emphasis-alist): Don't hide asterisks by
	default; improve customization type.
	(gnus-emphasis-custom-with-format): New macro.
	(gnus-emphasis-custom-value-to-external): New function.
	(gnus-emphasis-custom-value-to-internal): New function.

2004-11-07  Katsumi Yamaoka  <yamaoka@jpl.org>

	* gnus-msg.el (gnus-configure-posting-styles): Don't cause the
	"Args out of range" error.  Reported by Arnaud Giersch
	<arnaud.giersch@free.fr>.

2004-11-04  Richard M. Stallman  <rms@gnu.org>

	* spam.el (spam group): Add :version.

	* pgg-def.el (pgg group): Add :version.

2004-11-04  Katsumi Yamaoka  <yamaoka@jpl.org>

	* gnus-art.el (gnus-article-edit-article): Don't associate the
	article buffer with a draft file.  This is a temporary measure
	against the 2004-08-22 change to gnus-article-edit-mode.

2004-11-02  Ilya N. Golubev  <gin@mo.msk.ru>.

	* mm-util.el (mm-mime-mule-charset-alist): Add the windows-1251
	entry.

2004-11-02  Katsumi Yamaoka  <yamaoka@jpl.org>

	* html2text.el (html2text-get-attr): Remove unused argument `tag'.
	(html2text-format-tags): Remove unused variable `attr'.

	* mm-util.el (mm-enrich-utf-8-by-mule-ucs): Fix cleaning of
	after-load-alist.

	* mm-util.el (mm-enrich-utf-8-by-mule-ucs): New function run when
	Mule-UCS is loaded under XEmacs.
	(mm-mime-mule-charset-alist): Avoid duplicated entries.

	* mm-util.el (mm-coding-system-p): Return a coding-system.
	(mm-mime-mule-charset-alist): Use shift_jis instead of
	iso-2022-jp-2 for the katakana-jisx0201 mule charset; add new
	entries for the mime charsets iso-2022-jp-3 and shift_jis.
	(mm-coding-system-priorities): Use shift_jis and iso-8859-1
	instead of japanese-shift-jis and iso-latin-1 respectively in
	order to share the default value with both Emacs and XEmacs-mule.
	(mm-mule-charset-to-mime-charset):
	Make mm-coding-system-priorities effective.
	(mm-sort-coding-systems-predicate): Canonicalize coding-systems
	while predicating of candidates upon the priorities.

2004-11-01  Reiner Steib  <Reiner.Steib@gmx.de>

	* gnus-msg.el (gnus-summary-resend-default-address): Add :version.

	* spam-stat.el (spam-stat): Add :version.

	* sieve.el (sieve): Add :version.

	* sha1.el (sha1): Add :version.
	(sha1-use-external): Remove redundant version.

	* nnmail.el (nnmail-split-fancy-with-parent-ignore-groups)
	(nnmail-cache-ignore-groups, nnmail-spool-hook)
	(nnmail-split-fancy-match-partial-words)
	(nnmail-split-lowercase-expanded): Add :version.

	* nndiary.el (nndiary): Add :version.

	* mml2015.el (mml2015-unabbrev-trust-alist): Add :version.

	* mml-sec.el (mml-default-sign-method)
	(mml-default-encrypt-method, mml-signencrypt-style-alist):
	Add :version.

	* mm-uu.el (mm-uu-diff-groups-regexp): Add :version.

	* mm-url.el (mm-url-use-external, mm-url-program)
	(mm-url-arguments): Add :version.

	* mm-decode.el (mm-inline-text-html-with-w3m-keymap)
	(mm-attachment-file-modes, mm-decrypt-option)
	(mm-w3m-safe-url-regexp): Add :version.

	* message.el (message-cite-prefix-regexp)
	(message-sendmail-envelope-from, message-minibuffer-local-map)
	(message-user-fqdn, message-completion-alist): Add :version.

	* gnus-win.el (gnus-configure-windows-hook)
	(gnus-use-frames-on-any-display): Add :version.

	* gnus-art.el (gnus-article-address-banner-alist)
	(gnus-treat-unsplit-urls, gnus-treat-unfold-headers)
	(gnus-treat-from-picon, gnus-treat-mail-picon)
	(gnus-treat-x-pgp-sig): Add :version.

	* gnus-sum.el (gnus-spam-mark, gnus-recent-mark)
	(gnus-undownloaded-mark, gnus-summary-article-move-hook)
	(gnus-summary-article-delete-hook)
	(gnus-summary-display-while-building): Add :version.

	* gnus-start.el (gnus-subscribe-newsgroup-hooks)
	(gnus-get-top-new-news-hook):Add :version.

	* gnus-srvr.el (gnus-server-agent-face, gnus-server-opened-face)
	(gnus-server-closed-face, gnus-server-denied-face): Add :version.

	* gnus-registry.el (gnus-registry): Add :version.

	* gnus-spec.el (gnus-use-correct-string-widths)
	(gnus-make-format-preserve-properties): Add :version.

	* gnus.el (gnus-group-charter-alist)
	(gnus-group-fetch-control-use-browse-url)
	(gnus-install-group-spam-parameters): Add :version.

	* gnus-diary.el (gnus-diary): Add :version.

	* gnus-delay.el (gnus-delay): Add :version.

	* gnus-cite.el (gnus-cite-unsightly-citation-regexp)
	(gnus-cite-ignore-quoted-from, gnus-cite-attribution-face)
	(gnus-cite-blank-line-after-header, gnus-article-boring-faces):
	Add :version.

	* gnus-agent.el (gnus-agent-max-fetch-size)
	(gnus-agent-enable-expiration, gnus-agent-queue-mail)
	(gnus-agent-prompt-send-queue): Add :version.

	* deuglify.el (gnus-outlook-deuglify): Add :version.

	* html2text.el: Beautify code.  Improve doc strings.  Some
	checkdoc cleanup.
	(html2text-get-attr, html2text-fix-paragraph): Simplify code.

2004-11-01  Alfred M. Szmidt  <ams@kemisten.nu>  (tiny change)

	* html2text.el (html2text-format-tag-list): Add "strong" and "em".

2004-10-29  Katsumi Yamaoka  <yamaoka@jpl.org>

	* gnus-msg.el (gnus-configure-posting-styles): Work with empty
	signature file.  Suggested by Manoj Srivastava
	<srivasta@golden-gryphon.com>.

	* mm-util.el (mm-coding-system-priorities): Prefer iso-8859-1 than
	iso-2022-jp even in the Japanese language environment.
	Suggested by Jason Rumney <jasonr@gnu.org>.

2004-10-28  Katsumi Yamaoka  <yamaoka@jpl.org>

	* gnus-sum.el (gnus-update-summary-mark-positions): Allow users to
	use the same characters as the dummy marks; make it free from
	getting affected by the language environment.
	(gnus-summary-read-group-1): Update mark positions only when the
	format spec is updated.

	* gnus-spec.el (gnus-update-format-specifications): Return a list
	of updated types.

2004-10-26  Katsumi Yamaoka  <yamaoka@jpl.org>

	* nnspool.el (nnspool-spool-directory): Use news-path if the
	news-directory variable is not bound.

	* gnus-group.el (gnus-group-line-format-alist): Convert the value
	of gnus-tmp-news-method into string if it may be passed to
	gnus-correct-length which takes only a string argument.

2004-10-25  Reiner Steib  <Reiner.Steib@gmx.de>

	* html2text.el (html2text-buffer-head): Remove.  Use `goto-char'
	instead.

2004-10-24  Kevin Greiner  <kevin.greiner@compsol.cc>

	* gnus-start.el (gnus-convert-old-newsrc): Fix numeric
	comparison on string.

2004-10-21  Katsumi Yamaoka  <yamaoka@jpl.org>

	* mm-view.el (mm-display-inline-fontify): Inhibit font-lock when
	running the major-mode function.

2004-10-21  Kevin Greiner  <kevin.greiner@compsol.cc>

	* gnus-start.el (gnus-convert-old-newsrc): Two of the converters
	have been backported to 'Gnus v5.11' from 'No Gnus v0.2'.  Added a
	boolean check to not apply converters that apply to future
	versions of gnus.

2004-10-19  Katsumi Yamaoka  <yamaoka@jpl.org>

	* gnus-sum.el (gnus-update-summary-mark-positions): Search for
	dummy marks in the right way.

2004-10-18  Kevin Greiner  <kevin.greiner@compsol.cc>

	* nnagent.el (nnagent-request-type): Bind gnus-agent to nil to
	avoid infinite recursion via gnus-get-function.

2004-10-18  Kevin Greiner  <kevin.greiner@compsol.cc>

	* gnus-agent.el (gnus-agent-synchronize-group-flags):
	When necessary, pass full group name to gnus-request-set-marks.
	(gnus-agent-synchronize-group-flags): Add support for sync'ing
	tick marks.
	(gnus-agent-synchronize-flags-server): Be silent when writing file.

2004-10-18  Kevin Greiner  <kevin.greiner@compsol.cc>

	* gnus-agent.el (gnus-agent-synchronize-group-flags):
	Replace gnus-request-update-info with explicit code to sync the
	in-memory info read flags with the marks being sync'd to the backend.

2004-10-18  Kevin Greiner  <kevin.greiner@compsol.cc>

	* gnus-agent.el (gnus-agent-possibly-synchronize-flags): Ignore servers
	that are offline.  Avoids having gnus-agent-toggle-plugged first ask if
	you want to open a server and then, even when you responded with no,
	asking if you want to synchronize the server's flags.
	(gnus-agent-synchronize-flags-server): Rewrite read loop to handle
	multi-line expressions.
	(gnus-agent-synchronize-group-flags): New internal function.
	Updates marks in memory (in the info structure) AND in the backend.
	(gnus-agent-check-overview-buffer): Fix range of
	deletion to remove entire duplicate line.  Fixes merged article
	number bug.

	* gnus-util.el (gnus-remassoc): Fix typo in documentation.

	* nnagent.el (nnagent-request-set-mark):
	Use gnus-agent-synchronize-group-flags, not backend's request-set-mark
	method, to ensure that synchronization updates marks in the
	backend and in the info (in memory) structure.

2004-10-18  Kevin Greiner  <kevin.greiner@compsol.cc>

	* gnus-agent.el (gnus-agent-synchronize-flags-server): Do nothing
	unless plugged.  Disable the agent so that an open failure causes
	an error.

2004-10-18  Reiner Steib  <Reiner.Steib@gmx.de>

	* gnus-agent.el (gnus-agent-fetched-hook): Add :version.
	(gnus-agent-go-online): Change :version.
	(gnus-agent-expire-unagentized-dirs)
	(gnus-agent-auto-agentize-methods): Add :version.

2004-10-18  Kevin Greiner  <kevin.greiner@compsol.cc>

	* legacy-gnus-agent.el
	(gnus-agent-convert-to-compressed-agentview-prompt):
	New function.  Used internally to only display 'gnus converting
	files' message when actually necessary.

	* gnus-sum.el: Remove (require 'gnus-agent) as required
	methods now autoloaded.

	* gnus-int.el (gnus-request-move-article):
	Use gnus-agent-unfetch-articles in place of gnus-agent-expire to
	improve performance.

2004-10-18  Kevin Greiner  <kevin.greiner@compsol.cc>

	* gnus-agent.el (gnus-agent-cat-groups): Rewrite avoiding defsetf
	to avoid run-time CL dependencies.
	(gnus-agent-unfetch-articles): New function.
	(gnus-agent-fetch-headers): Use gnus-agent-braid-nov to validate
	article numbers even when local .overview file is missing.
	(gnus-agent-read-article-number): New function.  Only accepts
	27-bit article numbers.
	(gnus-agent-copy-nov-line, gnus-agent-uncached-articles):
	Use gnus-agent-read-article-number.
	(gnus-agent-braid-nov): Rewrote to validate article numbers coming
	from backend while recognizing that article numbers in .overview
	must be valid.

	* gnus-start.el (gnus-convert-old-newsrc): Change message text as
	some users confused by references to .newsrc when they only have a
	.newsrc.eld file.
	(gnus-convert-mark-converter-prompt)
	(gnus-convert-converter-needs-prompt): Fix use of property list.

2004-10-18  Katsumi Yamaoka  <yamaoka@jpl.org>

	* gnus-agent.el (gnus-agent-restore-gcc): Use ^ and regexp-quote.

2004-10-18  Lars Magne Ingebrigtsen  <larsi@gnus.org>

	* gnus-start.el (gnus-get-unread-articles-in-group): Don't do
	stuff for non-living groups.

2004-10-18  Lars Magne Ingebrigtsen  <larsi@gnus.org>

	* gnus-agent.el (gnus-agent-synchronize-flags): Default to nil.
	(gnus-agent-regenerate-group): Using nil messages aren't valid.

2004-10-18  Lars Magne Ingebrigtsen  <larsi@gnus.org>

	* gnus-agent.el (gnus-agent-read-agentview):
	Inline gnus-uncompress-range.

2004-10-18  Kevin Greiner  <kgreiner@xpediantsolutions.com>

	* legacy-gnus-agent.el
	(gnus-agent-convert-to-compressed-agentview): Fix typos with
	help from Florian Weimer <fw@deneb.enyo.de>

	* gnus-agent.el (gnus-agentize):
	gnus-agent-send-mail-real-function no longer set to current value
	of message-send-mail-function but rather a lambda that calls
	message-send-mail-function.  The change makes the agent real-time
	responsive to user changes to message-send-mail-function.

2004-10-18  Reiner Steib  <Reiner.Steib@gmx.de>

	* gnus-start.el (gnus-get-unread-articles): Fix last commit.

2004-10-18  Kevin Greiner  <kgreiner@xpediantsolutions.com>

	* gnus-cache.el (gnus-cache-rename-group): New function.
	(gnus-cache-delete-group): New function.

	* gnus-agent.el (gnus-agent-rename-group): New function.
	(gnus-agent-delete-group): New function.
	(gnus-agent-save-group-info): Use gnus-command-method when
	`method' parameter is nil.  Don't write nil entries into the
	active file.
	(gnus-agent-get-group-info): New function.
	(gnus-agent-get-local): Add optional parameters to avoid calling
	gnus-group-real-name and gnus-find-method-for-group.
	(gnus-agent-set-local): Delete stored entry if either min, or max,
	are nil.
	(gnus-agent-fetch-session): Reword error/quit messages.
	On quit, use gnus-agent-regenerate-group to record existance of any
	articles fetched to disk before the quit occurred.

	* gnus-int.el (gnus-request-delete-group):
	Use gnus-cache-delete-group and gnus-agent-delete-group to keep the
	local disk in sync with the server.
	(gnus-request-rename-group):
	Use gnus-cache-rename-group and gnus-agent-rename-group to keep the
	local disk in sync with the server.

	* gnus-start.el (gnus-get-unread-articles):
	Cosmetic simplification to logic.

	* gnus-group.el (gnus-group-delete-group): No longer update
	gnus-cache-active-altered as gnus-request-delete-group now keeps
	the cache in sync.
	(gnus-group-list-active): Let the agent store a server's active
	list if currently plugged.

	* gnus-util.el (gnus-rename-file): New function.

2004-10-18  Katsumi Yamaoka  <yamaoka@jpl.org>

	* gnus-agent.el (gnus-agent-regenerate-group): Activate the group
	when the group's active is not available.

2004-10-18  Katsumi Yamaoka  <yamaoka@jpl.org>

	* gnus-agent.el (gnus-agent-read-agentview): Add a missing arg to
	error.

2004-10-18  Kevin Greiner  <kevin.greiner@compsol.cc>

	* gnus-start.el (gnus-convert-old-newsrc): Only write the conversion
	message to newsrc-dribble when an actual conversion is performed.

2004-10-18  Kevin Greiner  <kevin.greiner@compsol.cc>

	* gnus-agent.el (gnus-agent-read-local):
	Bind nnheader-file-coding-system to gnus-agent-file-coding-system to
	avoid the implicit assumption that they will always be equal.
	(gnus-agent-save-local): Bind buffer-file-coding-system, not
	coding-system-for-write, as the with-temp-file macro first prints
	to a buffer then saves the buffer.

2004-10-18  Kevin Greiner  <kgreiner@xpediantsolutions.com>

	* legacy-gnus-agent.el (): New.  Provides converters that are only
	loaded when gnus-convert-old-newsrc needs to call them.

	* gnus-agent.el (gnus-agent-read-agentview): Remove support for
	old file versions.
	(gnus-group-prepare-hook): Remove function that converted list
	form of gnus-agent-expire-days to group properties.

	* gnus-start.el (gnus-convert-old-newsrc): Register new
	converters to handle old agent file formats.  Added logic for a
	"backup before upgrading warning".
	(gnus-convert-mark-converter-prompt): Developers can mark
	functions as needing (default), or not needing,
	gnus-convert-old-newsrc's "backup before upgrading warning".
	(gnus-convert-converter-needs-prompt): Tests whether the user
	should be protected from potentially irreversable changes by the
	function.

2004-10-18  Kevin Greiner  <kgreiner@xpediantsolutions.com>

	* gnus-int.el (gnus-request-accept-article): Inform the agent that
	articles are being added to a group.
	(gnus-request-replace-article): Inform the agent that articles
	need to be uncached as the cached contents are no longer valid.

	* gnus-agent.el (gnus-agent-file-header-cache): Remove.
	(gnus-agent-possibly-alter-active): Avoid null in numeric comparison.
	(gnus-agent-set-local): Refuse to save null in local object table.
	(gnus-agent-regenerate-group): The REREAD parameter can now be a
	list of articles that will be marked as unread.

2004-10-18  Kevin Greiner  <kevin.greiner@compsol.cc>

	* gnus-range.el (gnus-sorted-range-intersection): Now accepts
	single-interval range of the form (min . max).  Previously the
	range had to look like ((min . max)).  Likewise, return
	(min . max) rather than ((min . max)).
	(gnus-range-map): Use gnus-range-normalize to accept
	single-interval range.

	* gnus-sum.el (gnus-summary-highlight-line): Articles stored in
	the cache, but not the agent, now appear with their usual face.

2004-10-18  Kevin Greiner  <kevin.greiner@compsol.cc>

	* gnus-sum.el (gnus-adjust-marks): Now correctly handles a list of
	marks consisting of a single range {for example, (3 . 5)} rather
	than a list of a single range { ((3 . 5)) }.

2004-10-18  Kevin Greiner  <kevin.greiner@compsol.cc>

	* gnus-sum.el (gnus-adjust-marks): Avoid splicing null INTO the
	uncompressed list.

2004-10-18  Kevin Greiner  <kevin.greiner@compsol.cc>

	* gnus-draft.el (gnus-group-send-queue): Pass the group name
	"nndraft:queue" along to gnus-draft-send.
	Use gnus-agent-prompt-send-queue.
	(gnus-draft-send): Rebind gnus-agent-queue-mail to nil when group
	is "nndraft:queue".  Suggested by Gaute Strokkenes
	<gs234@srcf.ucam.org>

	* gnus-group.el (gnus-group-catchup): Use new
	gnus-sequence-of-unread-articles, not
	gnus-list-of-unread-articles, to avoid exhausting memory with huge
	numbers of articles.  Use gnus-range-map to avoid having to
	uncompress the unread list.
	(gnus-group-archive-directory)
	(gnus-group-recent-archive-directory): Fix invalid ange-ftp reference.

	* gnus-range.el (gnus-range-map): Iterate over list or sequence.
	(gnus-sorted-range-intersection): Intersection of two ranges
	without requiring that they first be uncompressed.

	* gnus-start.el (gnus-activate-group): Unless blocked by the
	caller, possibly expand the active range to include both cached
	and agentized articles.
	(gnus-convert-old-newsrc): Rewrote in anticipation of having
	multiple version-dependent converters.
	(gnus-groups-to-gnus-format): Replace gnus-agent-save-groups with
	gnus-agent-save-active.
	(gnus-save-newsrc-file): Save dirty agent range limits.

	* gnus-sum.el (gnus-select-newgroup): Replace inline code with
	gnus-agent-possibly-alter-active.
	(gnus-adjust-marked-articles): Faster handling of simple lists.

2004-10-18  David Edmondson  <dme@dme.org>

	* mm-view.el (mm-w3m-cid-retrieve-1): Don't use recursive call
	excessively.

2004-10-18  Reiner Steib  <Reiner.Steib@gmx.de>

	* mml.el (mml-preview): Use `pop-to-buffer'.

	* message.el (message-goto-mail-followup-to): Insert after "To".
	(message-carefully-insert-headers): Add comment.

	* gnus-sum.el (gnus-summary-make-menu-bar): Add help texts.

	* gnus-art.el (gnus-button-alist):
	Improve `gnus-button-handle-library' entry.

	* gnus-art.el (gnus-button-alist): Fix regexp for manual links.

	* gnus-group.el (gnus-group-get-new-news-this-group): Add doc-string.

	* gnus-start.el (gnus-activate-group): Add doc-string.

	* gnus-art.el (gnus-button-handle-man, gnus-button-alist): Try to
	handle manual section.

	* imap.el (imap-store-password): New variable.
	(imap-interactive-login): Use it.
	Suggested by Mark Plaksin <happy@mcplaksin.org>.

	* gnus-art.el (gnus-button-alist, gnus-header-button-alist):
	Allow / in mailto URLs.

	* spam.el (spam-directory): Derive from `gnus-directory'.

	* gnus-sum.el (gnus-pick-line-number): Add autoload.

2004-10-17  Richard M. Stallman  <rms@gnu.org>

	* gnus-registry.el (gnus-registry-unload-hook):
	Set as a variable with add-hook.

	* nnspool.el (nnspool-spool-directory): Use news-directory instead
	of news-path.

	* spam-stat.el (spam-stat-unload-hook): Set as a variable w/ add-hook.

	* spam.el: Delete duplicate `provide'.
	(spam-unload-hook): Set as a variable with add-hook.

2004-10-15  Reiner Steib  <Reiner.Steib@gmx.de>

	* pop3.el (pop3-leave-mail-on-server): Describe possible problems
	in the doc string.

	* message.el (message-ignored-news-headers)
	(message-ignored-supersedes-headers)
	(message-ignored-resent-headers)
	(message-forward-ignored-headers): Improve custom type.

2004-10-15  Simon Josefsson  <jas@extundo.com>

	* pop3.el (top-level): Don't require nnheader.
	(pop3-read-timeout): Add.
	(pop3-accept-process-output): Add.
	(pop3-read-response, pop3-retr): Use it.

2004-10-13  Katsumi Yamaoka  <yamaoka@jpl.org>

	* message.el (message-tokenize-header): Fix 2004-09-06 change
	which used point-min in the wrong place.

2004-10-11  Reiner Steib  <Reiner.Steib@gmx.de>

	* message.el (message-bury): Use `window-dedicated-p'.

2004-10-10  Reiner Steib  <Reiner.Steib@gmx.de>

	* gnus-sum.el: Mention that multibyte characters don't work as marks.

	* gnus.el (message-y-or-n-p): Autoload.

	* pop3.el (pop3-maildrop, pop3-mailhost, pop3-port)
	(pop3-password-required, pop3-authentication-scheme)
	(pop3-leave-mail-on-server): Made customizable.
	(pop3): New custom group.
	(pop3-retr): Remove `sleep-for' statements.
	Suggested by Dave Love <fx@gnu.org>.

	* nnheader.el (nnheader-read-timeout): Explain 1.0 timeout for
	Windows/DOS.

	* imap.el (imap-parse-flag-list, imap-parse-body-extension)
	(imap-parse-body): Fix incorrect use of `assert'.  Suggested by
	Dave Love <fx@gnu.org>.

	* mml.el (mml-minibuffer-read-disposition): Require match.
	Suggested by Dave Love <fx@gnu.org>.

2004-10-06  Katsumi Yamaoka  <yamaoka@jpl.org>

	* gnus-group.el (gnus-update-group-mark-positions):
	* gnus-sum.el (gnus-update-summary-mark-positions):
	* message.el (message-check-news-body-syntax):
	* gnus-msg.el (gnus-debug): Use mm-string-as-multibyte instead
	of string-as-multibyte.

	* gnus-sum.el (gnus-summary-insert-subject): Remove redundant setq.

2004-10-05  Juri Linkov  <juri@jurta.org>

	* gnus-group.el (gnus-update-group-mark-positions):
	* gnus-sum.el (gnus-update-summary-mark-positions):
	* message.el (message-check-news-body-syntax):
	* gnus-msg.el (gnus-debug): Use `string-as-multibyte' to convert
	8-bit unibyte values to a multibyte string for search functions.

2004-10-01  Katsumi Yamaoka  <yamaoka@jpl.org>

	* gnus-sum.el (gnus-summary-toggle-header): Make it work even if
	there's no visible header.

2004-10-01  Simon Josefsson  <jas@extundo.com>

	* mailcap.el (mailcap-mime-data): Add pdf.  Remove non-free
	acroread.

2004-09-29  Jesper Harder  <harder@ifa.au.dk>

	* gnus.el (gnus-method-to-server): Oops, move it don't delete it.

2004-09-28  Jesper Harder  <harder@ifa.au.dk>

	* gnus-picon.el: Require cl.

	* mml-sec.el (mml-signencrypt-style): Don't depend on Gnus.

	* mml-smime.el: Require cl.  Autoload message-fetch-field.

	* gnus-fun.el: Require gnus-ems and gnus-util.

	* gnus-diary.el (gnus-diary-header-schedule): caddr -> car (cddr).

	* gnus-art.el (gnus-article-edit-mode): Define before first reference.

	* gnus.el (gnus-method-to-server): Move defsubst before first use.

	* spam.el (spam-check-spamoracle, spam-spamoracle-learn):
	Fix format string mismatch.
	* nnml.el (nnml-request-set-mark, nnml-save-marks): Do.
	* nnfolder.el (nnfolder-request-set-mark, nnfolder-save-marks): Do.

2004-09-27  Reiner Steib  <Reiner.Steib@gmx.de>

	* gnus.el (gnus-version-number): Set to 5.11.

2004-09-27  Katsumi Yamaoka  <yamaoka@jpl.org>

	* mm-decode.el (mm-copy-to-buffer): Don't use set-buffer-multibyte.

2004-09-26  Christian Neukirchen  <chneukirchen@yahoo.de>  (tiny change)

	* mm-util.el (mm-image-load-path): Handle nil in load-path.

2004-09-26  Jesper Harder  <harder@ifa.au.dk>

	* gnus-msg.el (gnus-post-news): Use blank Newsgroups line if
	GROUP is a virtual group.

	* mm-util.el (mm-charset-synonym-alist): Remove obsolete entries
	for big5 and gb2312.

	* rfc2047.el (rfc2047-pad-base64): Deal with more cases of invalid
	padding.

	* mm-bodies.el (mm-7bit-chars): Don't include \r.

	* mml.el (mml-compute-boundary-1): Don't uncompress files.

	* rfc2047.el (rfc2047-qp-or-base64): New function to reduce
	dependencies.
	(rfc2047-encode): Use it.

	* flow-fill.el: Typo.

	* mml.el (mml-generate-mime-1): Don't use format=flowed with
	inline PGP.

	* gnus.el (gnus-getenv-nntpserver): Strip whitespace.

	* gnus-cache.el (gnus-cache-save-buffers): Check if buffer is
	alive.  Reported by Laurent Martelli <laurent@aopsys.com>.

	* html2text.el (html2text-replace-list): Add &amp; and &apos;.

	* nnheader.el (nnheader-max-head-length): Increase to 8192.

	* message.el (message-clone-locals): Clone sendmail and smtp
	variables.

2004-09-23  Reiner Steib  <Reiner.Steib@gmx.de>

	* gnus-msg.el (gnus-configure-posting-styles): Narrow to headers
	in `header' match.  Reported by Svend Tollak Munkejord.

2004-09-20  Stefan Monnier  <monnier@iro.umontreal.ca>

	* mm-decode.el (mm-copy-to-buffer): Preserve the data's unibyteness.

2004-09-20  Reiner Steib  <Reiner.Steib@gmx.de>

	* uudecode.el (uudecode-use-external): Add :version.

	* smime.el (smime-CA-file, smime-encrypt-cipher)
	(smime-dns-server): Add :version.

	* smiley.el (gnus-smiley-file-types): Add :version.

	* sha1.el (sha1-use-external): Add :version.

	* pgg-def.el (pgg-query-keyserver): Add :version.

	* nnmail.el (nnmail-fancy-expiry-targets)
	(nnmail-mail-splitting-charset, nnmail-mail-splitting-decodes):
	Add :version.

	* nnimap.el (nnimap-split-download-body, nnimap-dont-close)
	(nnimap-retrieve-groups-asynchronous): Add :version.
	(nnimap-close-asynchronous): Add :version.  Fixed typo in doc string.

	* mml.el (mml-content-disposition-parameters)
	(mml-insert-mime-headers-always): Add :version.

	* mm-util.el (mm-coding-system-priorities): Add :version.

	* mm-decode.el (mm-inline-text-html-with-images)
	(mm-keep-viewer-alive-types, mm-external-terminal-program)
	(mm-verify-option): Add :version.
	(mm-text-html-renderer): Change :version.

	* message.el (message-fcc-externalize-attachments)
	(message-required-headers, message-draft-headers)
	(message-subject-trailing-was-query)
	(message-subject-trailing-was-ask-regexp)
	(message-subject-trailing-was-regexp, message-mark-insert-begin)
	(message-mark-insert-end, message-archive-header)
	(message-archive-note, message-cross-post-default)
	(message-cross-post-note, message-followup-to-note)
	(message-cross-post-note-function, message-use-mail-followup-to)
	(message-subscribed-address-functions)
	(message-subscribed-address-file, message-subscribed-addresses)
	(message-subscribed-regexps, message-allow-no-recipients)
	(message-yank-cited-prefix, message-signature-insert-empty-line)
	(message-hidden-headers, message-hierarchical-addresses)
	(message-mail-user-agent, message-use-idna)
	(message-valid-fqdn-regexp)
	(message-strip-special-text-properties, message-header-synonyms)
	(message-beginning-of-line, message-tab-body-function): Add :version.
	(message-insert-canlock, message-wide-reply-confirm-recipients):
	Change :version.

	* mail-source.el (mail-source-ignore-errors): Add :group, :type
	and :version.
	(mail-source-delete-old-incoming-confirm)
	(mail-source-movemail-program): Add :version.

	* gnus.el (gnus-parameters, gnus-user-agent): Add :version.
	(gnus-agent-cache, gnus-agent): Change :version.

	* gnus-util.el (gnus-use-byte-compile): Change :version.

	* gnus-sum.el (gnus-summary-make-false-root-always)
	(gnus-summary-default-high-score)
	(gnus-summary-default-low-score, gnus-auto-goto-ignores)
	(gnus-forwarded-mark, gnus-unseen-mark, gnus-no-mark)
	(gnus-read-all-available-headers, gnus-article-emulate-mime)
	(gnus-sum-thread-tree-root, gnus-sum-thread-tree-false-root)
	(gnus-sum-thread-tree-single-indent)
	(gnus-sum-thread-tree-vertical, gnus-sum-thread-tree-indent)
	(gnus-sum-thread-tree-leaf-with-other)
	(gnus-sum-thread-tree-single-leaf): Add :version.
	(gnus-summary-display-arrow, gnus-summary-muttprint-program)
	(gnus-article-loose-mime): Change :version.

	* gnus-start.el (gnus-backup-startup-file)
	(gnus-save-startup-file-via-temp-buffer): Add :version.

	* gnus-srvr.el (gnus-server-browse-in-group-buffer)
	(gnus-server-offline-face): Add :version.

	* gnus-score.el (gnus-adaptive-word-length-limit): Add :version.

	* gnus-msg.el (gnus-gcc-externalize-attachments)
	(gnus-debug-files, gnus-debug-exclude-variables)
	(gnus-discouraged-post-methods): Change :version.
	(gnus-confirm-mail-reply-to-news)
	(gnus-confirm-treat-mail-like-news): Add :version.

	* gnus-int.el (gnus-server-unopen-status): Add :version.

	* gnus-group.el (gnus-group-jump-to-group-prompt)
	(gnus-large-ephemeral-newsgroup)
	(gnus-fetch-old-ephemeral-headers): Add :version.

	* gnus-fun.el (gnus-x-face-directory)
	(gnus-convert-pbm-to-x-face-command)
	(gnus-convert-image-to-x-face-command)
	(gnus-convert-image-to-face-command): Add :version.

	* gnus-delay.el (gnus-delay-default-hour): Add :version.

	* gnus-cite.el (gnus-cite-blank-line-after-header)
	(gnus-article-boring-faces): Add :version.

	* gnus-art.el (gnus-buttonized-mime-types)
	(gnus-inhibit-mime-unbuttonizing)
	(gnus-treat-display-face)
	(gnus-treat-body-boundary): Change :version.
	(gnus-body-boundary-delimiter, gnus-picon-databases)
	(gnus-treat-strip-cr, gnus-treat-leading-whitespace)
	(gnus-treat-date-english, gnus-treat-fold-headers)
	(gnus-article-skip-boring, gnus-treat-fold-newsgroups)
	(gnus-treat-mail-picon, gnus-treat-wash-html)
	(gnus-article-encrypt-protocol)
	(gnus-use-idna, gnus-article-over-scroll)
	(gnus-mime-display-multipart-alternative-as-mixed)
	(gnus-mime-display-multipart-related-as-mixed)
	(gnus-button-valid-fqdn-regexp, gnus-button-man-handler)
	(gnus-ctan-url, gnus-button-ctan-handler)
	(gnus-button-handle-ctan-bogus-regexp)
	(gnus-button-ctan-directory-regexp)
	(gnus-button-mid-or-mail-regexp, gnus-button-prefer-mid-or-mail)
	(gnus-button-mid-or-mail-heuristic-alist, gnus-button-tex-level)
	(gnus-button-man-level, gnus-button-emacs-level)
	(gnus-button-message-level, gnus-button-browse-level): Add :version.

	* gnus-agent.el (gnus-agent-fetched-hook): Add :version.
	(gnus-agent-go-online): Change :version.
	(gnus-agent-expire-unagentized-dirs)
	(gnus-agent-auto-agentize-methods): Add :version.

	* flow-fill.el (fill-flowed-display-column)
	(fill-flowed-encode-column): Add :version.

	* deuglify.el (gnus-outlook-deuglify-unwrap-min)
	(gnus-outlook-deuglify-unwrap-max)
	(gnus-outlook-deuglify-cite-marks)
	(gnus-outlook-deuglify-unwrap-stop-chars)
	(gnus-outlook-deuglify-no-wrap-chars)
	(gnus-outlook-deuglify-attrib-cut-regexp)
	(gnus-outlook-deuglify-attrib-verb-regexp)
	(gnus-outlook-deuglify-attrib-end-regexp)
	(gnus-outlook-display-hook): Add :version.

	* binhex.el (binhex-use-external): Add :version.

2004-09-16  Reiner Steib  <Reiner.Steib@gmx.de>

	* gnus-sum.el (gnus-fetch-old-headers): Add custom choices `t'
	and `invisible'.

2004-09-13  Simon Josefsson  <jas@extundo.com>

	* nnimap.el (nnimap-demule): Revert 2004-08-30 change.

2004-09-13  Reiner Steib  <Reiner.Steib@gmx.de>

	* gnus-sum.el (gnus-summary-copy-article): Fix doc string.

2004-09-10  Miles Bader  <miles@gnu.ai.mit.edu>

	* nnimap.el (nnimap-open-connection): Remove extraneous end-paren.

2004-09-10  Teodor Zlatanov  <tzz@lifelogs.com>

	* nnimap.el (nnimap-open-connection): Allow 'imaps' as a synonym
	for the 'imap' port in netrc files.

	* gnus-registry.el (gnus-registry-trim): Watch out for negatives
	in gnus-registry-trim.

2004-09-10  Simon Josefsson  <jas@extundo.com>

	* nndb.el (require): Remove tcp and duplicate cl.

2004-09-08  Reiner Steib  <Reiner.Steib@gmx.de>

	* nntp.el (nntp): New customization group.
	(nntp-authinfo-file): Add customization group.

	* mml2015.el (mml2015-unabbrev-trust-alist): Add customization group.

	* mml-sec.el (mml-signencrypt-style-alist): Ditto.

	* gnus.el (to-address, to-list, subscribed)
	(large-newsgroup-initial): Ditto.

	* flow-fill.el (fill-flowed-display-column)
	(fill-flowed-encode-column): Ditto.

2004-09-06  Stefan Monnier  <monnier@iro.umontreal.ca>

	* message.el (message-tokenize-header, message-send-mail-with-qmail):
	Use point-min rather than 1.
	(message-send-mail): Use buffer-size rather than point-max.

	* gnus-sum.el (gnus-summary-search-article-forward):
	Signal a specific `search-failed' rather than a generic `error'.

	* gnus-salt.el (gnus-pick-mouse-pick-region): Switch 1 => point-min.
	(gnus-generate-vertical-tree): Usue `bobp' rather than compare to 1.
	(gnus-highlight-selected-tree): Use point-min rather than 1 and 2.

2004-09-03  Katsumi Yamaoka  <yamaoka@jpl.org>

	* gnus-sum.el (gnus-summary-insert-subject): Remove list identifiers.

2004-09-03  Hiroshi Fujishima  <pooh@nature.tsukuba.ac.jp>  (tiny change)

	* spam-stat.el (spam-stat-reduce-size): Set spam-stat-dirty.
	(spam-stat-save): Accept prefix argument.

2004-09-01  Simon Josefsson  <jas@extundo.com>

	* message.el (message-canlock-generate): Require sha1, not
	sha1-el.  (Can we get rid of this require alltogheter? It is ugly
	to require within a function.  Sadly, if sha1.el isn't loaded, the
	let binding in m-c-g will hide the defcustom definition, which is
	bad.)

	* canlock.el: Require sha1, not sha1-el.

	* message.el: Don't autoload sha1 (there is a autoload cookie in
	sha1.el).

	* sha1-el.el: Renamed to sha1.el.

2004-05-19  Lars Magne Ingebrigtsen  <larsi@gnus.org>

	* pgg-pgp.el (pgg-pgp-verify-region): Clean up.

2004-05-19  Michael Schierl  <schierlm-usenet@gmx.de>  (tiny change)

	* pgg-pgp.el (pgg-pgp-verify-region): Default when signature
	isn't a string.

2004-03-05  Jesper Harder  <harder@ifa.au.dk>

	* sha1-el.el (sha1-maximum-internal-length): Doc fix.

2004-03-04  Katsumi Yamaoka  <yamaoka@jpl.org>

	* canlock.el: Don't autoload mail-fetch-field.

2004-01-19  Katsumi Yamaoka  <yamaoka@jpl.org>

	* canlock.el (base64-encode-string): Don't autoload it.

2004-01-14  Katsumi Yamaoka  <yamaoka@jpl.org>

	* canlock.el: Always require sha1-el.
	(canlock-sha1): Bind sha1-maximum-internal-length to nil.

2004-01-13  Katsumi Yamaoka  <yamaoka@jpl.org>

	* message.el (message-canlock-generate): Require sha1-el.

2004-01-08  Katsumi Yamaoka  <yamaoka@jpl.org>

	* canlock.el (canlock-insert-header): Remove excessive grouping in
	regexp.

2004-01-07  Katsumi Yamaoka  <yamaoka@jpl.org>

	* sha1-el.el (sha1-string-external): Use with-temp-buffer.

2004-01-07  Katsumi Yamaoka  <yamaoka@jpl.org>

	* canlock.el (canlock-sha1-function): Remove.
	(canlock-sha1-function-for-verify): Remove.
	(canlock-openssl-program): Remove.
	(canlock-openssl-args): Remove.
	(canlock-ignore-errors): Remove.
	(canlock-sha1-with-openssl): Remove.
	(canlock-sha1): Use sha1 instead of to call canlock-sha1-function.
	(canlock-verify): Don't use canlock-ignore-errors.

	* sha1-el.el (sha1-string-external): Make it can return a string
	in binary form.
	(sha1-region-external): Ditto.
	(sha1-string-internal): Ditto.
	(sha1-region-internal): Ditto.
	(sha1-region): Ditto.
	(sha1-string): Ditto.
	(sha1): Ditto.

2003-11-15  Simon Josefsson  <jas@extundo.com>

	* pgg-gpg.el (pgg-gpg-lookup-all-secret-keys)
	(pgg-gpg-lookup-key): Use regexp match instead of
	split-string (split-string is different between emacs 21.2 and
	22.1).  Reported by ultrasoul@ultrasoul.com (David D. Smith).

2004-07-28  Simon Josefsson  <jas@extundo.com>

	* pgg-pgp5.el (pgg-pgp5-encrypt-region): Accept sign
	parameter (but don't use it, for now).

2004-02-03  Jesper Harder  <harder@ifa.au.dk>

	* sieve.el (sieve-deactivate-all): Fix format string mismatch.

2004-08-30  Andreas Schwab  <schwab@suse.de>

	* rfc2231.el (rfc2231-parse-string): Restore whitespace syntax for
	?* and ?\;.

	* ietf-drums.el (ietf-drums-syntax-table): Set syntax of ?* ?\;
	and ?\' to symbol instead of whitespace.

2004-08-31  Jesper Harder  <harder@ifa.au.dk>

	* message.el (message-idna-to-ascii-rhs-1): Don't choke on
	invalid addresses.

2004-08-31  Reiner Steib  <Reiner.Steib@gmx.de>

	* message.el (message-idna-to-ascii-rhs-1): Fix typo.

2004-08-31  Lars Magne Ingebrigtsen  <larsi@gnus.org>

	* message.el (message-idna-to-ascii-rhs-1): Don't use equalp.

2004-08-31  Lars Magne Ingebrigtsen  <larsi@gnus.org>

	* gnus-art.el (article-decode-idna-rhs): Don't use
	message-idna-inside-rhs-p.

2004-08-31  Lars Magne Ingebrigtsen  <larsi@gnus.org>

	* message.el (message-idna-inside-rhs-p): Remove.
	(message-idna-to-ascii-rhs-1): Use proper address parsing.

2004-08-31  Katsumi Yamaoka  <yamaoka@jpl.org>

	* gnus-agent.el (gnus-agent-restore-gcc): Use ^ and regexp-quote.

2004-08-30  Helmut Waitzmann  <Helmut.Waitzmann@web.de>  (tiny change)

	* gnus-sum.el (gnus-newsgroup-variables): Doc fix.

2004-08-26  YAGI Tatsuya  <ynyaaa@ybb.ne.jp>  (tiny change)

	* gnus-art.el (gnus-article-next-page): Fix the way to find a real
	end-of-buffer.

2004-08-26  Stefan Wiens  <s.wi@gmx.net>  (tiny change)

	* gnus-sum.el (gnus-read-header): Don't remove a header for the
	parent article of a sparse article in the thread hashtb.

2004-08-26  David Hedbor  <dhedbor@real.com>  (tiny change)

	* nnmail.el (nnmail-split-lowercase-expanded): New user option.
	(nnmail-expand-newtext): Lowercase expanded entries if
	nnmail-split-lowercase-expanded is non-nil.

	* gnus-agent.el (gnus-agent-regenerate-group): Activate the group
	when the group's active is not available.

	* gnus-art.el (article-hide-headers): Refer to the values for
	gnus-ignored-headers and gnus-visible-headers in the summary
	buffer since a user may have set them as group parameters.
	(gnus-article-read-summary-keys): Restore new window-start and
	hscroll to summary window.
	(gnus-prev-page-map): Remove duplicated one.

	* gnus-cite.el (gnus-cite-ignore-quoted-from): New user option.
	(gnus-cite-parse): Ignore quoted envelope From_.  Suggested by
	Karl Chen <quarl@nospam.quarl.org> and Reiner Steib
	<Reiner.Steib@gmx.de>.

	* gnus-cus.el (gnus-agent-cat-prepare-category-field):
	Replace pp-to-string with gnus-pp-to-string.

	* gnus-eform.el (gnus-edit-form): Replace pp with gnus-pp.

	* gnus-group.el (gnus-group-make-kiboze-group): Replace pp with
	gnus-pp.

	* gnus-msg.el (gnus-setup-message): Ignore an article copy while
	parsing gnus-posting-styles when the message is not for replying.
	(gnus-summary-resend-message-edit): Call mime-to-mml.
	Suggested by Hiroshi Fujishima <pooh@nature.tsukuba.ac.jp>.
	(gnus-debug): Replace pp with gnus-pp.

	* gnus-score.el (gnus-score-save): Replace pp with gnus-pp.

	* gnus-spec.el (gnus-update-format): Replace pp-to-string with
	gnus-pp-to-string.

	* gnus-util.el (gnus-bind-print-variables): New macro.
	(gnus-prin1): Use it.
	(gnus-prin1-to-string): Use it.
	(gnus-pp): New function.
	(gnus-pp-to-string): New function.

	* gnus.el: Don't make unnecessary *Group* buffer when loading.

	* mail-source.el (mail-source-touch-pop): Doc fix.

	* message.el (message-mode): Don't modify paragraph-separate there.
	(message-setup-fill-variables): Add mml tags to paragraph-start
	and paragraph-separate.  Suggested by Andrew Korty <ajk@iu.edu>.
	(message-smtpmail-send-it): Doc fix.
	(message-exchange-point-and-mark): Don't activate region if it was
	inactive.  Suggested by Hiroshi Fujishima
	<pooh@nature.tsukuba.ac.jp> and Jesper Harder <harder@ifa.au.dk>.

	* mm-decode.el (mm-save-part): Bind enable-multibyte-characters to
	t while entering a file name using the mm-with-multibyte macro.
	Suggested by Hiroshi Fujishima <pooh@nature.tsukuba.ac.jp>.

	* mm-encode.el (mm-content-transfer-encoding-defaults):
	Use qp-or-base64 for the application/* types.
	(mm-safer-encoding): Consider 7bit is safe.

	* mm-util.el (mm-with-multibyte-buffer): New macro.
	(mm-with-multibyte): New macro.

	* mm-view.el (mm-inline-render-with-function): Use multibyte
	buffer; decode html source by charset.

	* nndoc.el (nndoc-type-alist): Improve regexp for article-begin,
	add generate-head-function and generate-article-function to the
	rfc822-forward entry.
	(nndoc-forward-type-p): Recognize envelope From_.
	(nndoc-rfc822-forward-generate-article): New function.
	(nndoc-rfc822-forward-generate-head): New function.

	* score-mode.el (gnus-score-pretty-print): Replace pp with gnus-pp.

	* webmail.el (webmail-debug): Replace pp with gnus-pp.

	* gnus-art.el (gnus-article-wash-html-with-w3m):
	Bind w3m-safe-url-regexp as the value for mm-w3m-safe-url-regexp;
	use w3m-minor-mode-map instead of mm-w3m-local-map-property.
	(gnus-mime-save-part-and-strip): Use mm-complicated-handles
	instead of mm-multiple-handles.
	(gnus-mime-delete-part): Ditto.

	* mm-decode.el (mm-multiple-handles): Recognize a string as a mime
	handle, as well as a list.
	(mm-complicated-handles): Former definition of mm-multiple-handles.

	* mm-view.el (mm-w3m-mode-map): Remove.
	(mm-w3m-local-map-property): Remove.
	(mm-w3m-cid-retrieve-1): Call itself recursively.  Suggested by
	ARISAWA Akihiro <ari@mbf.sphere.ne.jp>.
	(mm-w3m-cid-retrieve): Simplify.
	(mm-inline-text-html-render-with-w3m): Decode html source by
	charset; check META tags only when charsets are not specified in
	headers; specify charset to w3m-region; use w3m-minor-mode-map
	instead of mm-w3m-local-map-property.

2004-08-30  Juanma Barranquero  <lektu@terra.es>

	* ietf-drums.el (ietf-drums-remove-whitespace): Fix character constant.

2004-08-30  Andreas Schwab  <schwab@suse.de>

	* nnlistserv.el (nnlistserv-kk-wash-article): Fix paren nesting.

	* gnus-score.el (gnus-summary-increase-score): Fix format string.

2004-08-30  Stefan Monnier  <monnier@iro.umontreal.ca>

	* nnimap.el (nnimap-demule): Avoid string-as-multibyte.

2004-08-30  Kim F. Storm  <storm@cua.dk>

	* nntp.el (nntp-authinfo-file): Add :group 'nntp.

	* nnimap.el (nnimap-authinfo-file, nnimap-prune-cache):
	Add :group 'nnimap.

2004-08-23  Reiner Steib  <Reiner.Steib@gmx.de>

	* mm-decode.el (mime-display, mime-security): Fix custom-manual
	entries.

	* gnus-art.el (gnus-article): Ditto.

2004-08-23  Katsumi Yamaoka  <yamaoka@jpl.org>

	* gnus-art.el (article-hide-list-identifiers):
	Bind inhibit-read-only as t.

2004-08-22  Reiner Steib  <Reiner.Steib@gmx.de>

	* gnus-mlspl.el (gnus-group-split-update): Fix docstring.

2004-08-22  Stefan Monnier  <monnier@iro.umontreal.ca>

	* gnus-art.el: Use inhibit-read-only instead of buffer-read-only.
	(gnus-narrow-to-page): Don't assume point-min == 1.
	(gnus-article-edit-mode): Derive from message-mode.

	* gnus-score.el (gnus-score-find-bnews): Simplify and don't assume
	point-min == 1.

	* imap.el (imap-parse-address-list, imap-parse-body-ext):
	Disable incorrect use of `assert'.

	* message.el (message-mode): Set comment-start-skip.

2004-08-22  Sam Steingold  <sds@gnu.org>

	* pop3.el (pop3-leave-mail-on-server): New user variable.
	(pop3-movemail): Delete mail only when it is nil.

2004-08-17  Reiner Steib  <Reiner.Steib@gmx.de>

	* netrc.el, tls.el: Removed; use files from ../net instead.

2004-08-16  Reiner Steib  <Reiner.Steib@gmx.de>

	* gnus-mule.el, smiley-ems.el: Removed obsolete files.

	* mailcap.el (mailcap-mime-data): Mark as risky.

	* gnus.el (gnus-group, gnus-summary, gnus-summary-sort):
	Fix custom-manual entries.

	* time-date.el: Removed.  Merged into ../calendar/time-date.el.

2004-08-02  Reiner Steib  <Reiner.Steib@gmx.de>

	* blink.pbm, blink.xpm, braindamaged.xpm, cry.xpm, dead.xpm,
	evil.xpm, forced.xpm, frown.xpm, grin.xpm, indifferent.xpm,
	reverse-smile.xpm, sad.pbm, sad.xpm, smile.xpm, time-date.el,
	wry.xpm: Added new files from the v5_10 branch of Gnus.

2004-07-22  Andreas Schwab  <schwab@suse.de>

	Import Gnus 5.10 from the v5_10 branch of the Gnus repository.

2004-05-23  Katsumi Yamaoka  <yamaoka@jpl.org>

	* mm-decode.el (mm-text-html-renderer): Make sure w3m exists in
	addition to emacs-w3m.

2004-05-19  Reiner Steib  <Reiner.Steib@gmx.de>

	* gnus-msg.el (gnus-summary-followup-with-original):
	Document yanking of region when active.

2004-04-13  Kevin Greiner  <kgreiner@xpediantsolutions.com>

	* gnus-agent.el: Merged 7.3 through 7.7 updates into branch.
	Revision 7.2 changes excluded to maintain compatibility with all
	targeted emacs versions.

	* gnus-cus.el: Merged revisions 7.2 through 7.5 into branch to support
	gnus-agent.el update and incorporate bug fixes.

See ChangeLog.2 for earlier changes.

    Copyright (C) 2004, 2005, 2006, 2007 Free Software Foundation, Inc.

  This file is part of GNU Emacs.

  GNU Emacs is free software; you can redistribute it and/or modify
  it under the terms of the GNU General Public License as published by
  the Free Software Foundation; either version 2, or (at your option)
  any later version.

  GNU Emacs is distributed in the hope that it will be useful,
  but WITHOUT ANY WARRANTY; without even the implied warranty of
  MERCHANTABILITY or FITNESS FOR A PARTICULAR PURPOSE.  See the
  GNU General Public License for more details.

  You should have received a copy of the GNU General Public License
  along with GNU Emacs; see the file COPYING.  If not, write to the
  Free Software Foundation, Inc., 51 Franklin Street, Fifth Floor,
  Boston, MA 02110-1301, USA.

;; Local Variables:
;; coding: iso-2022-7bit
;; fill-column: 79
;; add-log-time-zone-rule: t
;; End:

;;; arch-tag: 3f33a3e7-090d-492b-bedd-02a1417d32b4<|MERGE_RESOLUTION|>--- conflicted
+++ resolved
@@ -1,18 +1,16 @@
-<<<<<<< HEAD
+2007-07-21  Reiner Steib  <Reiner.Steib@gmx.de>
+
+	* mm-uu.el (mm-uu-type-alist): Refer to mm-uu-configure-list in doc
+	string.
+
+2007-07-16  Katsumi Yamaoka  <yamaoka@jpl.org>
+
+	* gnus-srvr.el (gnus-server-font-lock-keywords): Quote faces.
+
 2007-07-14  David Kastrup  <dak@gnu.org>
 
 	* gnus-art.el (gnus-mime-delete-part): Don't go through article-edit
 	finishing actions if we did not edit the article.
-=======
-2007-07-21  Reiner Steib  <Reiner.Steib@gmx.de>
-
-	* mm-uu.el (mm-uu-type-alist): Refer to mm-uu-configure-list in doc
-	string.
-
-2007-07-16  Katsumi Yamaoka  <yamaoka@jpl.org>
-
-	* gnus-srvr.el (gnus-server-font-lock-keywords): Quote faces.
->>>>>>> f931ce84
 
 2007-07-13  Katsumi Yamaoka  <yamaoka@jpl.org>
 
